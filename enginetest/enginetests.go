--- conflicted
+++ resolved
@@ -3002,26 +3002,22 @@
 		sql.NewRow(int64(3), nil, "third row", int32(42)),
 	}, nil)
 
-<<<<<<< HEAD
 	TestQuery(t, harness, e, "insert into mytable values (4, 's2', 'fourth row', 11)", []sql.Row{
 		{sql.NewOkResult(1)},
-	}, nil, nil)
+	}, nil)
 	TestQuery(t, harness, e, "update mytable set s2 = 'updated s2' where i2 = 42", []sql.Row{
 		{sql.OkResult{RowsAffected: 3, Info: plan.UpdateInfo{
 			Matched: 3, Updated: 3,
 		}}},
-	}, nil, nil)
+	}, nil)
 	TestQuery(t, harness, e, "SELECT * FROM mytable ORDER BY i", []sql.Row{
 		sql.NewRow(int64(1), "updated s2", "first row", int32(42)),
 		sql.NewRow(int64(2), "updated s2", "second row", int32(42)),
 		sql.NewRow(int64(3), "updated s2", "third row", int32(42)),
 		sql.NewRow(int64(4), "s2", "fourth row", int32(11)),
-	}, nil, nil)
-
-	TestQuery(t, harness, e, "ALTER TABLE mytable ADD COLUMN s3 VARCHAR(25) COMMENT 'hello' default 'yay' FIRST", []sql.Row(nil), nil, nil)
-=======
+	}, nil)
+
 	TestQuery(t, harness, e, "ALTER TABLE mytable ADD COLUMN s3 VARCHAR(25) COMMENT 'hello' default 'yay' FIRST", []sql.Row(nil), nil)
->>>>>>> 22699a7a
 
 	tbl, ok, err = db.GetTableInsensitive(NewContext(harness), "mytable")
 	require.NoError(err)
@@ -3035,18 +3031,11 @@
 	}, tbl.Schema())
 
 	TestQuery(t, harness, e, "SELECT * FROM mytable ORDER BY i", []sql.Row{
-<<<<<<< HEAD
 		sql.NewRow("yay", int64(1), "updated s2", "first row", int32(42)),
 		sql.NewRow("yay", int64(2), "updated s2", "second row", int32(42)),
 		sql.NewRow("yay", int64(3), "updated s2", "third row", int32(42)),
 		sql.NewRow("yay", int64(4), "s2", "fourth row", int32(11)),
-	}, nil, nil)
-=======
-		sql.NewRow("yay", int64(1), nil, "first row", int32(42)),
-		sql.NewRow("yay", int64(2), nil, "second row", int32(42)),
-		sql.NewRow("yay", int64(3), nil, "third row", int32(42)),
 	}, nil)
->>>>>>> 22699a7a
 
 	// multiple column additions in a single ALTER
 	TestQuery(t, harness, e, "ALTER TABLE mytable ADD COLUMN s4 VARCHAR(26), ADD COLUMN s5 VARCHAR(27)", []sql.Row(nil), nil)
