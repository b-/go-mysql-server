// Copyright 2020-2021 Dolthub, Inc.
//
// Licensed under the Apache License, Version 2.0 (the "License");
// you may not use this file except in compliance with the License.
// You may obtain a copy of the License at
//
//     http://www.apache.org/licenses/LICENSE-2.0
//
// Unless required by applicable law or agreed to in writing, software
// distributed under the License is distributed on an "AS IS" BASIS,
// WITHOUT WARRANTIES OR CONDITIONS OF ANY KIND, either express or implied.
// See the License for the specific language governing permissions and
// limitations under the License.

package enginetest

import (
	"context"
	"fmt"
	"strings"
	"sync/atomic"
	"testing"
	"time"

	"github.com/dolthub/vitess/go/mysql"
	"github.com/dolthub/vitess/go/sqltypes"
	"github.com/stretchr/testify/assert"
	"github.com/stretchr/testify/require"
	"gopkg.in/src-d/go-errors.v1"

	sqle "github.com/dolthub/go-mysql-server"
	"github.com/dolthub/go-mysql-server/auth"
	"github.com/dolthub/go-mysql-server/sql"
	"github.com/dolthub/go-mysql-server/sql/analyzer"
	"github.com/dolthub/go-mysql-server/sql/expression"
	"github.com/dolthub/go-mysql-server/sql/information_schema"
	"github.com/dolthub/go-mysql-server/sql/parse"
	"github.com/dolthub/go-mysql-server/sql/plan"
	"github.com/dolthub/go-mysql-server/test"
)

// Tests a variety of queries against databases and tables provided by the given harness.
func TestQueries(t *testing.T, harness Harness) {
	engine := NewEngine(t, harness)
	createIndexes(t, harness, engine)
	createForeignKeys(t, harness, engine)

	for _, tt := range QueryTests {
		TestQuery(t, harness, engine, tt.Query, tt.Expected, tt.Bindings)
	}

	if keyless, ok := harness.(KeylessTableHarness); ok && keyless.SupportsKeylessTables() {
		for _, tt := range KeylessQueries {
			TestQuery(t, harness, engine, tt.Query, tt.Expected, tt.Bindings)
		}
	}
}

// Runs the query tests given after setting up the engine. Useful for testing out a smaller subset of queries during
// debugging.
func RunQueryTests(t *testing.T, harness Harness, queries []QueryTest) {
	engine := NewEngine(t, harness)
	createIndexes(t, harness, engine)
	createForeignKeys(t, harness, engine)

	for _, tt := range queries {
		TestQuery(t, harness, engine, tt.Query, tt.Expected, tt.Bindings)
	}
}

// To test the information schema database, we only include a subset of the tables defined in the test data when
// creating tables. This lets us avoid having to change the information_schema tests every time we add a table to the
// test suites.
var infoSchemaTables = []string{
	"mytable",
	"othertable",
	"tabletest",
	"bigtable",
	"floattable",
	"niltable",
	"newlinetable",
	"other_table",
	"fk_tbl",
	"auto_increment_tbl",
	"people",
}

// Runs tests of the information_schema database.
func TestInfoSchema(t *testing.T, harness Harness) {
	dbs := CreateSubsetTestData(t, harness, infoSchemaTables)
	engine := NewEngineWithDbs(t, harness, dbs, nil)
	createIndexes(t, harness, engine)
	createForeignKeys(t, harness, engine)

	for _, tt := range InfoSchemaQueries {
		TestQuery(t, harness, engine, tt.Query, tt.Expected, nil)
	}
	for _, script := range InfoSchemaScripts {
		TestScript(t, harness, script)
	}
}

func createIndexes(t *testing.T, harness Harness, engine *sqle.Engine) {
	if ih, ok := harness.(IndexHarness); ok && ih.SupportsNativeIndexCreation() {
		err := createNativeIndexes(t, harness, engine)
		require.NoError(t, err)
	}
}

func createForeignKeys(t *testing.T, harness Harness, engine *sqle.Engine) {
	if fkh, ok := harness.(ForeignKeyHarness); ok && fkh.SupportsForeignKeys() {
		ctx := NewContextWithEngine(harness, engine)
		TestQueryWithContext(t, ctx, engine,
			"ALTER TABLE fk_tbl ADD CONSTRAINT fk1 FOREIGN KEY (a,b) REFERENCES mytable (i,s) ON DELETE CASCADE",
			nil, nil)
	}
}

// Tests generating the correct query plans for various queries using databases and tables provided by the given
// harness.
func TestQueryPlans(t *testing.T, harness Harness) {
	engine := NewEngine(t, harness)
	for _, tt := range PlanTests {
		t.Run(tt.Query, func(t *testing.T) {
			TestQueryPlan(t, NewContextWithEngine(harness, engine), engine, tt.Query, tt.ExpectedPlan)
		})
	}
}

// Tests a variety of queries against databases and tables provided by the given harness.
func TestVersionedQueries(t *testing.T, harness Harness) {
	if _, ok := harness.(VersionedDBHarness); !ok {
		t.Skipf("Skipping versioned test, harness doesn't implement VersionedDBHarness")
	}

	engine := NewEngine(t, harness)
	for _, tt := range VersionedQueries {
		TestQuery(t, harness, engine, tt.Query, tt.Expected, tt.Bindings)
	}
}

// TestQueryPlan analyzes the query given and asserts that its printed plan matches the expected one.
func TestQueryPlan(t *testing.T, ctx *sql.Context, engine *sqle.Engine, query string, expectedPlan string) {
	parsed, err := parse.Parse(ctx, query)
	require.NoError(t, err)

	node, err := engine.Analyzer.Analyze(ctx, parsed, nil)
	require.NoError(t, err)
	assert.Equal(t, expectedPlan, extractQueryNode(node).String(), "Unexpected result for query: "+query)
}

func extractQueryNode(node sql.Node) sql.Node {
	switch node := node.(type) {
	case *plan.QueryProcess:
		return extractQueryNode(node.Child)
	case *analyzer.Releaser:
		return extractQueryNode(node.Child)
	default:
		return node
	}
}

func TestOrderByGroupBy(t *testing.T, harness Harness) {
	require := require.New(t)

	db := harness.NewDatabase("db")
	table, err := harness.NewTable(db, "members", sql.Schema{
		{Name: "id", Type: sql.Int64, Source: "members", PrimaryKey: true},
		{Name: "team", Type: sql.Text, Source: "members"},
	})
	require.NoError(err)

	ctx := harness.NewContext()

	InsertRows(
		t, ctx, mustInsertableTable(t, table),
		sql.NewRow(int64(3), "red"),
		sql.NewRow(int64(4), "red"),
		sql.NewRow(int64(5), "orange"),
		sql.NewRow(int64(6), "orange"),
		sql.NewRow(int64(7), "orange"),
		sql.NewRow(int64(8), "purple"),
	)

	e := sqle.NewDefault()
	e.AddDatabase(db)

	_, _, iter, err := e.Query(
		NewContext(harness).WithCurrentDB("db"),
		"SELECT team, COUNT(*) FROM members GROUP BY team ORDER BY 2",
	)
	require.NoError(err)

	rows, err := sql.RowIterToRows(ctx, iter)
	require.NoError(err)

	expected := []sql.Row{
		{"purple", int64(1)},
		{"red", int64(2)},
		{"orange", int64(3)},
	}

	require.Equal(expected, rows)

	_, _, iter, err = e.Query(
		NewContext(harness).WithCurrentDB("db"),
		"SELECT team, COUNT(*) FROM members GROUP BY 1 ORDER BY 2",
	)
	require.NoError(err)

	rows, err = sql.RowIterToRows(ctx, iter)
	require.NoError(err)

	require.Equal(expected, rows)

	_, _, _, err = e.Query(
		NewContext(harness),
		"SELECT team, COUNT(*) FROM members GROUP BY team ORDER BY columndoesnotexist",
	)
	require.Error(err)
}

func TestReadOnly(t *testing.T, harness Harness) {
	require := require.New(t)

	db := harness.NewDatabase("mydb")
	_, err := harness.NewTable(db, "mytable", sql.Schema{
		{Name: "i", Type: sql.Int64, Source: "mytable", PrimaryKey: true},
		{Name: "s", Type: sql.Text, Source: "mytable"},
	})
	require.NoError(err)

	catalog := sql.NewCatalog()
	catalog.AddDatabase(db)

	au := auth.NewNativeSingle("user", "pass", auth.ReadPerm)
	cfg := &sqle.Config{Auth: au}
	a := analyzer.NewBuilder(catalog).Build()
	e := sqle.New(catalog, a, cfg)

	_, _, _, err = e.Query(NewContext(harness), `SELECT i FROM mytable`)
	require.NoError(err)

	writingQueries := []string{
		`CREATE INDEX foo USING BTREE ON mytable (i, s)`,
		`DROP INDEX foo ON mytable`,
		`INSERT INTO mytable (i, s) VALUES(42, 'yolo')`,
		`CREATE VIEW myview AS SELECT i FROM mytable`,
		`DROP VIEW myview`,
	}

	for _, query := range writingQueries {
		_, _, _, err = e.Query(NewContext(harness), query)
		require.Error(err)
		require.True(auth.ErrNotAuthorized.Is(err))
	}
}

func TestExplode(t *testing.T, harness Harness) {
	db := harness.NewDatabase("mydb")
	table, err := harness.NewTable(db, "t", sql.Schema{
		{Name: "a", Type: sql.Int64, Source: "t"},
		{Name: "b", Type: sql.CreateArray(sql.Text), Source: "t"},
		{Name: "c", Type: sql.Text, Source: "t"},
	})
	require.NoError(t, err)

	InsertRows(t, harness.NewContext(), mustInsertableTable(t, table), sql.NewRow(int64(1), []interface{}{"a", "b"}, "first"), sql.NewRow(int64(2), []interface{}{"c", "d"}, "second"), sql.NewRow(int64(3), []interface{}{"e", "f"}, "third"))

	catalog := sql.NewCatalog()
	catalog.AddDatabase(db)
	e := sqle.New(catalog, analyzer.NewDefault(catalog), new(sqle.Config))

	for _, q := range ExplodeQueries {
		TestQuery(t, harness, e, q.Query, q.Expected, q.Bindings)
	}
}

// TestColumnAliases exercises the logic for naming and referring to column aliases, and unlike other tests in this
// file checks that the name of the columns in the result schema is correct.
func TestColumnAliases(t *testing.T, harness Harness) {
	type testcase struct {
		query            string
		expectedColNames []string
		expectedRows     []sql.Row
	}

	tests := []testcase{
		{
			query:            `SELECT i AS cOl FROM mytable`,
			expectedColNames: []string{"cOl"},
			expectedRows: []sql.Row{
				{int64(1)},
				{int64(2)},
				{int64(3)},
			},
		},
		{
			query:            `SELECT i AS cOl, s as COL FROM mytable`,
			expectedColNames: []string{"cOl", "COL"},
			expectedRows: []sql.Row{
				{int64(1), "first row"},
				{int64(2), "second row"},
				{int64(3), "third row"},
			},
		},
		{
			// TODO: this is actually inconsistent with MySQL, which doesn't allow column aliases in the where clause
			query:            `SELECT i AS cOl, s as COL FROM mytable where cOl = 1`,
			expectedColNames: []string{"cOl", "COL"},
			expectedRows: []sql.Row{
				{int64(1), "first row"},
			},
		},
		{
			query:            `SELECT s as COL1, SUM(i) COL2 FROM mytable group by s order by cOL2`,
			expectedColNames: []string{"COL1", "COL2"},
			// TODO: SUM should be integer typed for integers
			expectedRows: []sql.Row{
				{"first row", float64(1)},
				{"second row", float64(2)},
				{"third row", float64(3)},
			},
		},
		{
			query:            `SELECT s as COL1, SUM(i) COL2 FROM mytable group by col1 order by col2`,
			expectedColNames: []string{"COL1", "COL2"},
			expectedRows: []sql.Row{
				{"first row", float64(1)},
				{"second row", float64(2)},
				{"third row", float64(3)},
			},
		},
		{
			query:            `SELECT s as coL1, SUM(i) coL2 FROM mytable group by 1 order by 2`,
			expectedColNames: []string{"coL1", "coL2"},
			expectedRows: []sql.Row{
				{"first row", float64(1)},
				{"second row", float64(2)},
				{"third row", float64(3)},
			},
		},
		{
			query:            `SELECT s as Date, SUM(i) TimeStamp FROM mytable group by 1 order by 2`,
			expectedColNames: []string{"Date", "TimeStamp"},
			expectedRows: []sql.Row{
				{"first row", float64(1)},
				{"second row", float64(2)},
				{"third row", float64(3)},
			},
		},
	}

	for _, tt := range tests {
		t.Run(tt.query, func(t *testing.T) {
			require := require.New(t)
			e := NewEngine(t, harness)

			ctx := NewContext(harness)
			_, sch, rowIter, err := e.Query(ctx, tt.query)
			var colNames []string
			for _, col := range sch {
				colNames = append(colNames, col.Name)
			}

			require.NoError(err)
			assert.Equal(t, tt.expectedColNames, colNames)
			rows, err := sql.RowIterToRows(ctx, rowIter)
			require.NoError(err)

			orderBy := strings.Contains(strings.ToUpper(tt.query), " ORDER BY ")

			// .Equal gives better error messages than .ElementsMatch, so use it when possible
			if orderBy || len(tt.expectedRows) <= 1 {
				require.Equal(tt.expectedRows, rows, "Unexpected result for query %s", tt.query)
			} else {
				require.ElementsMatch(tt.expectedRows, rows, "Unexpected result for query %s", tt.query)
			}
		})
	}
}

func TestAmbiguousColumnResolution(t *testing.T, harness Harness) {
	require := require.New(t)

	db := harness.NewDatabase("mydb")
	table, err := harness.NewTable(db, "foo", sql.Schema{
		{Name: "a", Type: sql.Int64, Source: "foo", PrimaryKey: true},
		{Name: "b", Type: sql.Text, Source: "foo"},
	})
	require.NoError(err)

	InsertRows(t, NewContext(harness), mustInsertableTable(t, table), sql.NewRow(int64(1), "foo"), sql.NewRow(int64(2), "bar"), sql.NewRow(int64(3), "baz"))

	table2, err := harness.NewTable(db, "bar", sql.Schema{
		{Name: "b", Type: sql.Text, Source: "bar", PrimaryKey: true},
		{Name: "c", Type: sql.Int64, Source: "bar"},
	})
	require.NoError(err)

	InsertRows(t, NewContext(harness), mustInsertableTable(t, table2), sql.NewRow("qux", int64(3)), sql.NewRow("mux", int64(2)), sql.NewRow("pux", int64(1)))

	e := sqle.NewDefault()
	e.AddDatabase(db)

	expected := []sql.Row{
		{int64(1), "pux", "foo"},
		{int64(2), "mux", "bar"},
		{int64(3), "qux", "baz"},
	}

	TestQuery(t, harness, e, `SELECT f.a, bar.b, f.b FROM foo f INNER JOIN bar ON f.a = bar.c order by 1`, expected, nil)
}

func TestQueryErrors(t *testing.T, harness Harness) {
	engine := NewEngine(t, harness)

	for _, tt := range errorQueries {
		t.Run(tt.Query, func(t *testing.T) {
			if sh, ok := harness.(SkippingHarness); ok {
				if sh.SkipQueryTest(tt.Query) {
					t.Skipf("skipping query %s", tt.Query)
				}
			}
			AssertErr(t, engine, harness, tt.Query, tt.ExpectedErr)
		})
	}
}

func TestInsertInto(t *testing.T, harness Harness) {
	for _, insertion := range InsertQueries {
		e := NewEngine(t, harness)
		TestQuery(t, harness, e, insertion.WriteQuery, insertion.ExpectedWriteResult, insertion.Bindings)
		// If we skipped the insert, also skip the select
		if sh, ok := harness.(SkippingHarness); ok {
			if sh.SkipQueryTest(insertion.WriteQuery) {
				t.Logf("Skipping query %s", insertion.SelectQuery)
				continue
			}
		}
		TestQuery(t, harness, e, insertion.SelectQuery, insertion.ExpectedSelect, insertion.Bindings)
	}
	for _, script := range InsertScripts {
		TestScript(t, harness, script)
	}
}

func TestInsertIntoErrors(t *testing.T, harness Harness) {
	for _, expectedFailure := range InsertErrorTests {
		t.Run(expectedFailure.Name, func(t *testing.T) {
			if sh, ok := harness.(SkippingHarness); ok {
				if sh.SkipQueryTest(expectedFailure.Query) {
					t.Skipf("skipping query %s", expectedFailure.Query)
				}
			}
			AssertErr(t, NewEngine(t, harness), harness, expectedFailure.Query, nil)
		})
	}
	for _, script := range InsertErrorScripts {
		TestScript(t, harness, script)
	}
}

func TestLoadData(t *testing.T, harness Harness) {
	for _, script := range LoadDataScripts {
		TestScript(t, harness, script)
	}
}

func TestLoadDataErrors(t *testing.T, harness Harness) {
	for _, script := range LoadDataErrorScripts {
		TestScript(t, harness, script)
	}
}

func TestLoadDataFailing(t *testing.T, harness Harness) {
	t.Skip()
	for _, script := range LoadDataFailingScripts {
		TestScript(t, harness, script)
	}
}

func TestReplaceInto(t *testing.T, harness Harness) {
	for _, insertion := range ReplaceQueries {
		e := NewEngine(t, harness)
		TestQuery(t, harness, e, insertion.WriteQuery, insertion.ExpectedWriteResult, insertion.Bindings)
		// If we skipped the insert, also skip the select
		if sh, ok := harness.(SkippingHarness); ok {
			if sh.SkipQueryTest(insertion.WriteQuery) {
				t.Logf("Skipping query %s", insertion.SelectQuery)
				continue
			}
		}
		TestQuery(t, harness, e, insertion.SelectQuery, insertion.ExpectedSelect, insertion.Bindings)
	}
}

func TestReplaceIntoErrors(t *testing.T, harness Harness) {
	for _, expectedFailure := range ReplaceErrorTests {
		t.Run(expectedFailure.Name, func(t *testing.T) {
			if sh, ok := harness.(SkippingHarness); ok {
				if sh.SkipQueryTest(expectedFailure.Query) {
					t.Skipf("skipping query %s", expectedFailure.Query)
				}
			}
			AssertErr(t, NewEngine(t, harness), harness, expectedFailure.Query, nil)
		})
	}
}

func TestUpdate(t *testing.T, harness Harness) {
	for _, update := range UpdateTests {
		e := NewEngine(t, harness)
		TestQuery(t, harness, e, update.WriteQuery, update.ExpectedWriteResult, update.Bindings)
		// If we skipped the update, also skip the select
		if sh, ok := harness.(SkippingHarness); ok {
			if sh.SkipQueryTest(update.WriteQuery) {
				t.Logf("Skipping query %s", update.SelectQuery)
				continue
			}
		}
		TestQuery(t, harness, e, update.SelectQuery, update.ExpectedSelect, update.Bindings)
	}
}

func TestUpdateErrors(t *testing.T, harness Harness) {
	for _, expectedFailure := range UpdateErrorTests {
		t.Run(expectedFailure.Name, func(t *testing.T) {
			if sh, ok := harness.(SkippingHarness); ok {
				if sh.SkipQueryTest(expectedFailure.Query) {
					t.Skipf("skipping query %s", expectedFailure.Query)
				}
			}
			AssertErr(t, NewEngine(t, harness), harness, expectedFailure.Query, nil)
		})
	}
}

func TestDelete(t *testing.T, harness Harness) {
	for _, delete := range DeleteTests {
		e := NewEngine(t, harness)
		TestQuery(t, harness, e, delete.WriteQuery, delete.ExpectedWriteResult, delete.Bindings)
		// If we skipped the delete, also skip the select
		if sh, ok := harness.(SkippingHarness); ok {
			if sh.SkipQueryTest(delete.WriteQuery) {
				t.Logf("Skipping query %s", delete.SelectQuery)
				continue
			}
		}
		TestQuery(t, harness, e, delete.SelectQuery, delete.ExpectedSelect, delete.Bindings)
	}
}

func TestDeleteErrors(t *testing.T, harness Harness) {
	for _, expectedFailure := range DeleteErrorTests {
		t.Run(expectedFailure.Name, func(t *testing.T) {
			if sh, ok := harness.(SkippingHarness); ok {
				if sh.SkipQueryTest(expectedFailure.Query) {
					t.Skipf("skipping query %s", expectedFailure.Query)
				}
			}
			AssertErr(t, NewEngine(t, harness), harness, expectedFailure.Query, nil)
		})
	}
}

func TestTruncate(t *testing.T, harness Harness) {
	e := NewEngine(t, harness)
	ctx := NewContext(harness)

	t.Run("Standard TRUNCATE", func(t *testing.T) {
		RunQuery(t, e, harness, "CREATE TABLE t1 (pk BIGINT PRIMARY KEY, v1 BIGINT, INDEX(v1))")
		RunQuery(t, e, harness, "INSERT INTO t1 VALUES (1,1), (2,2), (3,3)")
		TestQuery(t, harness, e,
			"SELECT * FROM t1 ORDER BY 1",
			[]sql.Row{{int64(1), int64(1)}, {int64(2), int64(2)}, {int64(3), int64(3)}},
			nil,
		)
		TestQuery(t, harness, e,
			"TRUNCATE t1",
			[]sql.Row{{sql.NewOkResult(3)}},
			nil,
		)
		TestQuery(t, harness, e,
			"SELECT * FROM t1 ORDER BY 1",
			[]sql.Row(nil),
			nil,
		)

		RunQuery(t, e, harness, "INSERT INTO t1 VALUES (4,4), (5,5)")
		TestQuery(t, harness, e,
			"SELECT * FROM t1 WHERE v1 > 0 ORDER BY 1",
			[]sql.Row{{int64(4), int64(4)}, {int64(5), int64(5)}},
			nil,
		)
		TestQuery(t, harness, e,
			"TRUNCATE TABLE t1",
			[]sql.Row{{sql.NewOkResult(2)}},
			nil,
		)
		TestQuery(t, harness, e,
			"SELECT * FROM t1 ORDER BY 1",
			[]sql.Row(nil),
			nil,
		)
	})

	t.Run("Foreign Key References", func(t *testing.T) {
		RunQuery(t, e, harness, "CREATE TABLE t2parent (pk BIGINT PRIMARY KEY, v1 BIGINT, INDEX (v1))")
		RunQuery(t, e, harness, "CREATE TABLE t2child (pk BIGINT PRIMARY KEY, v1 BIGINT, "+
			"FOREIGN KEY (v1) REFERENCES t2parent (v1))")
		_, _, _, err := e.Query(ctx, "TRUNCATE t2parent")
		require.True(t, sql.ErrTruncateReferencedFromForeignKey.Is(err))
	})

	t.Run("ON DELETE Triggers", func(t *testing.T) {
		RunQuery(t, e, harness, "CREATE TABLE t3 (pk BIGINT PRIMARY KEY, v1 BIGINT)")
		RunQuery(t, e, harness, "CREATE TABLE t3i (pk BIGINT PRIMARY KEY, v1 BIGINT)")
		RunQuery(t, e, harness, "CREATE TRIGGER trig_t3 BEFORE DELETE ON t3 FOR EACH ROW INSERT INTO t3i VALUES (old.pk, old.v1)")
		RunQuery(t, e, harness, "INSERT INTO t3 VALUES (1,1), (3,3)")
		TestQuery(t, harness, e,
			"SELECT * FROM t3 ORDER BY 1",
			[]sql.Row{{int64(1), int64(1)}, {int64(3), int64(3)}},
			nil,
		)
		TestQuery(t, harness, e,
			"TRUNCATE t3",
			[]sql.Row{{sql.NewOkResult(2)}},
			nil,
		)
		TestQuery(t, harness, e,
			"SELECT * FROM t3 ORDER BY 1",
			[]sql.Row{},
			nil,
		)
		TestQuery(t, harness, e,
			"SELECT * FROM t3i ORDER BY 1",
			[]sql.Row{},
			nil,
		)
	})

	t.Run("auto_increment column", func(t *testing.T) {
		RunQuery(t, e, harness, "CREATE TABLE t4 (pk BIGINT AUTO_INCREMENT PRIMARY KEY, v1 BIGINT)")
		RunQuery(t, e, harness, "INSERT INTO t4(v1) VALUES (5), (6)")
		TestQuery(t, harness, e,
			"SELECT * FROM t4 ORDER BY 1",
			[]sql.Row{{int64(1), int64(5)}, {int64(2), int64(6)}},
			nil,
		)
		TestQuery(t, harness, e,
			"TRUNCATE t4",
			[]sql.Row{{sql.NewOkResult(2)}},
			nil,
		)
		TestQuery(t, harness, e,
			"SELECT * FROM t4 ORDER BY 1",
			[]sql.Row(nil),
			nil,
		)
		RunQuery(t, e, harness, "INSERT INTO t4(v1) VALUES (7)")
		TestQuery(t, harness, e,
			"SELECT * FROM t4 ORDER BY 1",
			[]sql.Row{{int64(1), int64(7)}},
			nil,
		)
	})

	t.Run("Naked DELETE", func(t *testing.T) {
		RunQuery(t, e, harness, "CREATE TABLE t5 (pk BIGINT PRIMARY KEY, v1 BIGINT)")
		RunQuery(t, e, harness, "INSERT INTO t5 VALUES (1,1), (2,2)")
		TestQuery(t, harness, e,
			"SELECT * FROM t5 ORDER BY 1",
			[]sql.Row{{int64(1), int64(1)}, {int64(2), int64(2)}},
			nil,
		)

		deleteStr := "DELETE FROM t5"
		parsed, err := parse.Parse(ctx, deleteStr)
		require.NoError(t, err)
		analyzed, err := e.Analyzer.Analyze(ctx, parsed, nil)
		require.NoError(t, err)
		truncateFound := false
		plan.Inspect(analyzed, func(n sql.Node) bool {
			switch n.(type) {
			case *plan.Truncate:
				truncateFound = true
				return false
			}
			return true
		})
		if !truncateFound {
			require.FailNow(t, "DELETE did not convert to TRUNCATE",
				"Expected Truncate Node, got:\n%s", analyzed.String())
		}

		TestQuery(t, harness, e,
			deleteStr,
			[]sql.Row{{sql.NewOkResult(2)}},
			nil,
		)
		TestQuery(t, harness, e,
			"SELECT * FROM t5 ORDER BY 1",
			[]sql.Row(nil),
			nil,
		)
	})

	t.Run("Naked DELETE with Foreign Key References", func(t *testing.T) {
		RunQuery(t, e, harness, "CREATE TABLE t6parent (pk BIGINT PRIMARY KEY, v1 BIGINT, INDEX (v1))")
		RunQuery(t, e, harness, "CREATE TABLE t6child (pk BIGINT PRIMARY KEY, v1 BIGINT, "+
			"FOREIGN KEY (v1) REFERENCES t6parent (v1))")
		RunQuery(t, e, harness, "INSERT INTO t6parent VALUES (1,1), (2,2)")
		RunQuery(t, e, harness, "INSERT INTO t6child VALUES (1,1), (2,2)")

		parsed, err := parse.Parse(ctx, "DELETE FROM t6parent")
		require.NoError(t, err)
		analyzed, err := e.Analyzer.Analyze(ctx, parsed, nil)
		require.NoError(t, err)
		truncateFound := false
		plan.Inspect(analyzed, func(n sql.Node) bool {
			switch n.(type) {
			case *plan.Truncate:
				truncateFound = true
				return false
			}
			return true
		})
		if truncateFound {
			require.FailNow(t, "Incorrectly converted DELETE with fks to TRUNCATE")
		}
	})

	t.Run("Naked DELETE with ON DELETE Triggers", func(t *testing.T) {
		RunQuery(t, e, harness, "CREATE TABLE t7 (pk BIGINT PRIMARY KEY, v1 BIGINT)")
		RunQuery(t, e, harness, "CREATE TABLE t7i (pk BIGINT PRIMARY KEY, v1 BIGINT)")
		RunQuery(t, e, harness, "CREATE TRIGGER trig_t7 BEFORE DELETE ON t7 FOR EACH ROW INSERT INTO t7i VALUES (old.pk, old.v1)")
		RunQuery(t, e, harness, "INSERT INTO t7 VALUES (1,1), (3,3)")
		RunQuery(t, e, harness, "DELETE FROM t7 WHERE pk = 3")
		TestQuery(t, harness, e,
			"SELECT * FROM t7 ORDER BY 1",
			[]sql.Row{{int64(1), int64(1)}},
			nil,
		)
		TestQuery(t, harness, e,
			"SELECT * FROM t7i ORDER BY 1",
			[]sql.Row{{int64(3), int64(3)}},
			nil,
		)

		deleteStr := "DELETE FROM t7"
		parsed, err := parse.Parse(ctx, deleteStr)
		require.NoError(t, err)
		analyzed, err := e.Analyzer.Analyze(ctx, parsed, nil)
		require.NoError(t, err)
		truncateFound := false
		plan.Inspect(analyzed, func(n sql.Node) bool {
			switch n.(type) {
			case *plan.Truncate:
				truncateFound = true
				return false
			}
			return true
		})
		if truncateFound {
			require.FailNow(t, "Incorrectly converted DELETE with triggers to TRUNCATE")
		}

		TestQuery(t, harness, e,
			deleteStr,
			[]sql.Row{{sql.NewOkResult(1)}},
			nil,
		)
		TestQuery(t, harness, e,
			"SELECT * FROM t7 ORDER BY 1",
			[]sql.Row{},
			nil,
		)
		TestQuery(t, harness, e,
			"SELECT * FROM t7i ORDER BY 1",
			[]sql.Row{{int64(1), int64(1)}, {int64(3), int64(3)}},
			nil,
		)
	})

	t.Run("Naked DELETE with auto_increment column", func(t *testing.T) {
		RunQuery(t, e, harness, "CREATE TABLE t8 (pk BIGINT AUTO_INCREMENT PRIMARY KEY, v1 BIGINT)")
		RunQuery(t, e, harness, "INSERT INTO t8(v1) VALUES (4), (5)")
		TestQuery(t, harness, e,
			"SELECT * FROM t8 ORDER BY 1",
			[]sql.Row{{int64(1), int64(4)}, {int64(2), int64(5)}},
			nil,
		)

		deleteStr := "DELETE FROM t8"
		parsed, err := parse.Parse(ctx, deleteStr)
		require.NoError(t, err)
		analyzed, err := e.Analyzer.Analyze(ctx, parsed, nil)
		require.NoError(t, err)
		truncateFound := false
		plan.Inspect(analyzed, func(n sql.Node) bool {
			switch n.(type) {
			case *plan.Truncate:
				truncateFound = true
				return false
			}
			return true
		})
		if truncateFound {
			require.FailNow(t, "Incorrectly converted DELETE with auto_increment cols to TRUNCATE")
		}

		TestQuery(t, harness, e,
			deleteStr,
			[]sql.Row{{sql.NewOkResult(2)}},
			nil,
		)
		TestQuery(t, harness, e,
			"SELECT * FROM t8 ORDER BY 1",
			[]sql.Row(nil),
			nil,
		)
		RunQuery(t, e, harness, "INSERT INTO t8(v1) VALUES (6)")
		TestQuery(t, harness, e,
			"SELECT * FROM t8 ORDER BY 1",
			[]sql.Row{{int64(3), int64(6)}},
			nil,
		)
	})

	t.Run("DELETE with WHERE clause", func(t *testing.T) {
		RunQuery(t, e, harness, "CREATE TABLE t9 (pk BIGINT PRIMARY KEY, v1 BIGINT)")
		RunQuery(t, e, harness, "INSERT INTO t9 VALUES (7,7), (8,8)")
		TestQuery(t, harness, e,
			"SELECT * FROM t9 ORDER BY 1",
			[]sql.Row{{int64(7), int64(7)}, {int64(8), int64(8)}},
			nil,
		)

		deleteStr := "DELETE FROM t9 WHERE pk > 0"
		parsed, err := parse.Parse(ctx, deleteStr)
		require.NoError(t, err)
		analyzed, err := e.Analyzer.Analyze(ctx, parsed, nil)
		require.NoError(t, err)
		truncateFound := false
		plan.Inspect(analyzed, func(n sql.Node) bool {
			switch n.(type) {
			case *plan.Truncate:
				truncateFound = true
				return false
			}
			return true
		})
		if truncateFound {
			require.FailNow(t, "Incorrectly converted DELETE with WHERE clause to TRUNCATE")
		}

		TestQuery(t, harness, e,
			deleteStr,
			[]sql.Row{{sql.NewOkResult(2)}},
			nil,
		)
		TestQuery(t, harness, e,
			"SELECT * FROM t9 ORDER BY 1",
			[]sql.Row(nil),
			nil,
		)
	})

	t.Run("DELETE with LIMIT clause", func(t *testing.T) {
		RunQuery(t, e, harness, "CREATE TABLE t10 (pk BIGINT PRIMARY KEY, v1 BIGINT)")
		RunQuery(t, e, harness, "INSERT INTO t10 VALUES (8,8), (9,9)")
		TestQuery(t, harness, e,
			"SELECT * FROM t10 ORDER BY 1",
			[]sql.Row{{int64(8), int64(8)}, {int64(9), int64(9)}},
			nil,
		)

		deleteStr := "DELETE FROM t10 LIMIT 1000"
		parsed, err := parse.Parse(ctx, deleteStr)
		require.NoError(t, err)
		analyzed, err := e.Analyzer.Analyze(ctx, parsed, nil)
		require.NoError(t, err)
		truncateFound := false
		plan.Inspect(analyzed, func(n sql.Node) bool {
			switch n.(type) {
			case *plan.Truncate:
				truncateFound = true
				return false
			}
			return true
		})
		if truncateFound {
			require.FailNow(t, "Incorrectly converted DELETE with LIMIT clause to TRUNCATE")
		}

		TestQuery(t, harness, e,
			deleteStr,
			[]sql.Row{{sql.NewOkResult(2)}},
			nil,
		)
		TestQuery(t, harness, e,
			"SELECT * FROM t10 ORDER BY 1",
			[]sql.Row(nil),
			nil,
		)
	})

	t.Run("DELETE with ORDER BY clause", func(t *testing.T) {
		RunQuery(t, e, harness, "CREATE TABLE t11 (pk BIGINT PRIMARY KEY, v1 BIGINT)")
		RunQuery(t, e, harness, "INSERT INTO t11 VALUES (1,1), (9,9)")
		TestQuery(t, harness, e,
			"SELECT * FROM t11 ORDER BY 1",
			[]sql.Row{{int64(1), int64(1)}, {int64(9), int64(9)}},
			nil,
		)

		deleteStr := "DELETE FROM t11 ORDER BY 1"
		parsed, err := parse.Parse(ctx, deleteStr)
		require.NoError(t, err)
		analyzed, err := e.Analyzer.Analyze(ctx, parsed, nil)
		require.NoError(t, err)
		truncateFound := false
		plan.Inspect(analyzed, func(n sql.Node) bool {
			switch n.(type) {
			case *plan.Truncate:
				truncateFound = true
				return false
			}
			return true
		})
		if truncateFound {
			require.FailNow(t, "Incorrectly converted DELETE with ORDER BY clause to TRUNCATE")
		}

		TestQuery(t, harness, e,
			deleteStr,
			[]sql.Row{{sql.NewOkResult(2)}},
			nil,
		)
		TestQuery(t, harness, e,
			"SELECT * FROM t11 ORDER BY 1",
			[]sql.Row(nil),
			nil,
		)
	})

	t.Run("Multi-table DELETE", func(t *testing.T) {
		t.Skip("Multi-table DELETE currently broken")

		RunQuery(t, e, harness, "CREATE TABLE t12a (pk BIGINT PRIMARY KEY, v1 BIGINT)")
		RunQuery(t, e, harness, "CREATE TABLE t12b (pk BIGINT PRIMARY KEY, v1 BIGINT)")
		RunQuery(t, e, harness, "INSERT INTO t12a VALUES (1,1), (2,2)")
		RunQuery(t, e, harness, "INSERT INTO t12b VALUES (1,1), (2,2)")
		TestQuery(t, harness, e,
			"SELECT * FROM t12a ORDER BY 1",
			[]sql.Row{{int64(1), int64(1)}, {int64(2), int64(2)}},
			nil,
		)
		TestQuery(t, harness, e,
			"SELECT * FROM t12b ORDER BY 1",
			[]sql.Row{{int64(1), int64(1)}, {int64(2), int64(2)}},
			nil,
		)

		deleteStr := "DELETE t12a, t12b FROM t12a INNER JOIN t12b WHERE t12a.pk=t12b.pk"
		parsed, err := parse.Parse(ctx, deleteStr)
		require.NoError(t, err)
		analyzed, err := e.Analyzer.Analyze(ctx, parsed, nil)
		require.NoError(t, err)
		truncateFound := false
		plan.Inspect(analyzed, func(n sql.Node) bool {
			switch n.(type) {
			case *plan.Truncate:
				truncateFound = true
				return false
			}
			return true
		})
		if truncateFound {
			require.FailNow(t, "Incorrectly converted DELETE with WHERE clause to TRUNCATE")
		}

		TestQuery(t, harness, e,
			deleteStr,
			[]sql.Row{{sql.NewOkResult(4)}},
			nil,
		)
		TestQuery(t, harness, e,
			"SELECT * FROM t12a ORDER BY 1",
			[]sql.Row(nil),
			nil,
		)
		TestQuery(t, harness, e,
			"SELECT * FROM t12b ORDER BY 1",
			[]sql.Row(nil),
			nil,
		)
	})
}

func TestScripts(t *testing.T, harness Harness) {
	for _, script := range ScriptTests {
		TestScript(t, harness, script)
	}
}

func TestTriggers(t *testing.T, harness Harness) {
	for _, script := range TriggerTests {
		TestScript(t, harness, script)
	}
}

func TestStoredProcedures(t *testing.T, harness Harness) {
	for _, script := range ProcedureLogicTests {
		TestScript(t, harness, script)
	}
	for _, script := range ProcedureCallTests {
		TestScript(t, harness, script)
	}
	for _, script := range ProcedureDropTests {
		TestScript(t, harness, script)
	}
	for _, script := range ProcedureShowStatus {
		TestScript(t, harness, script)
	}
}

func TestTriggerErrors(t *testing.T, harness Harness) {
	for _, script := range TriggerErrorTests {
		TestScript(t, harness, script)
	}
}

// TestScript runs the test script given, making any assertions given
func TestScript(t *testing.T, harness Harness, script ScriptTest) bool {
	return t.Run(script.Name, func(t *testing.T) {
		myDb := harness.NewDatabase("mydb")
		databases := []sql.Database{myDb}

		var idxDriver sql.IndexDriver
		if ih, ok := harness.(IndexDriverHarness); ok {
			idxDriver = ih.IndexDriver(databases)
		}
		e := NewEngineWithDbs(t, harness, databases, idxDriver)

		TestScriptWithEngine(t, e, harness, script)
	})
}

// TestScriptWithEngine runs the test script given with the engine provided.
func TestScriptWithEngine(t *testing.T, e *sqle.Engine, harness Harness, script ScriptTest) {
	for _, statement := range script.SetUpScript {
		if sh, ok := harness.(SkippingHarness); ok {
			if sh.SkipQueryTest(statement) {
				t.Skip()
			}
		}

		RunQuery(t, e, harness, statement)
	}

	assertions := script.Assertions
	if len(assertions) == 0 {
		assertions = []ScriptTestAssertion{
			{
				Query:       script.Query,
				Expected:    script.Expected,
				ExpectedErr: script.ExpectedErr,
			},
		}
	}

	for _, assertion := range assertions {
		if assertion.ExpectedErr != nil {
			AssertErr(t, e, harness, assertion.Query, assertion.ExpectedErr)
		} else if assertion.RequiredErr {
			AssertErr(t, e, harness, assertion.Query, nil)
		} else {
			TestQuery(t, harness, e, assertion.Query, assertion.Expected, nil)
		}
	}
}

func TestViews(t *testing.T, harness Harness) {
	require := require.New(t)

	e := NewEngine(t, harness)
	ctx := NewContext(harness)

	// nested views
	_, _, iter, err := e.Query(ctx, "CREATE VIEW myview2 AS SELECT * FROM myview WHERE i = 1")
	require.NoError(err)
	iter.Close(ctx)

	for _, testCase := range ViewTests {
		t.Run(testCase.Query, func(t *testing.T) {
			TestQueryWithContext(t, ctx, e, testCase.Query, testCase.Expected, testCase.Bindings)
		})
	}
}

func TestVersionedViews(t *testing.T, harness Harness) {
	if _, ok := harness.(VersionedDBHarness); !ok {
		t.Skipf("Skipping versioned test, harness doesn't implement VersionedDBHarness")
	}

	require := require.New(t)

	e := NewEngine(t, harness)
	ctx := NewContext(harness)
	_, _, iter, err := e.Query(ctx, "CREATE VIEW myview1 AS SELECT * FROM myhistorytable")
	require.NoError(err)
	iter.Close(ctx)

	// nested views
	_, _, iter, err = e.Query(ctx, "CREATE VIEW myview2 AS SELECT * FROM myview1 WHERE i = 1")
	require.NoError(err)
	iter.Close(ctx)

	for _, testCase := range VersionedViewTests {
		t.Run(testCase.Query, func(t *testing.T) {
			TestQueryWithContext(t, ctx, e, testCase.Query, testCase.Expected, testCase.Bindings)
		})
	}
}

func TestCreateTable(t *testing.T, harness Harness) {
	e := NewEngine(t, harness)
	ctx := NewContext(harness)

	t.Run("Assortment of types without pk", func(t *testing.T) {
		TestQuery(t, harness, e,
			"CREATE TABLE t1(a INTEGER, b TEXT, c DATE, "+
				"d TIMESTAMP, e VARCHAR(20), f BLOB NOT NULL, "+
				"b1 BOOL, b2 BOOLEAN NOT NULL, g DATETIME, h CHAR(40))",
			[]sql.Row(nil),
			nil,
		)

		db, err := e.Catalog.Database("mydb")
		require.NoError(t, err)

		ctx := NewContext(harness)
		testTable, ok, err := db.GetTableInsensitive(ctx, "t1")
		require.NoError(t, err)
		require.True(t, ok)

		s := sql.Schema{
			{Name: "a", Type: sql.Int32, Nullable: true, Source: "t1"},
			{Name: "b", Type: sql.Text, Nullable: true, Source: "t1"},
			{Name: "c", Type: sql.Date, Nullable: true, Source: "t1"},
			{Name: "d", Type: sql.Timestamp, Nullable: true, Source: "t1"},
			{Name: "e", Type: sql.MustCreateStringWithDefaults(sqltypes.VarChar, 20), Nullable: true, Source: "t1"},
			{Name: "f", Type: sql.Blob, Source: "t1"},
			{Name: "b1", Type: sql.Boolean, Nullable: true, Source: "t1"},
			{Name: "b2", Type: sql.Boolean, Source: "t1"},
			{Name: "g", Type: sql.Datetime, Nullable: true, Source: "t1"},
			{Name: "h", Type: sql.MustCreateStringWithDefaults(sqltypes.Char, 40), Nullable: true, Source: "t1"},
		}

		require.Equal(t, s, testTable.Schema())
	})

	t.Run("Primary key declared in column", func(t *testing.T) {
		TestQuery(t, harness, e,
			"CREATE TABLE t2 (a INTEGER NOT NULL PRIMARY KEY, "+
				"b VARCHAR(10) NOT NULL)",
			[]sql.Row(nil),
			nil,
		)

		db, err := e.Catalog.Database("mydb")
		require.NoError(t, err)

		testTable, ok, err := db.GetTableInsensitive(ctx, "t2")
		require.NoError(t, err)
		require.True(t, ok)

		s := sql.Schema{
			{Name: "a", Type: sql.Int32, Nullable: false, PrimaryKey: true, Source: "t2"},
			{Name: "b", Type: sql.MustCreateStringWithDefaults(sqltypes.VarChar, 10), Nullable: false, Source: "t2"},
		}

		require.Equal(t, s, testTable.Schema())
	})

	t.Run("Multiple primary keys", func(t *testing.T) {
		TestQuery(t, harness, e,
			"CREATE TABLE t3(a INTEGER NOT NULL,"+
				"b TEXT NOT NULL,"+
				"c bool, primary key (a,b))",
			[]sql.Row(nil),
			nil,
		)

		db, err := e.Catalog.Database("mydb")
		require.NoError(t, err)

		testTable, ok, err := db.GetTableInsensitive(ctx, "t3")
		require.NoError(t, err)
		require.True(t, ok)

		s := sql.Schema{
			{Name: "a", Type: sql.Int32, Nullable: false, PrimaryKey: true, Source: "t3"},
			{Name: "b", Type: sql.Text, Nullable: false, PrimaryKey: true, Source: "t3"},
			{Name: "c", Type: sql.Boolean, Nullable: true, Source: "t3"},
		}

		require.Equal(t, s, testTable.Schema())
	})

	t.Run("Including comment", func(t *testing.T) {
		TestQuery(t, harness, e,
			"CREATE TABLE t4(a INTEGER,"+
				"b TEXT NOT NULL COMMENT 'comment',"+
				"c bool, primary key (a))",
			[]sql.Row(nil),
			nil,
		)

		db, err := e.Catalog.Database("mydb")
		require.NoError(t, err)

		testTable, ok, err := db.GetTableInsensitive(ctx, "t4")
		require.NoError(t, err)
		require.True(t, ok)

		s := sql.Schema{
			{Name: "a", Type: sql.Int32, Nullable: false, PrimaryKey: true, Source: "t4"},
			{Name: "b", Type: sql.Text, Nullable: false, PrimaryKey: false, Source: "t4", Comment: "comment"},
			{Name: "c", Type: sql.Boolean, Nullable: true, Source: "t4"},
		}

		require.Equal(t, s, testTable.Schema())
	})

	t.Run("If not exists", func(t *testing.T) {
		TestQuery(t, harness, e,
			"CREATE TABLE IF NOT EXISTS t4(a INTEGER,"+
				"b TEXT NOT NULL,"+
				"c bool, primary key (a))",
			[]sql.Row(nil),
			nil,
		)

		_, _, _, err := e.Query(NewContext(harness), "CREATE TABLE t4(a INTEGER,"+
			"b TEXT NOT NULL,"+
			"c bool, primary key (a))")
		require.Error(t, err)
		require.True(t, sql.ErrTableAlreadyExists.Is(err))
	})

	t.Run("With default", func(t *testing.T) {
		//TODO: NOW(millseconds) must match timestamp(milliseconds), else it's an error
		_, _, _, err := e.Query(NewContext(harness), "CREATE TABLE t5(a INTEGER,"+
			"`create_time` timestamp(6) NOT NULL DEFAULT NOW(6),"+
			"primary key (a))")
		require.NoError(t, err)
	})

	t.Run("CREATE LIKE assortment of types without primary key", func(t *testing.T) {
		TestQuery(t, harness, e,
			"CREATE TABLE t6 LIKE t1",
			[]sql.Row(nil),
			nil,
		)

		db, err := e.Catalog.Database("mydb")
		require.NoError(t, err)

		testTable, ok, err := db.GetTableInsensitive(ctx, "t6")
		require.NoError(t, err)
		require.True(t, ok)

		s := sql.Schema{
			{Name: "a", Type: sql.Int32, Nullable: true, Source: "t6"},
			{Name: "b", Type: sql.Text, Nullable: true, Source: "t6"},
			{Name: "c", Type: sql.Date, Nullable: true, Source: "t6"},
			{Name: "d", Type: sql.Timestamp, Nullable: true, Source: "t6"},
			{Name: "e", Type: sql.MustCreateStringWithDefaults(sqltypes.VarChar, 20), Nullable: true, Source: "t6"},
			{Name: "f", Type: sql.Blob, Source: "t6"},
			{Name: "b1", Type: sql.Boolean, Nullable: true, Source: "t6"},
			{Name: "b2", Type: sql.Boolean, Source: "t6"},
			{Name: "g", Type: sql.Datetime, Nullable: true, Source: "t6"},
			{Name: "h", Type: sql.MustCreateStringWithDefaults(sqltypes.Char, 40), Nullable: true, Source: "t6"},
		}

		require.Equal(t, s, testTable.Schema())
	})

	t.Run("CREATE LIKE with indexes, default, and comments", func(t *testing.T) {
		_, _, iter, err := e.Query(ctx, "CREATE TABLE t7pre("+
			"pk bigint primary key,"+
			"v1 bigint default (2) comment 'hi there',"+
			"index idx_v1 (v1) comment 'index here'"+
			")")
		if plan.ErrNotIndexable.Is(err) {
			t.Skip("test requires index creation")
		}
		require.NoError(t, err)
		_, err = sql.RowIterToRows(ctx, iter)
		require.NoError(t, err)
		TestQuery(t, harness, e,
			"CREATE TABLE t7 LIKE t7pre",
			[]sql.Row(nil),
			nil,
		)

		db, err := e.Catalog.Database("mydb")
		require.NoError(t, err)
		testTable, ok, err := db.GetTableInsensitive(ctx, "t7")
		require.NoError(t, err)
		require.True(t, ok)
		indexableTable, ok := testTable.(sql.IndexedTable)
		require.True(t, ok)

		s := sql.Schema{
			{Name: "pk", Type: sql.Int64, PrimaryKey: true, Nullable: false, Source: "t7"},
			{Name: "v1", Type: sql.Int64, Nullable: true, Source: "t7",
				Default: parse.MustStringToColumnDefaultValue(ctx, "(2)", sql.Int64, true), Comment: "hi there"},
		}
		require.Equal(t, s, indexableTable.Schema())

		indexes, err := indexableTable.GetIndexes(ctx)
		require.NoError(t, err)
		indexFound := false
		for _, index := range indexes {
			if index.ID() == "idx_v1" {
				indexFound = true
				require.Len(t, index.Expressions(), 1)
				require.True(t, strings.HasSuffix(index.Expressions()[0], "v1"))
				require.Equal(t, "index here", index.Comment())
			}
		}
		require.True(t, indexFound)
	})

	t.Run("CREATE LIKE table in other database", func(t *testing.T) {
		ctx.SetCurrentDatabase("foo")
		_, _, iter, err := e.Query(ctx, "CREATE TABLE t8pre("+
			"pk bigint primary key,"+
			"v1 bigint default (7) comment 'greetings'"+
			")")
		require.NoError(t, err)
		_, err = sql.RowIterToRows(ctx, iter)
		require.NoError(t, err)
		ctx.SetCurrentDatabase("mydb")
		TestQuery(t, harness, e,
			"CREATE TABLE t8 LIKE foo.t8pre",
			[]sql.Row(nil),
			nil,
		)

		db, err := e.Catalog.Database("mydb")
		require.NoError(t, err)
		testTable, ok, err := db.GetTableInsensitive(ctx, "t8")
		require.NoError(t, err)
		require.True(t, ok)
		indexableTable, ok := testTable.(sql.IndexedTable)
		require.True(t, ok)

		s := sql.Schema{
			{Name: "pk", Type: sql.Int64, PrimaryKey: true, Nullable: false, Source: "t8"},
			{Name: "v1", Type: sql.Int64, Nullable: true, Source: "t8",
				Default: parse.MustStringToColumnDefaultValue(ctx, "(7)", sql.Int64, true), Comment: "greetings"},
		}
		require.Equal(t, s, indexableTable.Schema())
	})

	t.Run("UNIQUE constraint in column definition", func(t *testing.T) {
		TestQuery(t, harness, e,
			"CREATE TABLE t9 (a INTEGER NOT NULL PRIMARY KEY, "+
				"b VARCHAR(10) UNIQUE)",
			[]sql.Row(nil),
			nil,
		)
		TestQuery(t, harness, e,
			"CREATE TABLE t9a (a INTEGER NOT NULL PRIMARY KEY, "+
				"b VARCHAR(10) UNIQUE KEY)",
			[]sql.Row(nil),
			nil,
		)

		db, err := e.Catalog.Database("mydb")
		require.NoError(t, err)

		t9Table, ok, err := db.GetTableInsensitive(ctx, "t9")
		require.NoError(t, err)
		require.True(t, ok)
		t9aTable, ok, err := db.GetTableInsensitive(ctx, "t9a")
		require.NoError(t, err)
		require.True(t, ok)

		require.Equal(t, sql.Schema{
			{Name: "a", Type: sql.Int32, Nullable: false, PrimaryKey: true, Source: "t9"},
			{Name: "b", Type: sql.MustCreateStringWithDefaults(sqltypes.VarChar, 10), Nullable: true, Source: "t9"},
		}, t9Table.Schema())
		require.Equal(t, sql.Schema{
			{Name: "a", Type: sql.Int32, Nullable: false, PrimaryKey: true, Source: "t9a"},
			{Name: "b", Type: sql.MustCreateStringWithDefaults(sqltypes.VarChar, 10), Nullable: true, Source: "t9a"},
		}, t9aTable.Schema())

		t9TableIndexable, ok := t9Table.(sql.IndexedTable)
		require.True(t, ok)
		t9aTableIndexable, ok := t9aTable.(sql.IndexedTable)
		require.True(t, ok)
		t9Indexes, err := t9TableIndexable.GetIndexes(ctx)
		require.NoError(t, err)
		indexFound := false
		for _, index := range t9Indexes {
			// Since no name is provided, integrator can name index whatever they want. As no other indexes are declared,
			// we can just see if a unique index is present, which should be sufficient. We do not check count as
			// integrator may return their own internally-created indexes.
			if index.IsUnique() {
				indexFound = true
			}
		}
		require.True(t, indexFound)
		t9aIndexes, err := t9aTableIndexable.GetIndexes(ctx)
		require.NoError(t, err)
		indexFound = false
		for _, index := range t9aIndexes {
			if index.IsUnique() {
				indexFound = true
			}
		}
		require.True(t, indexFound)
	})

	//TODO: Implement "CREATE TABLE otherDb.tableName"
}

func TestDropTable(t *testing.T, harness Harness) {
	require := require.New(t)

	e := NewEngine(t, harness)
	db, err := e.Catalog.Database("mydb")
	require.NoError(err)

	ctx := NewContext(harness)
	_, ok, err := db.GetTableInsensitive(ctx, "mytable")
	require.True(ok)

	TestQuery(t, harness, e,
		"DROP TABLE IF EXISTS mytable, not_exist",
		[]sql.Row(nil),
		nil,
	)

	_, ok, err = db.GetTableInsensitive(ctx, "mytable")
	require.NoError(err)
	require.False(ok)

	_, ok, err = db.GetTableInsensitive(ctx, "othertable")
	require.NoError(err)
	require.True(ok)

	_, ok, err = db.GetTableInsensitive(ctx, "tabletest")
	require.NoError(err)
	require.True(ok)

	TestQuery(t, harness, e,
		"DROP TABLE IF EXISTS othertable, tabletest",
		[]sql.Row(nil),
		nil,
	)

	_, ok, err = db.GetTableInsensitive(ctx, "othertable")
	require.NoError(err)
	require.False(ok)

	_, ok, err = db.GetTableInsensitive(ctx, "tabletest")
	require.NoError(err)
	require.False(ok)

	_, _, _, err = e.Query(NewContext(harness), "DROP TABLE not_exist")
	require.Error(err)
}

func TestRenameTable(t *testing.T, harness Harness) {
	ctx := NewContext(harness)
	require := require.New(t)

	e := NewEngine(t, harness)
	db, err := e.Catalog.Database("mydb")
	require.NoError(err)

	_, ok, err := db.GetTableInsensitive(ctx, "mytable")
	require.NoError(err)
	require.True(ok)

	TestQuery(t, harness, e,
		"RENAME TABLE mytable TO newTableName",
		[]sql.Row(nil),
		nil,
	)

	_, ok, err = db.GetTableInsensitive(ctx, "mytable")
	require.NoError(err)
	require.False(ok)

	_, ok, err = db.GetTableInsensitive(ctx, "newTableName")
	require.NoError(err)
	require.True(ok)

	TestQuery(t, harness, e,
		"RENAME TABLE othertable to othertable2, newTableName to mytable",
		[]sql.Row(nil),
		nil,
	)

	_, ok, err = db.GetTableInsensitive(ctx, "othertable")
	require.NoError(err)
	require.False(ok)

	_, ok, err = db.GetTableInsensitive(ctx, "othertable2")
	require.NoError(err)
	require.True(ok)

	_, ok, err = db.GetTableInsensitive(ctx, "newTableName")
	require.NoError(err)
	require.False(ok)

	_, ok, err = db.GetTableInsensitive(ctx, "mytable")
	require.NoError(err)
	require.True(ok)

	TestQuery(t, harness, e,
		"ALTER TABLE mytable RENAME newTableName",
		[]sql.Row(nil),
		nil,
	)

	_, ok, err = db.GetTableInsensitive(ctx, "mytable")
	require.NoError(err)
	require.False(ok)

	_, ok, err = db.GetTableInsensitive(ctx, "newTableName")
	require.NoError(err)
	require.True(ok)

	_, _, _, err = e.Query(NewContext(harness), "ALTER TABLE not_exist RENAME foo")
	require.Error(err)
	require.True(sql.ErrTableNotFound.Is(err))

	_, _, _, err = e.Query(NewContext(harness), "ALTER TABLE emptytable RENAME niltable")
	require.Error(err)
	require.True(sql.ErrTableAlreadyExists.Is(err))
}

func TestRenameColumn(t *testing.T, harness Harness) {
	ctx := NewContext(harness)
	require := require.New(t)

	e := NewEngine(t, harness)
	db, err := e.Catalog.Database("mydb")
	require.NoError(err)

	TestQuery(t, harness, e,
		"ALTER TABLE mytable RENAME COLUMN i TO i2",
		[]sql.Row(nil),
		nil,
	)

	tbl, ok, err := db.GetTableInsensitive(ctx, "mytable")
	require.NoError(err)
	require.True(ok)
	require.Equal(sql.Schema{
		{Name: "i2", Type: sql.Int64, Source: "mytable", PrimaryKey: true},
		{Name: "s", Type: sql.MustCreateStringWithDefaults(sqltypes.VarChar, 20), Source: "mytable", Comment: "column s"},
	}, tbl.Schema())

	_, _, _, err = e.Query(NewContext(harness), "ALTER TABLE not_exist RENAME COLUMN foo TO bar")
	require.Error(err)
	require.True(sql.ErrTableNotFound.Is(err))

	_, _, _, err = e.Query(NewContext(harness), "ALTER TABLE mytable RENAME COLUMN foo TO bar")
	require.Error(err)
	require.True(sql.ErrTableColumnNotFound.Is(err))
}

func TestAddColumn(t *testing.T, harness Harness) {
	ctx := NewContext(harness)
	require := require.New(t)

	e := NewEngine(t, harness)
	db, err := e.Catalog.Database("mydb")
	require.NoError(err)

	TestQuery(t, harness, e,
		"ALTER TABLE mytable ADD COLUMN i2 INT COMMENT 'hello' default 42",
		[]sql.Row(nil),
		nil,
	)

	tbl, ok, err := db.GetTableInsensitive(ctx, "mytable")
	require.NoError(err)
	require.True(ok)
	require.Equal(sql.Schema{
		{Name: "i", Type: sql.Int64, Source: "mytable", PrimaryKey: true},
		{Name: "s", Type: sql.MustCreateStringWithDefaults(sqltypes.VarChar, 20), Source: "mytable", Comment: "column s"},
		{Name: "i2", Type: sql.Int32, Source: "mytable", Comment: "hello", Nullable: true, Default: parse.MustStringToColumnDefaultValue(ctx, "42", sql.Int32, true)},
	}, tbl.Schema())

	TestQuery(t, harness, e,
		"SELECT * FROM mytable ORDER BY i",
		[]sql.Row{
			sql.NewRow(int64(1), "first row", int32(42)),
			sql.NewRow(int64(2), "second row", int32(42)),
			sql.NewRow(int64(3), "third row", int32(42)),
		},
		nil,
	)

	TestQuery(t, harness, e,
		"ALTER TABLE mytable ADD COLUMN s2 TEXT COMMENT 'hello' AFTER i",
		[]sql.Row(nil),
		nil,
	)

	tbl, ok, err = db.GetTableInsensitive(ctx, "mytable")
	require.NoError(err)
	require.True(ok)
	require.Equal(sql.Schema{
		{Name: "i", Type: sql.Int64, Source: "mytable", PrimaryKey: true},
		{Name: "s2", Type: sql.Text, Source: "mytable", Comment: "hello", Nullable: true},
		{Name: "s", Type: sql.MustCreateStringWithDefaults(sqltypes.VarChar, 20), Source: "mytable", Comment: "column s"},
		{Name: "i2", Type: sql.Int32, Source: "mytable", Comment: "hello", Nullable: true, Default: parse.MustStringToColumnDefaultValue(ctx, "42", sql.Int32, true)},
	}, tbl.Schema())

	TestQuery(t, harness, e,
		"SELECT * FROM mytable ORDER BY i",
		[]sql.Row{
			sql.NewRow(int64(1), nil, "first row", int32(42)),
			sql.NewRow(int64(2), nil, "second row", int32(42)),
			sql.NewRow(int64(3), nil, "third row", int32(42)),
		},
		nil,
	)

	TestQuery(t, harness, e,
		"ALTER TABLE mytable ADD COLUMN s3 VARCHAR(25) COMMENT 'hello' default 'yay' FIRST",
		[]sql.Row(nil),
		nil,
	)

	tbl, ok, err = db.GetTableInsensitive(ctx, "mytable")
	require.NoError(err)
	require.True(ok)
	require.Equal(sql.Schema{
		{Name: "s3", Type: sql.MustCreateStringWithDefaults(sqltypes.VarChar, 25), Source: "mytable", Comment: "hello", Nullable: true, Default: parse.MustStringToColumnDefaultValue(ctx, `"yay"`, sql.MustCreateStringWithDefaults(sqltypes.VarChar, 25), true)},
		{Name: "i", Type: sql.Int64, Source: "mytable", PrimaryKey: true},
		{Name: "s2", Type: sql.Text, Source: "mytable", Comment: "hello", Nullable: true},
		{Name: "s", Type: sql.MustCreateStringWithDefaults(sqltypes.VarChar, 20), Source: "mytable", Comment: "column s"},
		{Name: "i2", Type: sql.Int32, Source: "mytable", Comment: "hello", Nullable: true, Default: parse.MustStringToColumnDefaultValue(ctx, "42", sql.Int32, true)},
	}, tbl.Schema())

	TestQuery(t, harness, e,
		"SELECT * FROM mytable ORDER BY i",
		[]sql.Row{
			sql.NewRow("yay", int64(1), nil, "first row", int32(42)),
			sql.NewRow("yay", int64(2), nil, "second row", int32(42)),
			sql.NewRow("yay", int64(3), nil, "third row", int32(42)),
		},
		nil,
	)

	_, _, _, err = e.Query(NewContext(harness), "ALTER TABLE not_exist ADD COLUMN i2 INT COMMENT 'hello'")
	require.Error(err)
	require.True(sql.ErrTableNotFound.Is(err))

	_, _, _, err = e.Query(NewContext(harness), "ALTER TABLE mytable ADD COLUMN b BIGINT COMMENT 'ok' AFTER not_exist")
	require.Error(err)
	require.True(sql.ErrTableColumnNotFound.Is(err))

	_, _, _, err = e.Query(NewContext(harness), "ALTER TABLE mytable ADD COLUMN b INT NOT NULL")
	require.Error(err)
	require.True(plan.ErrNullDefault.Is(err))

	_, _, _, err = e.Query(NewContext(harness), "ALTER TABLE mytable ADD COLUMN b INT NOT NULL DEFAULT 'yes'")
	require.Error(err)
	require.True(sql.ErrIncompatibleDefaultType.Is(err))
}

func TestModifyColumn(t *testing.T, harness Harness) {
	ctx := NewContext(harness)
	require := require.New(t)

	e := NewEngine(t, harness)
	db, err := e.Catalog.Database("mydb")
	require.NoError(err)

	TestQuery(t, harness, e,
		"ALTER TABLE mytable MODIFY COLUMN i TEXT NOT NULL COMMENT 'modified'",
		[]sql.Row(nil),
		nil,
	)

	tbl, ok, err := db.GetTableInsensitive(ctx, "mytable")
	require.NoError(err)
	require.True(ok)
	require.Equal(sql.Schema{
		{Name: "i", Type: sql.Text, Source: "mytable", Comment: "modified"},
		{Name: "s", Type: sql.MustCreateStringWithDefaults(sqltypes.VarChar, 20), Source: "mytable", Comment: "column s"},
	}, tbl.Schema())

	TestQuery(t, harness, e,
		"ALTER TABLE mytable MODIFY COLUMN i TINYINT NULL COMMENT 'yes' AFTER s",
		[]sql.Row(nil),
		nil,
	)

	tbl, ok, err = db.GetTableInsensitive(ctx, "mytable")
	require.NoError(err)
	require.True(ok)
	require.Equal(sql.Schema{
		{Name: "s", Type: sql.MustCreateStringWithDefaults(sqltypes.VarChar, 20), Source: "mytable", Comment: "column s"},
		{Name: "i", Type: sql.Int8, Source: "mytable", Comment: "yes", Nullable: true},
	}, tbl.Schema())

	TestQuery(t, harness, e,
		"ALTER TABLE mytable MODIFY COLUMN i BIGINT NOT NULL COMMENT 'ok' FIRST",
		[]sql.Row(nil),
		nil,
	)

	tbl, ok, err = db.GetTableInsensitive(ctx, "mytable")
	require.NoError(err)
	require.True(ok)
	require.Equal(sql.Schema{
		{Name: "i", Type: sql.Int64, Source: "mytable", Comment: "ok"},
		{Name: "s", Type: sql.MustCreateStringWithDefaults(sqltypes.VarChar, 20), Source: "mytable", Comment: "column s"},
	}, tbl.Schema())

	_, _, _, err = e.Query(NewContext(harness), "ALTER TABLE mytable MODIFY not_exist BIGINT NOT NULL COMMENT 'ok' FIRST")
	require.Error(err)
	require.True(sql.ErrTableColumnNotFound.Is(err))

	_, _, _, err = e.Query(NewContext(harness), "ALTER TABLE mytable MODIFY i BIGINT NOT NULL COMMENT 'ok' AFTER not_exist")
	require.Error(err)
	require.True(sql.ErrTableColumnNotFound.Is(err))

	_, _, _, err = e.Query(NewContext(harness), "ALTER TABLE not_exist MODIFY COLUMN i INT NOT NULL COMMENT 'hello'")
	require.Error(err)
	require.True(sql.ErrTableNotFound.Is(err))
}

func TestDropColumn(t *testing.T, harness Harness) {
	require := require.New(t)

	e := NewEngine(t, harness)
	ctx := NewContext(harness)
	db, err := e.Catalog.Database("mydb")
	require.NoError(err)

	TestQuery(t, harness, e,
		"ALTER TABLE mytable DROP COLUMN s",
		[]sql.Row(nil),
		nil,
	)

	tbl, ok, err := db.GetTableInsensitive(ctx, "mytable")
	require.NoError(err)
	require.True(ok)
	require.Equal(sql.Schema{
		{Name: "i", Type: sql.Int64, Source: "mytable", PrimaryKey: true},
	}, tbl.Schema())

	_, _, _, err = e.Query(NewContext(harness), "ALTER TABLE not_exist DROP COLUMN s")
	require.Error(err)
	require.True(sql.ErrTableNotFound.Is(err))

	_, _, _, err = e.Query(NewContext(harness), "ALTER TABLE mytable DROP COLUMN s")
	require.Error(err)
	require.True(sql.ErrTableColumnNotFound.Is(err))
}

func TestCreateDatabase(t *testing.T, harness Harness) {
	e := NewEngine(t, harness)
	ctx := NewContext(harness)

	t.Run("CREATE DATABASE and create table", func(t *testing.T) {
		TestQuery(t, harness, e,
			"CREATE DATABASE testdb",
			[]sql.Row{{sql.OkResult{RowsAffected: 1}}},
			nil,
		)

		db, err := e.Catalog.Database("testdb")
		require.NoError(t, err)

		TestQuery(t, harness, e,
			"USE testdb",
			[]sql.Row(nil),
			nil,
		)

		require.Equal(t, ctx.GetCurrentDatabase(), "testdb")

		ctx = NewContext(harness)
		TestQuery(t, harness, e,
			"CREATE TABLE test (pk int primary key)",
			[]sql.Row(nil),
			nil,
		)

		db, err = e.Catalog.Database("testdb")
		require.NoError(t, err)

		_, ok, err := db.GetTableInsensitive(ctx, "test")

		require.NoError(t, err)
		require.True(t, ok)
	})

	t.Run("CREATE DATABASE IF NOT EXISTS", func(t *testing.T) {
		TestQuery(t, harness, e,
			"CREATE DATABASE IF NOT EXISTS testdb2",
			[]sql.Row{{sql.OkResult{RowsAffected: 1}}},
			nil,
		)

		db, err := e.Catalog.Database("testdb2")
		require.NoError(t, err)

		TestQuery(t, harness, e,
			"USE testdb2",
			[]sql.Row(nil),
			nil,
		)

		require.Equal(t, ctx.GetCurrentDatabase(), "testdb2")

		ctx = NewContext(harness)
		TestQuery(t, harness, e,
			"CREATE TABLE test (pk int primary key)",
			[]sql.Row(nil),
			nil,
		)

		db, err = e.Catalog.Database("testdb2")
		require.NoError(t, err)

		_, ok, err := db.GetTableInsensitive(ctx, "test")

		require.NoError(t, err)
		require.True(t, ok)
	})

	t.Run("CREATE SCHEMA", func(t *testing.T) {
		TestQuery(t, harness, e,
			"CREATE SCHEMA testdb3",
			[]sql.Row{{sql.OkResult{RowsAffected: 1}}},
			nil,
		)

		db, err := e.Catalog.Database("testdb3")
		require.NoError(t, err)

		TestQuery(t, harness, e,
			"USE testdb3",
			[]sql.Row(nil),
			nil,
		)

		require.Equal(t, ctx.GetCurrentDatabase(), "testdb3")

		ctx = NewContext(harness)
		TestQuery(t, harness, e,
			"CREATE TABLE test (pk int primary key)",
			[]sql.Row(nil),
			nil,
		)

		db, err = e.Catalog.Database("testdb3")
		require.NoError(t, err)

		_, ok, err := db.GetTableInsensitive(ctx, "test")

		require.NoError(t, err)
		require.True(t, ok)
	})

	t.Run("CREATE DATABASE error handling", func(t *testing.T) {
		AssertErr(t, e, harness, "CREATE DATABASE mydb", sql.ErrCannotCreateDatabaseExists)

		AssertWarning(t, e, harness, "CREATE DATABASE IF NOT EXISTS mydb", mysql.ERDbCreateExists)
	})
}

func TestDropDatabase(t *testing.T, harness Harness) {
	e := NewEngine(t, harness)

	t.Run("DROP DATABASE correctly works", func(t *testing.T) {
		TestQuery(t, harness, e,
			"DROP DATABASE mydb",
			[]sql.Row{{sql.OkResult{RowsAffected: 1}}},
			nil,
		)

		_, err := e.Catalog.Database("mydb")
		require.Error(t, err)

		// TODO: Deal with handling this error.
		//AssertErr(t, e, harness, "SHOW TABLES", sql.ErrNoDatabaseSelected)
	})

	t.Run("DROP DATABASE works on newly created databases.", func(t *testing.T) {
		TestQuery(t, harness, e,
			"CREATE DATABASE testdb",
			[]sql.Row{{sql.OkResult{RowsAffected: 1}}},
			nil,
		)

		_, err := e.Catalog.Database("testdb")
		require.NoError(t, err)

		TestQuery(t, harness, e,
			"DROP DATABASE testdb",
			[]sql.Row{{sql.OkResult{RowsAffected: 1}}},
			nil,
		)

		AssertErr(t, e, harness, "USE testdb", sql.ErrDatabaseNotFound)
	})

	t.Run("DROP SCHEMA works on newly created databases.", func(t *testing.T) {
		TestQuery(t, harness, e,
			"CREATE SCHEMA testdb",
			[]sql.Row{{sql.OkResult{RowsAffected: 1}}},
			nil,
		)

		_, err := e.Catalog.Database("testdb")
		require.NoError(t, err)

		TestQuery(t, harness, e,
			"DROP SCHEMA testdb",
			[]sql.Row{{sql.OkResult{RowsAffected: 1}}},
			nil,
		)

		AssertErr(t, e, harness, "USE testdb", sql.ErrDatabaseNotFound)
	})

	t.Run("DROP DATABASE IF EXISTS correctly works.", func(t *testing.T) {
		AssertWarning(t, e, harness, "DROP DATABASE IF EXISTS mydb", mysql.ERDbDropExists)

		TestQuery(t, harness, e,
			"CREATE DATABASE testdb",
			[]sql.Row{{sql.OkResult{RowsAffected: 1}}},
			nil,
		)

		_, err := e.Catalog.Database("testdb")
		require.NoError(t, err)

		TestQuery(t, harness, e,
			"DROP DATABASE IF EXISTS testdb",
			[]sql.Row{{sql.OkResult{RowsAffected: 1}}},
			nil,
		)

		AssertErr(t, e, harness, "USE testdb", sql.ErrDatabaseNotFound)

		AssertWarning(t, e, harness, "DROP DATABASE IF EXISTS testdb", mysql.ERDbDropExists)
	})
}

func TestCreateForeignKeys(t *testing.T, harness Harness) {
	require := require.New(t)

	e := NewEngine(t, harness)

	TestQuery(t, harness, e,
		"CREATE TABLE parent(a INTEGER PRIMARY KEY, b INTEGER)",
		[]sql.Row(nil),
		nil,
	)
	TestQuery(t, harness, e,
		"ALTER TABLE parent ADD INDEX pb (b)",
		[]sql.Row(nil),
		nil,
	)
	TestQuery(t, harness, e,
		"CREATE TABLE child(c INTEGER PRIMARY KEY, d INTEGER, "+
			"CONSTRAINT fk1 FOREIGN KEY (d) REFERENCES parent(b) ON DELETE CASCADE"+
			")",
		[]sql.Row(nil),
		nil,
	)
	TestQuery(t, harness, e,
		"ALTER TABLE child ADD CONSTRAINT fk4 FOREIGN KEY (d) REFERENCES child(c)",
		[]sql.Row(nil),
		nil,
	)

	db, err := e.Catalog.Database("mydb")
	require.NoError(err)

	ctx := NewContext(harness)
	child, ok, err := db.GetTableInsensitive(ctx, "child")
	require.NoError(err)
	require.True(ok)

	fkt, ok := child.(sql.ForeignKeyTable)
	require.True(ok)

	fks, err := fkt.GetForeignKeys(NewContext(harness))
	require.NoError(err)

	expected := []sql.ForeignKeyConstraint{
		{
			Name:              "fk1",
			Columns:           []string{"d"},
			ReferencedTable:   "parent",
			ReferencedColumns: []string{"b"},
			OnUpdate:          sql.ForeignKeyReferenceOption_DefaultAction,
			OnDelete:          sql.ForeignKeyReferenceOption_Cascade,
		},
		{
			Name:              "fk4",
			Columns:           []string{"d"},
			ReferencedTable:   "child",
			ReferencedColumns: []string{"c"},
			OnUpdate:          sql.ForeignKeyReferenceOption_DefaultAction,
			OnDelete:          sql.ForeignKeyReferenceOption_DefaultAction,
		},
	}
	assert.Equal(t, expected, fks)

	TestQuery(t, harness, e,
		"CREATE TABLE child2(e INTEGER PRIMARY KEY, f INTEGER)",
		[]sql.Row(nil),
		nil,
	)
	TestQuery(t, harness, e,
		"ALTER TABLE child2 ADD CONSTRAINT fk2 FOREIGN KEY (f) REFERENCES parent(b) ON DELETE RESTRICT",
		[]sql.Row(nil),
		nil,
	)
	TestQuery(t, harness, e,
		"ALTER TABLE child2 ADD CONSTRAINT fk3 FOREIGN KEY (f) REFERENCES child(d) ON UPDATE SET NULL",
		[]sql.Row(nil),
		nil,
	)

	child, ok, err = db.GetTableInsensitive(ctx, "child2")
	require.NoError(err)
	require.True(ok)

	fkt, ok = child.(sql.ForeignKeyTable)
	require.True(ok)

	fks, err = fkt.GetForeignKeys(NewContext(harness))
	require.NoError(err)

	expected = []sql.ForeignKeyConstraint{
		{
			Name:              "fk2",
			Columns:           []string{"f"},
			ReferencedTable:   "parent",
			ReferencedColumns: []string{"b"},
			OnUpdate:          sql.ForeignKeyReferenceOption_DefaultAction,
			OnDelete:          sql.ForeignKeyReferenceOption_Restrict,
		},
		{
			Name:              "fk3",
			Columns:           []string{"f"},
			ReferencedTable:   "child",
			ReferencedColumns: []string{"d"},
			OnUpdate:          sql.ForeignKeyReferenceOption_SetNull,
			OnDelete:          sql.ForeignKeyReferenceOption_DefaultAction,
		},
	}
	assert.Equal(t, expected, fks)

	// Some faulty create statements
	_, _, _, err = e.Query(NewContext(harness), "ALTER TABLE child2 ADD CONSTRAINT fk3 FOREIGN KEY (f) REFERENCES dne(d) ON UPDATE SET NULL")
	require.Error(err)

	_, _, _, err = e.Query(NewContext(harness), "ALTER TABLE child2 ADD CONSTRAINT fk4 FOREIGN KEY (f) REFERENCES dne(d) ON UPDATE SET NULL")
	require.Error(err)
	assert.True(t, sql.ErrTableNotFound.Is(err))

	_, _, _, err = e.Query(NewContext(harness), "ALTER TABLE dne ADD CONSTRAINT fk4 FOREIGN KEY (f) REFERENCES child(d) ON UPDATE SET NULL")
	require.Error(err)
	assert.True(t, sql.ErrTableNotFound.Is(err))

	_, _, _, err = e.Query(NewContext(harness), "ALTER TABLE child2 ADD CONSTRAINT fk4 FOREIGN KEY (f) REFERENCES child(dne) ON UPDATE SET NULL")
	require.Error(err)
	assert.True(t, sql.ErrTableColumnNotFound.Is(err))
}

func TestDropForeignKeys(t *testing.T, harness Harness) {
	require := require.New(t)

	e := NewEngine(t, harness)

	TestQuery(t, harness, e,
		"CREATE TABLE parent(a INTEGER PRIMARY KEY, b INTEGER)",
		[]sql.Row(nil),
		nil,
	)
	TestQuery(t, harness, e,
		"ALTER TABLE parent ADD INDEX pb (b)",
		[]sql.Row(nil),
		nil,
	)
	TestQuery(t, harness, e,
		"CREATE TABLE child(c INTEGER PRIMARY KEY, d INTEGER, "+
			"CONSTRAINT fk1 FOREIGN KEY (d) REFERENCES parent(b) ON DELETE CASCADE"+
			")",
		[]sql.Row(nil),
		nil,
	)

	TestQuery(t, harness, e,
		"CREATE TABLE child2(e INTEGER PRIMARY KEY, f INTEGER)",
		[]sql.Row(nil),
		nil,
	)
	TestQuery(t, harness, e,
		"ALTER TABLE child2 ADD CONSTRAINT fk2 FOREIGN KEY (f) REFERENCES parent(b) ON DELETE RESTRICT",
		[]sql.Row(nil),
		nil,
	)
	TestQuery(t, harness, e,
		"ALTER TABLE child2 ADD CONSTRAINT fk3 FOREIGN KEY (f) REFERENCES child(d) ON UPDATE SET NULL",
		[]sql.Row(nil),
		nil,
	)
	TestQuery(t, harness, e,
		"ALTER TABLE child2 DROP CONSTRAINT fk2",
		[]sql.Row(nil),
		nil,
	)

	db, err := e.Catalog.Database("mydb")
	require.NoError(err)

	child, ok, err := db.GetTableInsensitive(NewContext(harness), "child2")
	require.NoError(err)
	require.True(ok)

	fkt, ok := child.(sql.ForeignKeyTable)
	require.True(ok)

	fks, err := fkt.GetForeignKeys(NewContext(harness))
	require.NoError(err)

	expected := []sql.ForeignKeyConstraint{
		{
			Name:              "fk3",
			Columns:           []string{"f"},
			ReferencedTable:   "child",
			ReferencedColumns: []string{"d"},
			OnUpdate:          sql.ForeignKeyReferenceOption_SetNull,
			OnDelete:          sql.ForeignKeyReferenceOption_DefaultAction,
		},
	}
	assert.Equal(t, expected, fks)

	TestQuery(t, harness, e,
		"ALTER TABLE child2 DROP FOREIGN KEY fk3",
		[]sql.Row(nil),
		nil,
	)

	child, ok, err = db.GetTableInsensitive(NewContext(harness), "child2")
	require.NoError(err)
	require.True(ok)

	fkt, ok = child.(sql.ForeignKeyTable)
	require.True(ok)

	fks, err = fkt.GetForeignKeys(NewContext(harness))
	require.NoError(err)

	expected = []sql.ForeignKeyConstraint{}
	assert.Equal(t, expected, fks)

	// Some error queries
	_, _, _, err = e.Query(NewContext(harness), "ALTER TABLE child3 DROP CONSTRAINT dne")
	require.Error(err)
	assert.True(t, sql.ErrTableNotFound.Is(err))
}

func TestNaturalJoin(t *testing.T, harness Harness) {
	require := require.New(t)

	db := harness.NewDatabase("mydb")
	t1, err := harness.NewTable(db, "t1", sql.Schema{
		{Name: "a", Type: sql.Text, Source: "t1", PrimaryKey: true},
		{Name: "b", Type: sql.Text, Source: "t1"},
		{Name: "c", Type: sql.Text, Source: "t1"},
	})
	require.NoError(err)

	InsertRows(t, NewContext(harness), mustInsertableTable(t, t1),
		sql.NewRow("a_1", "b_1", "c_1"),
		sql.NewRow("a_2", "b_2", "c_2"),
		sql.NewRow("a_3", "b_3", "c_3"))

	t2, err := harness.NewTable(db, "t2", sql.Schema{
		{Name: "a", Type: sql.Text, Source: "t2", PrimaryKey: true},
		{Name: "b", Type: sql.Text, Source: "t2"},
		{Name: "d", Type: sql.Text, Source: "t2"},
	})
	require.NoError(err)

	InsertRows(t, NewContext(harness), mustInsertableTable(t, t2),
		sql.NewRow("a_1", "b_1", "d_1"),
		sql.NewRow("a_2", "b_2", "d_2"),
		sql.NewRow("a_3", "b_3", "d_3"))

	e := sqle.NewDefault()
	e.AddDatabase(db)

	TestQuery(t, harness, e, `SELECT * FROM t1 NATURAL JOIN t2`,
		[]sql.Row{
			{"a_1", "b_1", "c_1", "d_1"},
			{"a_2", "b_2", "c_2", "d_2"},
			{"a_3", "b_3", "c_3", "d_3"},
		},
		nil,
	)
}

func TestNaturalJoinEqual(t *testing.T, harness Harness) {
	require := require.New(t)

	db := harness.NewDatabase("mydb")
	t1, err := harness.NewTable(db, "t1", sql.Schema{
		{Name: "a", Type: sql.Text, Source: "t1", PrimaryKey: true},
		{Name: "b", Type: sql.Text, Source: "t1"},
		{Name: "c", Type: sql.Text, Source: "t1"},
	})
	require.NoError(err)

	InsertRows(t, NewContext(harness), mustInsertableTable(t, t1),
		sql.NewRow("a_1", "b_1", "c_1"),
		sql.NewRow("a_2", "b_2", "c_2"),
		sql.NewRow("a_3", "b_3", "c_3"))

	t2, err := harness.NewTable(db, "t2", sql.Schema{
		{Name: "a", Type: sql.Text, Source: "t2", PrimaryKey: true},
		{Name: "b", Type: sql.Text, Source: "t2"},
		{Name: "c", Type: sql.Text, Source: "t2"},
	})
	require.NoError(err)

	InsertRows(t, NewContext(harness), mustInsertableTable(t, t2),
		sql.NewRow("a_1", "b_1", "c_1"),
		sql.NewRow("a_2", "b_2", "c_2"),
		sql.NewRow("a_3", "b_3", "c_3"))

	e := sqle.NewDefault()
	e.AddDatabase(db)

	TestQuery(t, harness, e, `SELECT * FROM t1 NATURAL JOIN t2`, []sql.Row{
		{"a_1", "b_1", "c_1"},
		{"a_2", "b_2", "c_2"},
		{"a_3", "b_3", "c_3"},
	},
		nil,
	)
}

func TestNaturalJoinDisjoint(t *testing.T, harness Harness) {
	require := require.New(t)

	db := harness.NewDatabase("mydb")
	t1, err := harness.NewTable(db, "t1", sql.Schema{
		{Name: "a", Type: sql.Text, Source: "t1", PrimaryKey: true},
	})
	require.NoError(err)

	InsertRows(t, NewContext(harness), mustInsertableTable(t, t1),
		sql.NewRow("a1"),
		sql.NewRow("a2"),
		sql.NewRow("a3"))

	t2, err := harness.NewTable(db, "t2", sql.Schema{
		{Name: "b", Type: sql.Text, Source: "t2", PrimaryKey: true},
	})
	require.NoError(err)
	InsertRows(t, NewContext(harness), mustInsertableTable(t, t2),
		sql.NewRow("b1"),
		sql.NewRow("b2"),
		sql.NewRow("b3"))

	e := sqle.NewDefault()
	e.AddDatabase(db)

	TestQuery(t, harness, e, `SELECT * FROM t1 NATURAL JOIN t2`, []sql.Row{
		{"a1", "b1"},
		{"a1", "b2"},
		{"a1", "b3"},
		{"a2", "b1"},
		{"a2", "b2"},
		{"a2", "b3"},
		{"a3", "b1"},
		{"a3", "b2"},
		{"a3", "b3"},
	},
		nil,
	)
}

func TestInnerNestedInNaturalJoins(t *testing.T, harness Harness) {
	require := require.New(t)

	db := harness.NewDatabase("mydb")
	table1, err := harness.NewTable(db, "table1", sql.Schema{
		{Name: "i", Type: sql.Int32, Source: "table1"},
		{Name: "f", Type: sql.Float64, Source: "table1"},
		{Name: "t", Type: sql.Text, Source: "table1"},
	})
	require.NoError(err)

	InsertRows(t, NewContext(harness), mustInsertableTable(t, table1),
		sql.NewRow(int32(1), float64(2.1), "table1"),
		sql.NewRow(int32(1), float64(2.1), "table1"),
		sql.NewRow(int32(10), float64(2.1), "table1"),
	)

	table2, err := harness.NewTable(db, "table2", sql.Schema{
		{Name: "i2", Type: sql.Int32, Source: "table2"},
		{Name: "f2", Type: sql.Float64, Source: "table2"},
		{Name: "t2", Type: sql.Text, Source: "table2"},
	})
	require.NoError(err)

	InsertRows(t, NewContext(harness), mustInsertableTable(t, table2),
		sql.NewRow(int32(1), float64(2.2), "table2"),
		sql.NewRow(int32(1), float64(2.2), "table2"),
		sql.NewRow(int32(20), float64(2.2), "table2"),
	)

	table3, err := harness.NewTable(db, "table3", sql.Schema{
		{Name: "i", Type: sql.Int32, Source: "table3"},
		{Name: "f2", Type: sql.Float64, Source: "table3"},
		{Name: "t3", Type: sql.Text, Source: "table3"},
	})
	require.NoError(err)

	InsertRows(t, NewContext(harness), mustInsertableTable(t, table3),
		sql.NewRow(int32(1), float64(2.2), "table3"),
		sql.NewRow(int32(2), float64(2.2), "table3"),
		sql.NewRow(int32(30), float64(2.2), "table3"),
	)

	e := sqle.NewDefault()
	e.AddDatabase(db)

	TestQuery(t, harness, e, `SELECT * FROM table1 INNER JOIN table2 ON table1.i = table2.i2 NATURAL JOIN table3`,
		[]sql.Row{
			{int32(1), float64(2.2), float64(2.1), "table1", int32(1), "table2", "table3"},
			{int32(1), float64(2.2), float64(2.1), "table1", int32(1), "table2", "table3"},
			{int32(1), float64(2.2), float64(2.1), "table1", int32(1), "table2", "table3"},
			{int32(1), float64(2.2), float64(2.1), "table1", int32(1), "table2", "table3"},
		},
		nil,
	)
}

func TestVariables(t *testing.T, harness Harness) {
	for _, query := range VariableQueries {
		TestScript(t, harness, query)
	}
}

func TestVariableErrors(t *testing.T, harness Harness) {
	e := NewEngine(t, harness)
	for _, test := range VariableErrorTests {
		AssertErr(t, e, harness, test.Query, test.ExpectedErr)
	}
}

func TestWarnings(t *testing.T, harness Harness) {
	var queries = []QueryTest{
		{
			Query: `
			SHOW WARNINGS
			`,
			Expected: []sql.Row{
				{"", 3, ""},
				{"", 2, ""},
				{"", 1, ""},
			},
		},
		{
			Query: `
			SHOW WARNINGS LIMIT 1
			`,
			Expected: []sql.Row{
				{"", 3, ""},
			},
		},
		{
			Query: `
			SHOW WARNINGS LIMIT 1,2
			`,
			Expected: []sql.Row{
				{"", 2, ""},
				{"", 1, ""},
			},
		},
		{
			Query: `
			SHOW WARNINGS LIMIT 0
			`,
			Expected: []sql.Row{
				{"", 3, ""},
				{"", 2, ""},
				{"", 1, ""},
			},
		},
		{
			Query: `
			SHOW WARNINGS LIMIT 2,0
			`,
			Expected: []sql.Row{
				{"", 1, ""},
			},
		},
		{
			Query: `
			SHOW WARNINGS LIMIT 10
			`,
			Expected: []sql.Row{
				{"", 3, ""},
				{"", 2, ""},
				{"", 1, ""},
			},
		},
		{
			Query: `
			SHOW WARNINGS LIMIT 10,1
			`,
			Expected: nil,
		},
	}

	e := NewEngine(t, harness)

	ctx := NewContext(harness)
	ctx.Session.Warn(&sql.Warning{Code: 1})
	ctx.Session.Warn(&sql.Warning{Code: 2})
	ctx.Session.Warn(&sql.Warning{Code: 3})

	for _, tt := range queries {
		TestQueryWithContext(t, ctx, e, tt.Query, tt.Expected, tt.Bindings)
	}
}

func TestClearWarnings(t *testing.T, harness Harness) {
	require := require.New(t)
	e := NewEngine(t, harness)
	ctx := NewContext(harness)

	_, _, iter, err := e.Query(ctx, "-- some empty query as a comment")
	require.NoError(err)
	err = iter.Close(ctx)
	require.NoError(err)

	_, _, iter, err = e.Query(ctx, "-- some empty query as a comment")
	require.NoError(err)
	err = iter.Close(ctx)
	require.NoError(err)

	_, _, iter, err = e.Query(ctx, "-- some empty query as a comment")
	require.NoError(err)
	err = iter.Close(ctx)
	require.NoError(err)

	_, _, iter, err = e.Query(ctx, "SHOW WARNINGS")
	require.NoError(err)
	rows, err := sql.RowIterToRows(ctx, iter)
	require.NoError(err)
	err = iter.Close(ctx)
	require.NoError(err)
	require.Equal(3, len(rows))

	_, _, iter, err = e.Query(ctx, "SHOW WARNINGS LIMIT 1")
	require.NoError(err)
	rows, err = sql.RowIterToRows(ctx, iter)
	require.NoError(err)
	err = iter.Close(ctx)
	require.NoError(err)
	require.Equal(1, len(rows))

	_, _, _, err = e.Query(ctx, "SELECT * FROM mytable LIMIT 1")
	require.NoError(err)
	_, err = sql.RowIterToRows(ctx, iter)
	require.NoError(err)
	err = iter.Close(ctx)
	require.NoError(err)

	require.Equal(0, len(ctx.Session.Warnings()))
}

func TestUse(t *testing.T, harness Harness) {
	require := require.New(t)
	e := NewEngine(t, harness)

	ctx := NewContext(harness)
	require.Equal("mydb", ctx.GetCurrentDatabase())

	_, _, _, err := e.Query(ctx, "USE bar")
	require.Error(err)

	require.Equal("mydb", ctx.GetCurrentDatabase())

	_, _, iter, err := e.Query(ctx, "USE foo")
	require.NoError(err)

	rows, err := sql.RowIterToRows(ctx, iter)
	require.NoError(err)
	require.Len(rows, 0)

	require.Equal("foo", ctx.GetCurrentDatabase())
}

func TestSessionSelectLimit(t *testing.T, harness Harness) {
	q := []QueryTest{
		{
			Query:    "SELECT * FROM mytable ORDER BY i",
			Expected: []sql.Row{{int64(1), "first row"}},
		},
		{
			Query: "SELECT * FROM mytable ORDER BY i LIMIT 2",
			Expected: []sql.Row{
				{int64(1), "first row"},
				{int64(2), "second row"},
			},
		},
		{
			Query:    "SELECT i FROM (SELECT i FROM mytable LIMIT 2) t ORDER BY i",
			Expected: []sql.Row{{int64(1)}},
		},
		// TODO: this is broken: the session limit is applying inappropriately to the subquery
		// {
		// 	"SELECT i FROM (SELECT i FROM mytable ORDER BY i DESC) t ORDER BY i LIMIT 2",
		// 	[]sql.Row{{int64(1)}},
		// },
	}

	e := NewEngine(t, harness)

	ctx := NewContext(harness)
	err := ctx.Session.Set(ctx, "sql_select_limit", sql.Int64, int64(1))
	require.NoError(t, err)

	for _, tt := range q {
		TestQueryWithContext(t, ctx, e, tt.Query, tt.Expected, tt.Bindings)
	}
}

func TestTracing(t *testing.T, harness Harness) {
	require := require.New(t)
	e := NewEngine(t, harness)

	tracer := new(test.MemTracer)

	ctx := sql.NewContext(context.Background(),
		sql.WithTracer(tracer), sql.WithViewRegistry(sql.NewViewRegistry())).WithCurrentDB("mydb")

	_, _, iter, err := e.Query(ctx, `SELECT DISTINCT i
		FROM mytable
		WHERE s = 'first row'
		ORDER BY i DESC
		LIMIT 1`)
	require.NoError(err)

	rows, err := sql.RowIterToRows(ctx, iter)
	require.Len(rows, 1)
	require.NoError(err)

	spans := tracer.Spans
	var expectedSpans = []string{
		"plan.Limit",
		"plan.Sort",
		"plan.Distinct",
		"plan.Project",
		"plan.Filter",
		"plan.ResolvedTable",
	}

	var spanOperations []string
	for _, s := range spans {
		// only check the ones inside the execution tree
		if strings.HasPrefix(s, "plan.") ||
			strings.HasPrefix(s, "expression.") ||
			strings.HasPrefix(s, "function.") ||
			strings.HasPrefix(s, "aggregation.") {
			spanOperations = append(spanOperations, s)
		}
	}

	require.Equal(expectedSpans, spanOperations)
}

// Runs tests on SHOW TABLE STATUS queries.
func TestShowTableStatus(t *testing.T, harness Harness) {
	dbs := CreateSubsetTestData(t, harness, infoSchemaTables)
	engine := NewEngineWithDbs(t, harness, dbs, nil)
	createIndexes(t, harness, engine)
	createForeignKeys(t, harness, engine)

	for _, tt := range ShowTableStatusQueries {
		TestQuery(t, harness, engine, tt.Query, tt.Expected, nil)
	}
}

// RunQuery runs the query given and asserts that it doesn't result in an error.
func RunQuery(t *testing.T, e *sqle.Engine, harness Harness, query string) {
	ctx := NewContext(harness)
	_, _, iter, err := e.Query(ctx, query)
	require.NoError(t, err)
	_, err = sql.RowIterToRows(ctx, iter)
	require.NoError(t, err)
}

// AssertErr asserts that the given query returns an error during its execution, optionally specifying a type of error.
func AssertErr(t *testing.T, e *sqle.Engine, harness Harness, query string, expectedErrKind *errors.Kind) {
	ctx := NewContext(harness)
	_, _, iter, err := e.Query(ctx, query)
	if err == nil {
		_, err = sql.RowIterToRows(ctx, iter)
	}
	require.Error(t, err)
	if expectedErrKind != nil {
		require.True(t, expectedErrKind.Is(err), "Expected error of type %s but got %s", expectedErrKind, err)
	}
}

func AssertWarning(t *testing.T, e *sqle.Engine, harness Harness, query string, expectedCode int) {
	ctx := NewContext(harness)
	_, _, iter, err := e.Query(ctx, query)
	require.NoError(t, err)

	_, err = sql.RowIterToRows(ctx, iter)
	require.NoError(t, err)

	ctx = NewContext(harness)
	require.True(t, len(ctx.Warnings()) > 0)

	condition := false
	for _, warning := range ctx.Warnings() {
		if warning.Code == expectedCode {
			condition = true
			break
		}
	}

	require.True(t, condition)
}

type customFunc struct {
	expression.UnaryExpression
}

func (c customFunc) String() string {
	return "customFunc(" + c.Child.String() + ")"
}

func (c customFunc) Type() sql.Type {
	return sql.Uint32
}

func (c customFunc) Eval(ctx *sql.Context, row sql.Row) (interface{}, error) {
	return int64(5), nil
}

func (c customFunc) WithChildren(children ...sql.Expression) (sql.Expression, error) {
	return &customFunc{expression.UnaryExpression{children[0]}}, nil
}

func TestColumnDefaults(t *testing.T, harness Harness) {
	require := require.New(t)
	e := NewEngine(t, harness)

	err := e.Catalog.Register(sql.Function1{
		Name: "customfunc",
		Fn: func(e1 sql.Expression) sql.Expression {
			return &customFunc{expression.UnaryExpression{e1}}
		},
	})
	require.NoError(err)

	t.Run("Standard default literal", func(t *testing.T) {
		TestQuery(t, harness, e,
			"CREATE TABLE t1(pk BIGINT PRIMARY KEY, v1 BIGINT DEFAULT 2)",
			[]sql.Row(nil),
			nil,
		)
		RunQuery(t, e, harness, "INSERT INTO t1 (pk) VALUES (1), (2)")
		TestQuery(t, harness, e,
			"SELECT * FROM t1",
			[]sql.Row{{1, 2}, {2, 2}},
			nil,
		)
	})

	t.Run("Default expression with function and referenced column", func(t *testing.T) {
		TestQuery(t, harness, e,
			"CREATE TABLE t2(pk BIGINT PRIMARY KEY, v1 SMALLINT DEFAULT (GREATEST(pk, 2)))",
			[]sql.Row(nil),
			nil,
		)
		RunQuery(t, e, harness, "INSERT INTO t2 (pk) VALUES (1), (2), (3)")
		TestQuery(t, harness, e,
			"SELECT * FROM t2",
			[]sql.Row{{1, 2}, {2, 2}, {3, 3}},
			nil,
		)
	})

	t.Run("Default expression converting to proper column type", func(t *testing.T) {
		TestQuery(t, harness, e,
			"CREATE TABLE t3(pk BIGINT PRIMARY KEY, v1 VARCHAR(20) DEFAULT (GREATEST(pk, 2)))",
			[]sql.Row(nil),
			nil,
		)
		RunQuery(t, e, harness, "INSERT INTO t3 (pk) VALUES (1), (2), (3)")
		TestQuery(t, harness, e,
			"SELECT * FROM t3",
			[]sql.Row{{1, "2"}, {2, "2"}, {3, "3"}},
			nil,
		)
	})

	t.Run("Default literal of different type but implicitly converts", func(t *testing.T) {
		TestQuery(t, harness, e,
			"CREATE TABLE t4(pk BIGINT PRIMARY KEY, v1 BIGINT DEFAULT '4')",
			[]sql.Row(nil),
			nil,
		)
		RunQuery(t, e, harness, "INSERT INTO t4 (pk) VALUES (1), (2)")
		TestQuery(t, harness, e,
			"SELECT * FROM t4",
			[]sql.Row{{1, 4}, {2, 4}},
			nil,
		)
	})

	t.Run("Back reference to default literal", func(t *testing.T) {
		TestQuery(t, harness, e,
			"CREATE TABLE t5(pk BIGINT PRIMARY KEY, v1 BIGINT DEFAULT (v2), v2 BIGINT DEFAULT 7)",
			[]sql.Row(nil),
			nil,
		)
		RunQuery(t, e, harness, "INSERT INTO t5 (pk) VALUES (1), (2)")
		TestQuery(t, harness, e,
			"SELECT * FROM t5",
			[]sql.Row{{1, 7, 7}, {2, 7, 7}},
			nil,
		)
	})

	t.Run("Forward reference to default literal", func(t *testing.T) {
		TestQuery(t, harness, e,
			"CREATE TABLE t6(pk BIGINT PRIMARY KEY, v1 BIGINT DEFAULT 9, v2 BIGINT DEFAULT (v1))",
			[]sql.Row(nil),
			nil,
		)
		RunQuery(t, e, harness, "INSERT INTO t6 (pk) VALUES (1), (2)")
		TestQuery(t, harness, e,
			"SELECT * FROM t6",
			[]sql.Row{{1, 9, 9}, {2, 9, 9}},
			nil,
		)
	})

	t.Run("Forward reference to default expression", func(t *testing.T) {
		TestQuery(t, harness, e,
			"CREATE TABLE t7(pk BIGINT PRIMARY KEY, v1 BIGINT DEFAULT (8), v2 BIGINT DEFAULT (v1))",
			[]sql.Row(nil),
			nil,
		)
		RunQuery(t, e, harness, "INSERT INTO t7 (pk) VALUES (1), (2)")
		TestQuery(t, harness, e,
			"SELECT * FROM t7",
			[]sql.Row{{1, 8, 8}, {2, 8, 8}},
			nil,
		)
	})

	t.Run("Back reference to value", func(t *testing.T) {
		TestQuery(t, harness, e,
			"CREATE TABLE t8(pk BIGINT PRIMARY KEY, v1 BIGINT DEFAULT (v2 + 1), v2 BIGINT)",
			[]sql.Row(nil),
			nil,
		)
		RunQuery(t, e, harness, "INSERT INTO t8 (pk, v2) VALUES (1, 4), (2, 6)")
		TestQuery(t, harness, e,
			"SELECT * FROM t8",
			[]sql.Row{{1, 5, 4}, {2, 7, 6}},
			nil,
		)
	})

	t.Run("TEXT expression", func(t *testing.T) {
		TestQuery(t, harness, e,
			"CREATE TABLE t9(pk BIGINT PRIMARY KEY, v1 LONGTEXT DEFAULT (77))",
			[]sql.Row(nil),
			nil,
		)
		RunQuery(t, e, harness, "INSERT INTO t9 (pk) VALUES (1), (2)")
		TestQuery(t, harness, e,
			"SELECT * FROM t9",
			[]sql.Row{{1, "77"}, {2, "77"}},
			nil,
		)
	})

	// TODO: test that the correct values are set once we set the clock
	t.Run("DATETIME/TIMESTAMP NOW/CURRENT_TIMESTAMP literal", func(t *testing.T) {
		TestQuery(t, harness, e,
			"CREATE TABLE t10(pk BIGINT PRIMARY KEY, v1 DATETIME DEFAULT NOW(), v2 DATETIME DEFAULT CURRENT_TIMESTAMP(),"+
				"v3 TIMESTAMP DEFAULT NOW(), v4 TIMESTAMP DEFAULT CURRENT_TIMESTAMP())",
			[]sql.Row(nil),
			nil,
		)
	})

	// TODO: test that the correct values are set once we set the clock
	t.Run("Non-DATETIME/TIMESTAMP NOW/CURRENT_TIMESTAMP expression", func(t *testing.T) {
		TestQuery(t, harness, e,
			"CREATE TABLE t11(pk BIGINT PRIMARY KEY, v1 DATE DEFAULT (NOW()), v2 VARCHAR(20) DEFAULT (CURRENT_TIMESTAMP()))",
			[]sql.Row(nil),
			nil,
		)
	})

	t.Run("REPLACE INTO with default expression", func(t *testing.T) {
		TestQuery(t, harness, e,
			"CREATE TABLE t12(pk BIGINT PRIMARY KEY, v1 SMALLINT DEFAULT (GREATEST(pk, 2)))",
			[]sql.Row(nil),
			nil,
		)
		RunQuery(t, e, harness, "INSERT INTO t12 (pk) VALUES (1), (2)")
		RunQuery(t, e, harness, "REPLACE INTO t12 (pk) VALUES (2), (3)")
		TestQuery(t, harness, e,
			"SELECT * FROM t12",
			[]sql.Row{{1, 2}, {2, 2}, {3, 3}},
			nil,
		)
	})

	t.Run("Add column last default literal", func(t *testing.T) {
		TestQuery(t, harness, e,
			"CREATE TABLE t13(pk BIGINT PRIMARY KEY, v1 BIGINT DEFAULT '4')",
			[]sql.Row(nil),
			nil,
		)
		RunQuery(t, e, harness, "INSERT INTO t13 (pk) VALUES (1), (2)")
		TestQuery(t, harness, e,
			"ALTER TABLE t13 ADD COLUMN v2 BIGINT DEFAULT 5",
			[]sql.Row(nil),
			nil,
		)
		TestQuery(t, harness, e,
			"SELECT * FROM t13",
			[]sql.Row{{1, 4, 5}, {2, 4, 5}},
			nil,
		)
	})

	t.Run("Add column implicit last default expression", func(t *testing.T) {
		TestQuery(t, harness, e,
			"CREATE TABLE t14(pk BIGINT PRIMARY KEY, v1 BIGINT DEFAULT (pk + 1))",
			[]sql.Row(nil),
			nil,
		)
		RunQuery(t, e, harness, "INSERT INTO t14 (pk) VALUES (1), (2)")
		TestQuery(t, harness, e,
			"ALTER TABLE t14 ADD COLUMN v2 BIGINT DEFAULT (v1 + 2)",
			[]sql.Row(nil),
			nil,
		)
		TestQuery(t, harness, e,
			"SELECT * FROM t14",
			[]sql.Row{{1, 2, 4}, {2, 3, 5}},
			nil,
		)
	})

	t.Run("Add column explicit last default expression", func(t *testing.T) {
		TestQuery(t, harness, e,
			"CREATE TABLE t15(pk BIGINT PRIMARY KEY, v1 BIGINT DEFAULT (pk + 1))",
			[]sql.Row(nil),
			nil,
		)
		RunQuery(t, e, harness, "INSERT INTO t15 (pk) VALUES (1), (2)")
		TestQuery(t, harness, e,
			"ALTER TABLE t15 ADD COLUMN v2 BIGINT DEFAULT (v1 + 2) AFTER v1",
			[]sql.Row(nil),
			nil,
		)
		TestQuery(t, harness, e,
			"SELECT * FROM t15",
			[]sql.Row{{1, 2, 4}, {2, 3, 5}},
			nil,
		)
	})

	t.Run("Add column first default literal", func(t *testing.T) {
		TestQuery(t, harness, e,
			"CREATE TABLE t16(pk BIGINT PRIMARY KEY, v1 BIGINT DEFAULT '4')",
			[]sql.Row(nil),
			nil,
		)
		RunQuery(t, e, harness, "INSERT INTO t16 (pk) VALUES (1), (2)")
		TestQuery(t, harness, e,
			"ALTER TABLE t16 ADD COLUMN v2 BIGINT DEFAULT 5 FIRST",
			[]sql.Row(nil),
			nil,
		)
		TestQuery(t, harness, e,
			"SELECT * FROM t16",
			[]sql.Row{{5, 1, 4}, {5, 2, 4}},
			nil,
		)
	})

	t.Run("Add column first default expression", func(t *testing.T) {
		TestQuery(t, harness, e,
			"CREATE TABLE t17(pk BIGINT PRIMARY KEY, v1 BIGINT)",
			[]sql.Row(nil),
			nil,
		)
		RunQuery(t, e, harness, "INSERT INTO t17 VALUES (1, 3), (2, 4)")
		TestQuery(t, harness, e,
			"ALTER TABLE t17 ADD COLUMN v2 BIGINT DEFAULT (v1 + 2) FIRST",
			[]sql.Row(nil),
			nil,
		)
		TestQuery(t, harness, e,
			"SELECT * FROM t17",
			[]sql.Row{{5, 1, 3}, {6, 2, 4}},
			nil,
		)
	})

	t.Run("Add column forward reference to default expression", func(t *testing.T) {
		TestQuery(t, harness, e,
			"CREATE TABLE t18(pk BIGINT DEFAULT (v1) PRIMARY KEY, v1 BIGINT)",
			[]sql.Row(nil),
			nil,
		)
		RunQuery(t, e, harness, "INSERT INTO t18 (v1) VALUES (1), (2)")
		TestQuery(t, harness, e,
			"ALTER TABLE t18 ADD COLUMN v2 BIGINT DEFAULT (pk + 1) AFTER pk",
			[]sql.Row(nil),
			nil,
		)
		TestQuery(t, harness, e,
			"SELECT * FROM t18",
			[]sql.Row{{1, 2, 1}, {2, 3, 2}},
			nil,
		)
	})

	t.Run("Add column back reference to default literal", func(t *testing.T) {
		TestQuery(t, harness, e,
			"CREATE TABLE t19(pk BIGINT PRIMARY KEY, v1 BIGINT DEFAULT 5)",
			[]sql.Row(nil),
			nil,
		)
		RunQuery(t, e, harness, "INSERT INTO t19 (pk) VALUES (1), (2)")
		TestQuery(t, harness, e,
			"ALTER TABLE t19 ADD COLUMN v2 BIGINT DEFAULT (v1 - 1) AFTER pk",
			[]sql.Row(nil),
			nil,
		)
		TestQuery(t, harness, e,
			"SELECT * FROM t19",
			[]sql.Row{{1, 4, 5}, {2, 4, 5}},
			nil,
		)
	})

	t.Run("Add column first with existing defaults still functioning", func(t *testing.T) {
		TestQuery(t, harness, e,
			"CREATE TABLE t20(pk BIGINT PRIMARY KEY, v1 BIGINT DEFAULT (pk + 10))",
			[]sql.Row(nil),
			nil,
		)
		RunQuery(t, e, harness, "INSERT INTO t20 (pk) VALUES (1), (2)")
		TestQuery(t, harness, e,
			"ALTER TABLE t20 ADD COLUMN v2 BIGINT DEFAULT (-pk) FIRST",
			[]sql.Row(nil),
			nil,
		)
		RunQuery(t, e, harness, "INSERT INTO t20 (pk) VALUES (3)")
		TestQuery(t, harness, e,
			"SELECT * FROM t20",
			[]sql.Row{{-1, 1, 11}, {-2, 2, 12}, {-3, 3, 13}},
			nil,
		)
	})

	t.Run("Drop column referencing other column", func(t *testing.T) {
		TestQuery(t, harness, e,
			"CREATE TABLE t21(pk BIGINT PRIMARY KEY, v1 BIGINT DEFAULT (v2), v2 BIGINT)",
			[]sql.Row(nil),
			nil,
		)
		TestQuery(t, harness, e,
			"ALTER TABLE t21 DROP COLUMN v1",
			[]sql.Row(nil),
			nil,
		)
	})

	t.Run("Modify column move first forward reference default literal", func(t *testing.T) {
		TestQuery(t, harness, e,
			"CREATE TABLE t22(pk BIGINT PRIMARY KEY, v1 BIGINT DEFAULT (pk + 2), v2 BIGINT DEFAULT (pk + 1))",
			[]sql.Row(nil),
			nil,
		)
		RunQuery(t, e, harness, "INSERT INTO t22 (pk) VALUES (1), (2)")
		TestQuery(t, harness, e,
			"ALTER TABLE t22 MODIFY COLUMN v1 BIGINT DEFAULT (pk + 2) FIRST",
			[]sql.Row(nil),
			nil,
		)
		TestQuery(t, harness, e,
			"SELECT * FROM t22",
			[]sql.Row{{3, 1, 2}, {4, 2, 3}},
			nil,
		)
	})

	t.Run("Modify column move first add reference", func(t *testing.T) {
		TestQuery(t, harness, e,
			"CREATE TABLE t23(pk BIGINT PRIMARY KEY, v1 BIGINT, v2 BIGINT DEFAULT (v1 + 1))",
			[]sql.Row(nil),
			nil,
		)
		RunQuery(t, e, harness, "INSERT INTO t23 (pk, v1) VALUES (1, 2), (2, 3)")
		TestQuery(t, harness, e,
			"ALTER TABLE t23 MODIFY COLUMN v1 BIGINT DEFAULT (pk + 5) FIRST",
			[]sql.Row(nil),
			nil,
		)
		RunQuery(t, e, harness, "INSERT INTO t23 (pk) VALUES (3)")
		TestQuery(t, harness, e,
			"SELECT * FROM t23",
			[]sql.Row{{2, 1, 3}, {3, 2, 4}, {8, 3, 9}},
			nil,
		)
	})

	t.Run("Modify column move last being referenced", func(t *testing.T) {
		TestQuery(t, harness, e,
			"CREATE TABLE t24(pk BIGINT PRIMARY KEY, v1 BIGINT, v2 BIGINT DEFAULT (v1 + 1))",
			[]sql.Row(nil),
			nil,
		)
		RunQuery(t, e, harness, "INSERT INTO t24 (pk, v1) VALUES (1, 2), (2, 3)")
		TestQuery(t, harness, e,
			"ALTER TABLE t24 MODIFY COLUMN v1 BIGINT AFTER v2",
			[]sql.Row(nil),
			nil,
		)
		RunQuery(t, e, harness, "INSERT INTO t24 (pk, v1) VALUES (3, 4)")
		TestQuery(t, harness, e,
			"SELECT * FROM t24",
			[]sql.Row{{1, 3, 2}, {2, 4, 3}, {3, 5, 4}},
			nil,
		)
	})

	t.Run("Modify column move last add reference", func(t *testing.T) {
		TestQuery(t, harness, e,
			"CREATE TABLE t25(pk BIGINT PRIMARY KEY, v1 BIGINT, v2 BIGINT DEFAULT (pk * 2))",
			[]sql.Row(nil),
			nil,
		)
		RunQuery(t, e, harness, "INSERT INTO t25 (pk, v1) VALUES (1, 2), (2, 3)")
		TestQuery(t, harness, e,
			"ALTER TABLE t25 MODIFY COLUMN v1 BIGINT DEFAULT (-pk) AFTER v2",
			[]sql.Row(nil),
			nil,
		)
		RunQuery(t, e, harness, "INSERT INTO t25 (pk) VALUES (3)")
		TestQuery(t, harness, e,
			"SELECT * FROM t25",
			[]sql.Row{{1, 2, 2}, {2, 4, 3}, {3, 6, -3}},
			nil,
		)
	})

	t.Run("Modify column no move add reference", func(t *testing.T) {
		TestQuery(t, harness, e,
			"CREATE TABLE t26(pk BIGINT PRIMARY KEY, v1 BIGINT, v2 BIGINT DEFAULT (pk * 2))",
			[]sql.Row(nil),
			nil,
		)
		RunQuery(t, e, harness, "INSERT INTO t26 (pk, v1) VALUES (1, 2), (2, 3)")
		TestQuery(t, harness, e,
			"ALTER TABLE t26 MODIFY COLUMN v1 BIGINT DEFAULT (-pk)",
			[]sql.Row(nil),
			nil,
		)
		RunQuery(t, e, harness, "INSERT INTO t26 (pk) VALUES (3)")
		TestQuery(t, harness, e,
			"SELECT * FROM t26",
			[]sql.Row{{1, 2, 2}, {2, 3, 4}, {3, -3, 6}},
			nil,
		)
	})

	t.Run("Negative float literal", func(t *testing.T) {
		TestQuery(t, harness, e,
			"CREATE TABLE t27(pk BIGINT PRIMARY KEY, v1 DOUBLE DEFAULT -1.1)",
			[]sql.Row(nil),
			nil,
		)
		TestQuery(t, harness, e,
			"DESCRIBE t27",
			[]sql.Row{{"pk", "bigint", "NO", "PRI", "", ""}, {"v1", "double", "YES", "", "-1.1", ""}},
			nil,
		)
	})

	t.Run("Table referenced with column", func(t *testing.T) {
		TestQuery(t, harness, e,
			"CREATE TABLE t28(pk BIGINT PRIMARY KEY, v1 BIGINT DEFAULT (t28.pk))",
			[]sql.Row(nil),
			nil,
		)

		RunQuery(t, e, harness, "INSERT INTO t28 (pk) VALUES (1), (2)")
		TestQuery(t, harness, e,
			"SELECT * FROM t28",
			[]sql.Row{{1, 1}, {2, 2}},
			nil,
		)

		ctx := NewContext(harness)
		t28, _, err := e.Catalog.Table(ctx, ctx.GetCurrentDatabase(), "t28")
		require.NoError(err)
		sch := t28.Schema()
		require.Len(sch, 2)
		require.Equal("v1", sch[1].Name)
		require.NotContains(sch[1].Default.String(), "t28")
	})

	t.Run("Column referenced with name change", func(t *testing.T) {
		TestQuery(t, harness, e,
			"CREATE TABLE t29(pk BIGINT PRIMARY KEY, v1 BIGINT, v2 BIGINT DEFAULT (v1 + 1))",
			[]sql.Row(nil),
			nil,
		)

		RunQuery(t, e, harness, "INSERT INTO t29 (pk, v1) VALUES (1, 2)")
		RunQuery(t, e, harness, "ALTER TABLE t29 RENAME COLUMN v1 to v1x")
		RunQuery(t, e, harness, "INSERT INTO t29 (pk, v1x) VALUES (2, 3)")
		RunQuery(t, e, harness, "ALTER TABLE t29 CHANGE COLUMN v1x v1y BIGINT")
		RunQuery(t, e, harness, "INSERT INTO t29 (pk, v1y) VALUES (3, 4)")

		TestQuery(t, harness, e,
			"SELECT * FROM t29 ORDER BY 1",
			[]sql.Row{{1, 2, 3}, {2, 3, 4}, {3, 4, 5}},
			nil,
		)
		TestQuery(t, harness, e,
			"SHOW CREATE TABLE t29",
			[]sql.Row{{"t29", "CREATE TABLE `t29` (\n" +
				"  `pk` bigint NOT NULL,\n" +
				"  `v1y` bigint,\n" +
				"  `v2` bigint DEFAULT (v1y + 1),\n" +
				"  PRIMARY KEY (`pk`)\n" +
				") ENGINE=InnoDB DEFAULT CHARSET=utf8mb4"}},
			nil,
		)
	})

	t.Run("Invalid literal for column type", func(t *testing.T) {
		AssertErr(t, e, harness, "CREATE TABLE t999(pk BIGINT PRIMARY KEY, v1 INT UNSIGNED DEFAULT -1)", sql.ErrIncompatibleDefaultType)
	})

	t.Run("Invalid literal for column type", func(t *testing.T) {
		AssertErr(t, e, harness, "CREATE TABLE t999(pk BIGINT PRIMARY KEY, v1 BIGINT DEFAULT 'hi')", sql.ErrIncompatibleDefaultType)
	})

	t.Run("Expression contains invalid literal once implicitly converted", func(t *testing.T) {
		AssertErr(t, e, harness, "CREATE TABLE t999(pk BIGINT PRIMARY KEY, v1 INT UNSIGNED DEFAULT '-1')", sql.ErrIncompatibleDefaultType)
	})

	t.Run("Null literal is invalid for NOT NULL", func(t *testing.T) {
		AssertErr(t, e, harness, "CREATE TABLE t999(pk BIGINT PRIMARY KEY, v1 BIGINT NOT NULL DEFAULT NULL)", sql.ErrIncompatibleDefaultType)
	})

	t.Run("Back reference to expression", func(t *testing.T) {
		AssertErr(t, e, harness, "CREATE TABLE t999(pk BIGINT PRIMARY KEY, v1 BIGINT DEFAULT (v2), v2 BIGINT DEFAULT (9))", sql.ErrInvalidDefaultValueOrder)
	})

	t.Run("TEXT literals", func(t *testing.T) {
		AssertErr(t, e, harness, "CREATE TABLE t999(pk BIGINT PRIMARY KEY, v1 TEXT DEFAULT 'hi')", sql.ErrInvalidTextBlobColumnDefault)
		AssertErr(t, e, harness, "CREATE TABLE t999(pk BIGINT PRIMARY KEY, v1 LONGTEXT DEFAULT 'hi')", sql.ErrInvalidTextBlobColumnDefault)
	})

	t.Run("Other types using NOW/CURRENT_TIMESTAMP literal", func(t *testing.T) {
		AssertErr(t, e, harness, "CREATE TABLE t999(pk BIGINT PRIMARY KEY, v1 BIGINT DEFAULT NOW())", sql.ErrColumnDefaultDatetimeOnlyFunc)
		AssertErr(t, e, harness, "CREATE TABLE t999(pk BIGINT PRIMARY KEY, v1 VARCHAR(20) DEFAULT CURRENT_TIMESTAMP())", sql.ErrColumnDefaultDatetimeOnlyFunc)
		AssertErr(t, e, harness, "CREATE TABLE t999(pk BIGINT PRIMARY KEY, v1 BIT(5) DEFAULT NOW())", sql.ErrColumnDefaultDatetimeOnlyFunc)
		AssertErr(t, e, harness, "CREATE TABLE t999(pk BIGINT PRIMARY KEY, v1 DATE DEFAULT CURRENT_TIMESTAMP())", sql.ErrColumnDefaultDatetimeOnlyFunc)
	})

	t.Run("Custom functions are invalid", func(t *testing.T) {
		t.Skip("Broken: should produce an error, but does not")
		AssertErr(t, e, harness, "CREATE TABLE t999(pk BIGINT PRIMARY KEY, v1 BIGINT DEFAULT (CUSTOMFUNC(1)))", sql.ErrInvalidColumnDefaultFunction)
	})

	t.Run("Default expression references own column", func(t *testing.T) {
		AssertErr(t, e, harness, "CREATE TABLE t999(pk BIGINT PRIMARY KEY, v1 BIGINT DEFAULT (v1))", sql.ErrInvalidDefaultValueOrder)
	})

	t.Run("Expression contains invalid literal, fails on insertion", func(t *testing.T) {
		TestQuery(t, harness, e,
			"CREATE TABLE t1000(pk BIGINT PRIMARY KEY, v1 INT UNSIGNED DEFAULT (-1))",
			[]sql.Row(nil),
			nil,
		)
		AssertErr(t, e, harness, "INSERT INTO t1000 (pk) VALUES (1)", nil)
	})

	t.Run("Expression contains null on NOT NULL, fails on insertion", func(t *testing.T) {
		TestQuery(t, harness, e,
			"CREATE TABLE t1001(pk BIGINT PRIMARY KEY, v1 BIGINT NOT NULL DEFAULT (NULL))",
			[]sql.Row(nil),
			nil,
		)
		AssertErr(t, e, harness, "INSERT INTO t1001 (pk) VALUES (1)", sql.ErrColumnDefaultReturnedNull)
	})

	t.Run("Add column first back reference to expression", func(t *testing.T) {
		TestQuery(t, harness, e,
			"CREATE TABLE t1002(pk BIGINT PRIMARY KEY, v1 BIGINT DEFAULT (pk + 1))",
			[]sql.Row(nil),
			nil,
		)
		AssertErr(t, e, harness, "ALTER TABLE t1002 ADD COLUMN v2 BIGINT DEFAULT (v1 + 2) FIRST", sql.ErrInvalidDefaultValueOrder)
	})

	t.Run("Add column after back reference to expression", func(t *testing.T) {
		TestQuery(t, harness, e,
			"CREATE TABLE t1003(pk BIGINT PRIMARY KEY, v1 BIGINT DEFAULT (pk + 1))",
			[]sql.Row(nil),
			nil,
		)
		AssertErr(t, e, harness, "ALTER TABLE t1003 ADD COLUMN v2 BIGINT DEFAULT (v1 + 2) AFTER pk", sql.ErrInvalidDefaultValueOrder)
	})

	t.Run("Add column self reference", func(t *testing.T) {
		TestQuery(t, harness, e,
			"CREATE TABLE t1004(pk BIGINT PRIMARY KEY, v1 BIGINT DEFAULT (pk + 1))",
			[]sql.Row(nil),
			nil,
		)
		AssertErr(t, e, harness, "ALTER TABLE t1004 ADD COLUMN v2 BIGINT DEFAULT (v2)", sql.ErrInvalidDefaultValueOrder)
	})

	t.Run("Drop column referenced by other column", func(t *testing.T) {
		TestQuery(t, harness, e,
			"CREATE TABLE t1005(pk BIGINT PRIMARY KEY, v1 BIGINT, v2 BIGINT DEFAULT (v1))",
			[]sql.Row(nil),
			nil,
		)
		AssertErr(t, e, harness, "ALTER TABLE t1005 DROP COLUMN v1", sql.ErrDropColumnReferencedInDefault)
	})

	t.Run("Modify column moving back creates back reference to expression", func(t *testing.T) {
		TestQuery(t, harness, e,
			"CREATE TABLE t1006(pk BIGINT PRIMARY KEY, v1 BIGINT DEFAULT (pk), v2 BIGINT DEFAULT (v1))",
			[]sql.Row(nil),
			nil,
		)
		AssertErr(t, e, harness, "ALTER TABLE t1006 MODIFY COLUMN v1 BIGINT DEFAULT (pk) AFTER v2", sql.ErrInvalidDefaultValueOrder)
	})

	t.Run("Modify column moving forward creates back reference to expression", func(t *testing.T) {
		TestQuery(t, harness, e,
			"CREATE TABLE t1007(pk BIGINT DEFAULT (v2) PRIMARY KEY, v1 BIGINT DEFAULT (pk), v2 BIGINT)",
			[]sql.Row(nil),
			nil,
		)
		AssertErr(t, e, harness, "ALTER TABLE t1007 MODIFY COLUMN v1 BIGINT DEFAULT (pk) FIRST", sql.ErrInvalidDefaultValueOrder)
	})

	t.Run("Modify column invalid after", func(t *testing.T) {
		TestQuery(t, harness, e,
			"CREATE TABLE t1008(pk BIGINT DEFAULT (v2) PRIMARY KEY, v1 BIGINT DEFAULT (pk), v2 BIGINT)",
			[]sql.Row(nil),
			nil,
		)
		AssertErr(t, e, harness, "ALTER TABLE t1008 MODIFY COLUMN v1 BIGINT DEFAULT (pk) AFTER v3", sql.ErrTableColumnNotFound)
	})

	t.Run("Add column invalid after", func(t *testing.T) {
		TestQuery(t, harness, e,
			"CREATE TABLE t1009(pk BIGINT DEFAULT (v2) PRIMARY KEY, v1 BIGINT DEFAULT (pk), v2 BIGINT)",
			[]sql.Row(nil),
			nil,
		)
		AssertErr(t, e, harness, "ALTER TABLE t1009 ADD COLUMN v1 BIGINT DEFAULT (pk) AFTER v3", sql.ErrTableColumnNotFound)
	})
}

var pid uint64

func NewContext(harness Harness) *sql.Context {
	ctx := harness.NewContext()
	currentDB := ctx.GetCurrentDatabase()
	if currentDB == "" {
		currentDB = "mydb"
		ctx.WithCurrentDB(currentDB)
	}

	_ = ctx.ViewRegistry.Register(currentDB,
		plan.NewSubqueryAlias(
			"myview",
			"SELECT * FROM mytable",
			plan.NewUnresolvedTable("mytable", "mydb"),
		).AsView())

	ctx.ApplyOpts(sql.WithPid(atomic.AddUint64(&pid, 1)))

	return ctx
}

var sessionId uint32

// Returns a new BaseSession compatible with these tests. Most tests will work with any session implementation, but for
// full compatibility use a session based on this one.
func NewBaseSession() sql.Session {
	return sql.NewSession("address", "client", "user", 1)
}

func NewContextWithEngine(harness Harness, engine *sqle.Engine) *sql.Context {
	ctx := NewContext(harness)

	// TODO: move index driver back out of context, into catalog, make this unnecessary
	if idh, ok := harness.(IndexDriverHarness); ok {
		driver := idh.IndexDriver(engine.Catalog.AllDatabases())
		if driver != nil {
			ctx.IndexRegistry.RegisterIndexDriver(driver)
			ctx.IndexRegistry.LoadIndexes(ctx, engine.Catalog.AllDatabases())
		}
	}

	return ctx
}

// NewEngine creates test data and returns an engine using the harness provided.
func NewEngine(t *testing.T, harness Harness) *sqle.Engine {
	dbs := CreateTestData(t, harness)
	var idxDriver sql.IndexDriver
	if ih, ok := harness.(IndexDriverHarness); ok {
		idxDriver = ih.IndexDriver(dbs)
	}
	engine := NewEngineWithDbs(t, harness, dbs, idxDriver)

	return engine
}

// NewEngineWithDbs returns a new engine with the databases provided. This is useful if you don't want to implement a
// full harness but want to run your own tests on DBs you create.
func NewEngineWithDbs(t *testing.T, harness Harness, databases []sql.Database, driver sql.IndexDriver) *sqle.Engine {
	catalog := sql.NewCatalog()
	for _, database := range databases {
		catalog.AddDatabase(database)
	}
	catalog.AddDatabase(information_schema.NewInformationSchemaDatabase(catalog))

	var a *analyzer.Analyzer
	if harness.Parallelism() > 1 {
		a = analyzer.NewBuilder(catalog).WithParallelism(harness.Parallelism()).Build()
	} else {
		a = analyzer.NewDefault(catalog)
	}

	idxReg := sql.NewIndexRegistry()
	if driver != nil {
		idxReg.RegisterIndexDriver(driver)
	}

	engine := sqle.New(catalog, a, new(sqle.Config))
	return engine
}

// TestQuery runs a query on the engine given and asserts that results are as expected.
func TestQuery(t *testing.T, harness Harness, e *sqle.Engine, q string, expected []sql.Row, bindings map[string]sql.Expression) {
	t.Run(q, func(t *testing.T) {
		if sh, ok := harness.(SkippingHarness); ok {
			if sh.SkipQueryTest(q) {
				t.Skipf("Skipping query %s", q)
			}
		}

		ctx := NewContextWithEngine(harness, e)
		TestQueryWithContext(t, ctx, e, q, expected, bindings)
	})
}

func TestQueryWithContext(t *testing.T, ctx *sql.Context, e *sqle.Engine, q string, expected []sql.Row, bindings map[string]sql.Expression) {
	require := require.New(t)

<<<<<<< HEAD
	_, _, iter, err := e.QueryWithBindings(ctx, q, bindings)
=======
	sch, iter, err := e.QueryWithBindings(ctx, q, bindings)
>>>>>>> e9973a80
	require.NoError(err, "Unexpected error for query %s", q)

	rows, err := sql.RowIterToRows(ctx, iter)
	require.NoError(err, "Unexpected error for query %s", q)

	widenedRows := WidenRows(sch, rows)
	widenedExpected := WidenRows(sch, expected)

	upperQuery := strings.ToUpper(q)
	orderBy := strings.Contains(upperQuery, "ORDER BY ")

	// We replace all times for SHOW statements with the Unix epoch
	if strings.HasPrefix(upperQuery, "SHOW ") {
		for _, widenedRow := range widenedRows {
			for i, val := range widenedRow {
				if _, ok := val.(time.Time); ok {
					widenedRow[i] = time.Unix(0, 0).UTC()
				}
			}
		}
	}

	// .Equal gives better error messages than .ElementsMatch, so use it when possible
	if orderBy || len(expected) <= 1 {
		require.Equal(widenedExpected, widenedRows, "Unexpected result for query %s", q)
	} else {
		require.ElementsMatch(widenedExpected, widenedRows, "Unexpected result for query %s", q)
	}
}

func TestJsonScripts(t *testing.T, harness Harness) {
	for _, script := range JsonScripts {
		TestScript(t, harness, script)
	}
}

// For a variety of reasons, the widths of various primitive types can vary when passed through different SQL queries
// (and different database implementations). We may eventually decide that this undefined behavior is a problem, but
// for now it's mostly just an issue when comparing results in tests. To get around this, we widen every type to its
// widest value in actual and expected results.
func WidenRows(sch sql.Schema, rows []sql.Row) []sql.Row {
	widened := make([]sql.Row, len(rows))
	for i, row := range rows {
		widened[i] = WidenRow(sch, row)
	}
	return widened
}

// See WidenRows
func WidenRow(sch sql.Schema, row sql.Row) sql.Row {
	widened := make(sql.Row, len(row))
	for i, v := range row {

		var vw interface{}
		if i < len(sch) && sql.IsJSON(sch[i].Type) {
			widened[i] = widenJSONValues(v)
			continue
		}

		switch x := v.(type) {
		case int:
			vw = int64(x)
		case int8:
			vw = int64(x)
		case int16:
			vw = int64(x)
		case int32:
			vw = int64(x)
		case uint:
			vw = uint64(x)
		case uint8:
			vw = uint64(x)
		case uint16:
			vw = uint64(x)
		case uint32:
			vw = uint64(x)
		case float32:
			vw = float64(x)
		default:
			vw = v
		}
		widened[i] = vw
	}
	return widened
}

func widenJSONValues(val interface{}) sql.JSONValue {
	if val == nil {
		return nil
	}

	js, ok := val.(sql.JSONValue)
	if !ok {
		panic(fmt.Sprintf("%v is not json", val))
	}

	doc, err := js.Unmarshall()
	if err != nil {
		panic(err)
	}

	doc.Val = widenJSON(doc.Val)
	return doc
}

func widenJSON(val interface{}) interface{} {
	switch x := val.(type) {
	case int:
		return float64(x)
	case int8:
		return float64(x)
	case int16:
		return float64(x)
	case int32:
		return float64(x)
	case int64:
		return float64(x)
	case uint:
		return float64(x)
	case uint8:
		return float64(x)
	case uint16:
		return float64(x)
	case uint32:
		return float64(x)
	case uint64:
		return float64(x)
	case float32:
		return float64(x)
	case []interface{}:
		return widenJSONArray(x)
	case map[string]interface{}:
		return widenJSONObject(x)
	default:
		return x
	}
}

func widenJSONObject(narrow map[string]interface{}) (wide map[string]interface{}) {
	wide = make(map[string]interface{}, len(narrow))
	for k, v := range narrow {
		wide[k] = widenJSON(v)
	}
	return
}

func widenJSONArray(narrow []interface{}) (wide []interface{}) {
	wide = make([]interface{}, len(narrow))
	for i, v := range narrow {
		wide[i] = widenJSON(v)
	}
	return
}<|MERGE_RESOLUTION|>--- conflicted
+++ resolved
@@ -3412,12 +3412,7 @@
 
 func TestQueryWithContext(t *testing.T, ctx *sql.Context, e *sqle.Engine, q string, expected []sql.Row, bindings map[string]sql.Expression) {
 	require := require.New(t)
-
-<<<<<<< HEAD
-	_, _, iter, err := e.QueryWithBindings(ctx, q, bindings)
-=======
-	sch, iter, err := e.QueryWithBindings(ctx, q, bindings)
->>>>>>> e9973a80
+	_, sch, iter, err := e.QueryWithBindings(ctx, q, bindings)
 	require.NoError(err, "Unexpected error for query %s", q)
 
 	rows, err := sql.RowIterToRows(ctx, iter)
