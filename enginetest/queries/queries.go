// Copyright 2020-2021 Dolthub, Inc.
//
// Licensed under the Apache License, Version 2.0 (the "License");
// you may not use this file except in compliance with the License.
// You may obtain a copy of the License at
//
//     http://www.apache.org/licenses/LICENSE-2.0
//
// Unless required by applicable law or agreed to in writing, software
// distributed under the License is distributed on an "AS IS" BASIS,
// WITHOUT WARRANTIES OR CONDITIONS OF ANY KIND, either express or implied.
// See the License for the specific language governing permissions and
// limitations under the License.

package queries

import (
	"time"

	"github.com/dolthub/vitess/go/sqltypes"
	"gopkg.in/src-d/go-errors.v1"

	"github.com/dolthub/go-mysql-server/sql"
	"github.com/dolthub/go-mysql-server/sql/analyzer"
	"github.com/dolthub/go-mysql-server/sql/expression"
)

type QueryTest struct {
	Query           string
	Expected        []sql.Row
	ExpectedColumns sql.Schema // only Name and Type matter here, because that's what we send on the wire
	Bindings        map[string]sql.Expression
	SkipPrepared    bool
}

var SpatialQueryTests = []QueryTest{
	{
		Query: `SHOW CREATE TABLE point_table`,
		Expected: []sql.Row{{
			"point_table",
			"CREATE TABLE `point_table` (\n" +
				"  `i` bigint NOT NULL,\n" +
				"  `p` point NOT NULL,\n" +
				"  PRIMARY KEY (`i`)\n" +
				") ENGINE=InnoDB DEFAULT CHARSET=utf8mb4 COLLATE=utf8mb4_0900_bin",
		}},
	},
	{
		Query: `SHOW CREATE TABLE line_table`,
		Expected: []sql.Row{{
			"line_table",
			"CREATE TABLE `line_table` (\n" +
				"  `i` bigint NOT NULL,\n" +
				"  `l` linestring NOT NULL,\n" +
				"  PRIMARY KEY (`i`)\n" +
				") ENGINE=InnoDB DEFAULT CHARSET=utf8mb4 COLLATE=utf8mb4_0900_bin",
		}},
	},
	{
		Query: `SHOW CREATE TABLE polygon_table`,
		Expected: []sql.Row{{
			"polygon_table",
			"CREATE TABLE `polygon_table` (\n" +
				"  `i` bigint NOT NULL,\n" +
				"  `p` polygon NOT NULL,\n" +
				"  PRIMARY KEY (`i`)\n" +
				") ENGINE=InnoDB DEFAULT CHARSET=utf8mb4 COLLATE=utf8mb4_0900_bin",
		}},
	},
	{
		Query: `SHOW CREATE TABLE geometry_table`,
		Expected: []sql.Row{{
			"geometry_table",
			"CREATE TABLE `geometry_table` (\n" +
				"  `i` bigint NOT NULL,\n" +
				"  `g` geometry NOT NULL,\n" +
				"  PRIMARY KEY (`i`)\n" +
				") ENGINE=InnoDB DEFAULT CHARSET=utf8mb4 COLLATE=utf8mb4_0900_bin",
		}},
	},
	{
		Query:    `SELECT HEX(ST_ASWKB(p)) from point_table`,
		Expected: []sql.Row{{"0101000000000000000000F03F0000000000000040"}},
	},
	{
		Query: `SELECT HEX(ST_ASWKB(l)) from line_table`,
		Expected: []sql.Row{
			{"010200000002000000000000000000F03F000000000000004000000000000008400000000000001040"},
			{"010200000003000000000000000000F03F00000000000000400000000000000840000000000000104000000000000014400000000000001840"},
		},
	},
	{
		Query: `SELECT HEX(ST_ASWKB(p)) from polygon_table`,
		Expected: []sql.Row{
			{"01030000000100000004000000000000000000000000000000000000000000000000000000000000000000F03F000000000000F03F000000000000F03F00000000000000000000000000000000"},
			{"01030000000200000004000000000000000000000000000000000000000000000000000000000000000000F03F000000000000F03F000000000000F03F0000000000000000000000000000000004000000000000000000000000000000000000000000000000000000000000000000F03F000000000000F03F000000000000F03F00000000000000000000000000000000"},
		},
	},
	{
		Query:    `SELECT ST_GEOMFROMWKB(ST_ASWKB(POINT(123.45,6.78)))`,
		Expected: []sql.Row{{sql.Point{X: 123.45, Y: 6.78}}},
	},
	{
		Query:    `SELECT ST_GEOMFROMWKB(ST_ASWKB(LINESTRING(POINT(1.2,3.45),point(67.8,9))))`,
		Expected: []sql.Row{{sql.LineString{Points: []sql.Point{{X: 1.2, Y: 3.45}, {X: 67.8, Y: 9}}}}},
	},
	{
		Query:    `SELECT ST_GEOMFROMWKB(ST_ASWKB(POLYGON(LINESTRING(POINT(0,0),POINT(2,2),POINT(1,1),POINT(0,0)))))`,
		Expected: []sql.Row{{sql.Polygon{Lines: []sql.LineString{{Points: []sql.Point{{X: 0, Y: 0}, {X: 2, Y: 2}, {X: 1, Y: 1}, {X: 0, Y: 0}}}}}}},
	},
	{
		Query:    `SELECT ST_ASWKT(p) from point_table`,
		Expected: []sql.Row{{"POINT(1 2)"}},
	},
	{
		Query: `SELECT ST_ASWKT(l) from line_table`,
		Expected: []sql.Row{
			{"LINESTRING(1 2,3 4)"},
			{"LINESTRING(1 2,3 4,5 6)"},
		},
	},
	{
		Query: `SELECT ST_ASWKT(p) from polygon_table`,
		Expected: []sql.Row{
			{"POLYGON((0 0,0 1,1 1,0 0))"},
			{"POLYGON((0 0,0 1,1 1,0 0),(0 0,0 1,1 1,0 0))"},
		},
	},
	{
		Query: `SELECT ST_ASTEXT(p) from polygon_table`,
		Expected: []sql.Row{
			{"POLYGON((0 0,0 1,1 1,0 0))"},
			{"POLYGON((0 0,0 1,1 1,0 0),(0 0,0 1,1 1,0 0))"},
		},
	},
	{
		Query:    `SELECT ST_GEOMFROMTEXT(ST_ASWKT(POINT(1,2)))`,
		Expected: []sql.Row{{sql.Point{X: 1, Y: 2}}},
	},
	{
		Query:    `SELECT ST_GEOMFROMTEXT(ST_ASWKT(LINESTRING(POINT(1.1,2.22),POINT(3.333,4.4444))))`,
		Expected: []sql.Row{{sql.LineString{Points: []sql.Point{{X: 1.1, Y: 2.22}, {X: 3.333, Y: 4.4444}}}}},
	},
	{
		Query:    `SELECT ST_GEOMFROMTEXT(ST_ASWKT(POLYGON(LINESTRING(POINT(1.2, 3.4),POINT(2.5, -6.7),POINT(33, 44),POINT(1.2,3.4)))))`,
		Expected: []sql.Row{{sql.Polygon{Lines: []sql.LineString{{Points: []sql.Point{{X: 1.2, Y: 3.4}, {X: 2.5, Y: -6.7}, {X: 33, Y: 44}, {X: 1.2, Y: 3.4}}}}}}},
	},
	{
		Query:    `SELECT ST_X(POINT(1,2))`,
		Expected: []sql.Row{{1.0}},
	},
	{
		Query:    `SELECT ST_Y(POINT(1,2))`,
		Expected: []sql.Row{{2.0}},
	},
	{
		Query:    `SELECT ST_X(POINT(123.45,6.789))`,
		Expected: []sql.Row{{123.45}},
	},
	{
		Query:    `SELECT ST_Y(POINT(123.45,6.789))`,
		Expected: []sql.Row{{6.789}},
	},
	{
		Query:    `SELECT ST_X(POINT(1,2),99.9)`,
		Expected: []sql.Row{{sql.Point{X: 99.9, Y: 2}}},
	},
	{
		Query:    `SELECT ST_Y(POINT(1,2),99.9)`,
		Expected: []sql.Row{{sql.Point{X: 1, Y: 99.9}}},
	},
	{
		Query:    `SELECT ST_X(p) from point_table`,
		Expected: []sql.Row{{1.0}},
	},
	{
		Query:    `SELECT ST_X(p) from point_table`,
		Expected: []sql.Row{{1.0}},
	},
	{
		Query:    `SELECT ST_Y(p) from point_table`,
		Expected: []sql.Row{{2.0}},
	},
	{
		Query:    `SELECT ST_SRID(p) from point_table`,
		Expected: []sql.Row{{uint32(0)}},
	},
	{
		Query:    `SELECT ST_SRID(l) from line_table`,
		Expected: []sql.Row{{uint32(0)}, {uint32(0)}},
	},
	{
		Query: `SELECT ST_SRID(p) from polygon_table`,
		Expected: []sql.Row{
			{uint32(0)},
			{uint32(0)},
		},
	},
	{
		Query:    `SELECT ST_SRID(p, 4326) from point_table`,
		Expected: []sql.Row{{sql.Point{SRID: 4326, X: 1, Y: 2}}},
	},
	{
		Query: `SELECT ST_SRID(l, 4326) from line_table ORDER BY l`,
		Expected: []sql.Row{
			{sql.LineString{SRID: 4326, Points: []sql.Point{{SRID: 4326, X: 1, Y: 2}, {SRID: 4326, X: 3, Y: 4}}}},
			{sql.LineString{SRID: 4326, Points: []sql.Point{{SRID: 4326, X: 1, Y: 2}, {SRID: 4326, X: 3, Y: 4}, {SRID: 4326, X: 5, Y: 6}}}},
		},
	},
	{
		Query: `SELECT ST_SRID(p, 4326) from polygon_table`,
		Expected: []sql.Row{
			{sql.Polygon{SRID: 4326, Lines: []sql.LineString{{SRID: 4326, Points: []sql.Point{{SRID: 4326, X: 0, Y: 0}, {SRID: 4326, X: 0, Y: 1}, {SRID: 4326, X: 1, Y: 1}, {SRID: 4326, X: 0, Y: 0}}}}}},
			{sql.Polygon{SRID: 4326, Lines: []sql.LineString{{SRID: 4326, Points: []sql.Point{{SRID: 4326, X: 0, Y: 0}, {SRID: 4326, X: 0, Y: 1}, {SRID: 4326, X: 1, Y: 1}, {SRID: 4326, X: 0, Y: 0}}}, {SRID: 4326, Points: []sql.Point{{SRID: 4326, X: 0, Y: 0}, {SRID: 4326, X: 0, Y: 1}, {SRID: 4326, X: 1, Y: 1}, {SRID: 4326, X: 0, Y: 0}}}}}},
		},
	},
	{
		Query: `SELECT ST_GEOMFROMGEOJSON(s) from stringtogeojson_table`,
		Expected: []sql.Row{
			{sql.Point{SRID: 4326, X: 2, Y: 1}},
			{sql.Point{SRID: 4326, X: 56.789, Y: 123.45}},
			{sql.LineString{SRID: 4326, Points: []sql.Point{{SRID: 4326, X: 2, Y: 1}, {SRID: 4326, X: 4, Y: 3}}}},
			{sql.LineString{SRID: 4326, Points: []sql.Point{{SRID: 4326, X: 2.345, Y: 1.23}, {SRID: 4326, X: 4.56, Y: 3.56789}}}},
			{sql.Polygon{SRID: 4326, Lines: []sql.LineString{{SRID: 4326, Points: []sql.Point{{SRID: 4326, X: 2.2, Y: 1.1}, {SRID: 4326, X: 4.4, Y: 3.3}, {SRID: 4326, X: 6.6, Y: 5.5}, {SRID: 4326, X: 2.2, Y: 1.1}}}}}},
			{sql.Polygon{SRID: 4326, Lines: []sql.LineString{{SRID: 4326, Points: []sql.Point{{SRID: 4326, X: 0, Y: 0}, {SRID: 4326, X: 1, Y: 1}, {SRID: 4326, X: 2, Y: 2}, {SRID: 4326, X: 0, Y: 0}}}}}},
		},
	},
	{
		Query: `SELECT ST_ASGEOJSON(p) from point_table`,
		Expected: []sql.Row{
			{sql.JSONDocument{Val: map[string]interface{}{"type": "Point", "coordinates": [2]float64{1, 2}}}},
		},
	},
	{
		Query: `SELECT ST_ASGEOJSON(l) from line_table`,
		Expected: []sql.Row{
			{sql.JSONDocument{Val: map[string]interface{}{"type": "LineString", "coordinates": [][2]float64{{1, 2}, {3, 4}}}}},
			{sql.JSONDocument{Val: map[string]interface{}{"type": "LineString", "coordinates": [][2]float64{{1, 2}, {3, 4}, {5, 6}}}}},
		},
	},
	{
		Query: `SELECT ST_ASGEOJSON(p) from polygon_table`,
		Expected: []sql.Row{
			{sql.JSONDocument{Val: map[string]interface{}{"type": "Polygon", "coordinates": [][][2]float64{{{0, 0}, {0, 1}, {1, 1}, {0, 0}}}}}},
			{sql.JSONDocument{Val: map[string]interface{}{"type": "Polygon", "coordinates": [][][2]float64{{{0, 0}, {0, 1}, {1, 1}, {0, 0}}, {{0, 0}, {0, 1}, {1, 1}, {0, 0}}}}}},
		},
	},
	{
		Query: `SELECT ST_ASGEOJSON(ST_GEOMFROMGEOJSON(s)) from stringtogeojson_table`,
		Expected: []sql.Row{
			{sql.JSONDocument{Val: map[string]interface{}{"type": "Point", "coordinates": [2]float64{2, 1}}}},
			{sql.JSONDocument{Val: map[string]interface{}{"type": "Point", "coordinates": [2]float64{56.789, 123.45}}}},
			{sql.JSONDocument{Val: map[string]interface{}{"type": "LineString", "coordinates": [][2]float64{{2, 1}, {4, 3}}}}},
			{sql.JSONDocument{Val: map[string]interface{}{"type": "LineString", "coordinates": [][2]float64{{2.345, 1.23}, {4.56, 3.56789}}}}},
			{sql.JSONDocument{Val: map[string]interface{}{"type": "Polygon", "coordinates": [][][2]float64{{{2.2, 1.1}, {4.4, 3.3}, {6.6, 5.5}, {2.2, 1.1}}}}}},
			{sql.JSONDocument{Val: map[string]interface{}{"type": "Polygon", "coordinates": [][][2]float64{{{0, 0}, {1, 1}, {2, 2}, {0, 0}}}}}},
		},
	},
	{
		Query: `SELECT ST_GEOMFROMGEOJSON(ST_ASGEOJSON(p)) from point_table`,
		Expected: []sql.Row{
			{sql.Point{SRID: 4326, X: 2, Y: 1}},
		},
	},
	{
		Query: `SELECT ST_GEOMFROMGEOJSON(ST_ASGEOJSON(l)) from line_table`,
		Expected: []sql.Row{
			{sql.LineString{SRID: 4326, Points: []sql.Point{{SRID: 4326, X: 2, Y: 1}, {SRID: 4326, X: 4, Y: 3}}}},
			{sql.LineString{SRID: 4326, Points: []sql.Point{{SRID: 4326, X: 2, Y: 1}, {SRID: 4326, X: 4, Y: 3}, {SRID: 4326, X: 6, Y: 5}}}},
		},
	},
	{
		Query: `SELECT ST_GEOMFROMGEOJSON(ST_ASGEOJSON(p)) from polygon_table`,
		Expected: []sql.Row{
			{sql.Polygon{SRID: 4326, Lines: []sql.LineString{{SRID: 4326, Points: []sql.Point{{SRID: 4326, X: 0, Y: 0}, {SRID: 4326, X: 1, Y: 0}, {SRID: 4326, X: 1, Y: 1}, {SRID: 4326, X: 0, Y: 0}}}}}},
			{sql.Polygon{SRID: 4326, Lines: []sql.LineString{{SRID: 4326, Points: []sql.Point{{SRID: 4326, X: 0, Y: 0}, {SRID: 4326, X: 1, Y: 0}, {SRID: 4326, X: 1, Y: 1}, {SRID: 4326, X: 0, Y: 0}}}, {SRID: 4326, Points: []sql.Point{{SRID: 4326, X: 0, Y: 0}, {SRID: 4326, X: 1, Y: 0}, {SRID: 4326, X: 1, Y: 1}, {SRID: 4326, X: 0, Y: 0}}}}}},
		},
	},
	{
		Query: `SELECT ST_DIMENSION(p) from point_table`,
		Expected: []sql.Row{
			{0},
		},
	},
	{
		Query: `SELECT ST_DIMENSION(l) from line_table`,
		Expected: []sql.Row{
			{1},
			{1},
		},
	},
	{
		Query: `SELECT ST_DIMENSION(p) from polygon_table`,
		Expected: []sql.Row{
			{2},
			{2},
		},
	},
	{
		Query: `SELECT ST_SWAPXY(p) from point_table`,
		Expected: []sql.Row{
			{sql.Point{X: 2, Y: 1}},
		},
	},
	{
		Query: `SELECT ST_SWAPXY(l) from line_table`,
		Expected: []sql.Row{
			{sql.LineString{Points: []sql.Point{{X: 2, Y: 1}, {X: 4, Y: 3}}}},
			{sql.LineString{Points: []sql.Point{{X: 2, Y: 1}, {X: 4, Y: 3}, {X: 6, Y: 5}}}},
		},
	},
	{
		Query: `SELECT ST_SWAPXY(p) from polygon_table`,
		Expected: []sql.Row{
			{sql.Polygon{Lines: []sql.LineString{{Points: []sql.Point{{X: 0, Y: 0}, {X: 1, Y: 0}, {X: 1, Y: 1}, {X: 0, Y: 0}}}}}},
			{sql.Polygon{Lines: []sql.LineString{{Points: []sql.Point{{X: 0, Y: 0}, {X: 1, Y: 0}, {X: 1, Y: 1}, {X: 0, Y: 0}}}, {Points: []sql.Point{{X: 0, Y: 0}, {X: 1, Y: 0}, {X: 1, Y: 1}, {X: 0, Y: 0}}}}}},
		},
	},
	{
		Query: `SELECT ST_ASWKT(g) from geometry_table ORDER BY i`,
		Expected: []sql.Row{
			{"POINT(1 2)"},
			{"LINESTRING(1 2,3 4)"},
			{"POLYGON((0 0,0 1,1 1,0 0))"},
			{"POINT(2 1)"},
			{"LINESTRING(2 1,4 3)"},
			{"POLYGON((0 0,1 0,1 1,0 0))"},
		},
	},
	{
		Query: `SELECT HEX(ST_ASWKB(g)) from geometry_table`,
		Expected: []sql.Row{
			{"0101000000000000000000F03F0000000000000040"},
			{"010200000002000000000000000000F03F000000000000004000000000000008400000000000001040"},
			{"01030000000100000004000000000000000000000000000000000000000000000000000000000000000000F03F000000000000F03F000000000000F03F00000000000000000000000000000000"},
			{"0101000000000000000000F03F0000000000000040"},
			{"010200000002000000000000000000F03F000000000000004000000000000008400000000000001040"},
			{"01030000000100000004000000000000000000000000000000000000000000000000000000000000000000F03F000000000000F03F000000000000F03F00000000000000000000000000000000"},
		},
	},
	{
		Query: `SELECT ST_SRID(g) from geometry_table order by i`,
		Expected: []sql.Row{
			{uint64(0)},
			{uint64(0)},
			{uint64(0)},
			{uint64(4326)},
			{uint64(4326)},
			{uint64(4326)},
		},
	},
	{
		Query: `SELECT ST_SRID(g, 0) from geometry_table order by i`,
		Expected: []sql.Row{
			{sql.Point{X: 1, Y: 2}},
			{sql.LineString{Points: []sql.Point{{X: 1, Y: 2}, {X: 3, Y: 4}}}},
			{sql.Polygon{Lines: []sql.LineString{{Points: []sql.Point{{X: 0, Y: 0}, {X: 0, Y: 1}, {X: 1, Y: 1}, {X: 0, Y: 0}}}}}},
			{sql.Point{X: 1, Y: 2}},
			{sql.LineString{Points: []sql.Point{{X: 1, Y: 2}, {X: 3, Y: 4}}}},
			{sql.Polygon{Lines: []sql.LineString{{Points: []sql.Point{{X: 0, Y: 0}, {X: 0, Y: 1}, {X: 1, Y: 1}, {X: 0, Y: 0}}}}}},
		},
	},
	{
		Query: `SELECT ST_DIMENSION(g) from geometry_table order by i`,
		Expected: []sql.Row{
			{0},
			{1},
			{2},
			{0},
			{1},
			{2},
		},
	},
	{
		Query: `SELECT ST_SWAPXY(g) from geometry_table order by i`,
		Expected: []sql.Row{
			{sql.Point{X: 2, Y: 1}},
			{sql.LineString{Points: []sql.Point{{X: 2, Y: 1}, {X: 4, Y: 3}}}},
			{sql.Polygon{Lines: []sql.LineString{{Points: []sql.Point{{X: 0, Y: 0}, {X: 1, Y: 0}, {X: 1, Y: 1}, {X: 0, Y: 0}}}}}},
			{sql.Point{SRID: 4326, X: 2, Y: 1}},
			{sql.LineString{SRID: 4326, Points: []sql.Point{{SRID: 4326, X: 2, Y: 1}, {SRID: 4326, X: 4, Y: 3}}}},
			{sql.Polygon{SRID: 4326, Lines: []sql.LineString{{SRID: 4326, Points: []sql.Point{{SRID: 4326, X: 0, Y: 0}, {SRID: 4326, X: 1, Y: 0}, {SRID: 4326, X: 1, Y: 1}, {SRID: 4326, X: 0, Y: 0}}}}}},
		},
	},
}

var QueryTests = []QueryTest{
	{
		Query: "SELECT * FROM mytable;",
		Expected: []sql.Row{
			{int64(1), "first row"},
			{int64(2), "second row"},
			{int64(3), "third row"},
		},
		ExpectedColumns: sql.Schema{
			{
				Name: "i",
				Type: sql.Int64,
			},
			{
				Name: "s",
				Type: sql.MustCreateStringWithDefaults(sqltypes.VarChar, 20),
			},
		},
	},
	{
		Query: "SELECT mytable.* FROM mytable;",
		Expected: []sql.Row{
			{int64(1), "first row"},
			{int64(2), "second row"},
			{int64(3), "third row"},
		},
		ExpectedColumns: sql.Schema{
			{
				Name: "i",
				Type: sql.Int64,
			},
			{
				Name: "s",
				Type: sql.MustCreateStringWithDefaults(sqltypes.VarChar, 20),
			},
		},
	},
	{
		Query: "SELECT `mytable`.* FROM mytable;",
		Expected: []sql.Row{
			{int64(1), "first row"},
			{int64(2), "second row"},
			{int64(3), "third row"},
		},
		ExpectedColumns: sql.Schema{
			{
				Name: "i",
				Type: sql.Int64,
			},
			{
				Name: "s",
				Type: sql.MustCreateStringWithDefaults(sqltypes.VarChar, 20),
			},
		},
	},
	{
		Query: "SELECT `i`, `s` FROM mytable;",
		Expected: []sql.Row{
			{int64(1), "first row"},
			{int64(2), "second row"},
			{int64(3), "third row"},
		},
		ExpectedColumns: sql.Schema{
			{
				Name: "i",
				Type: sql.Int64,
			},
			{
				Name: "s",
				Type: sql.MustCreateStringWithDefaults(sqltypes.VarChar, 20),
			},
		},
	},
	{
		Query: "SELECT * FROM mytable ORDER BY i DESC;",
		Expected: []sql.Row{
			{int64(3), "third row"},
			{int64(2), "second row"},
			{int64(1), "first row"},
		},
	},
	{
		Query: "SELECT * FROM mytable GROUP BY i,s;",
		Expected: []sql.Row{
			{int64(1), "first row"},
			{int64(2), "second row"},
			{int64(3), "third row"},
		},
	},
	{
		Query: "SELECT pk DIV 2, SUM(c3) FROM one_pk GROUP BY 1 ORDER BY 1",
		Expected: []sql.Row{
			{int64(0), float64(14)},
			{int64(1), float64(54)},
		},
	},
	{
		Query: "SELECT pk DIV 2, SUM(c3) as sum FROM one_pk GROUP BY 1 ORDER BY 1",
		Expected: []sql.Row{
			{int64(0), float64(14)},
			{int64(1), float64(54)},
		},
	},
	{
		Query: "SELECT pk DIV 2, SUM(c3) + sum(c3) as sum FROM one_pk GROUP BY 1 ORDER BY 1",
		Expected: []sql.Row{
			{int64(0), float64(28)},
			{int64(1), float64(108)},
		},
	},
	{
		Query: "SELECT pk DIV 2, SUM(c3) + min(c3) as sum_and_min FROM one_pk GROUP BY 1 ORDER BY 1",
		Expected: []sql.Row{
			{int64(0), float64(16)},
			{int64(1), float64(76)},
		},
		ExpectedColumns: sql.Schema{
			{
				Name: "pk DIV 2",
				Type: sql.Int64,
			},
			{
				Name: "sum_and_min",
				Type: sql.Float64,
			},
		},
	},
	{
		Query: "SELECT pk DIV 2, SUM(`c3`) +    min( c3 ) FROM one_pk GROUP BY 1 ORDER BY 1",
		Expected: []sql.Row{
			{int64(0), float64(16)},
			{int64(1), float64(76)},
		},
		ExpectedColumns: sql.Schema{
			{
				Name: "pk DIV 2",
				Type: sql.Int64,
			},
			{
				Name: "SUM(`c3`) +    min( c3 )",
				Type: sql.Float64,
			},
		},
	},
	{
		Query: "SELECT pk1, SUM(c1) FROM two_pk GROUP BY pk1 ORDER BY pk1;",
		Expected: []sql.Row{
			{0, 10.0},
			{1, 50.0},
		},
	},
	{
		Query:    "select max(pk),c2 from one_pk group by c1 order by 1",
		Expected: []sql.Row{{0, 1}, {1, 11}, {2, 21}, {3, 31}},
	},
	{
		Query:    "SELECT pk1, SUM(c1) FROM two_pk WHERE pk1 = 0",
		Expected: []sql.Row{{0, 10.0}},
	},
	{
		Query:    "SELECT i FROM mytable;",
		Expected: []sql.Row{{int64(1)}, {int64(2)}, {int64(3)}},
	},
	{
		Query:    "SELECT i AS x FROM mytable ORDER BY i DESC",
		Expected: []sql.Row{{3}, {2}, {1}},
	},
	{
		Query: "SELECT i AS s, mt.s FROM mytable mt ORDER BY i DESC",
		Expected: []sql.Row{
			{3, "third row"},
			{2, "second row"},
			{1, "first row"},
		},
		ExpectedColumns: sql.Schema{
			{
				Name: "s",
				Type: sql.Int64,
			},
			{
				Name: "s",
				Type: sql.MustCreateStringWithDefaults(sqltypes.VarChar, 20),
			},
		},
	},
	{
		Query: "SELECT i AS s, s FROM mytable mt ORDER BY i DESC",
		Expected: []sql.Row{
			{3, "third row"},
			{2, "second row"},
			{1, "first row"},
		},
	},
	{
		Query: "SELECT floor(i), s FROM mytable mt ORDER BY floor(i) DESC",
		Expected: []sql.Row{
			{3, "third row"},
			{2, "second row"},
			{1, "first row"},
		},
	},
	{
		Query: "SELECT floor(i), avg(char_length(s)) FROM mytable mt group by 1 ORDER BY floor(i) DESC",
		Expected: []sql.Row{
			{3, 9.0},
			{2, 10.0},
			{1, 9.0},
		},
	},
	{
		Query:    "SELECT i AS x FROM mytable ORDER BY x DESC",
		Expected: []sql.Row{{3}, {2}, {1}},
	},
	{
		Query:    "SELECT i FROM mytable AS mt;",
		Expected: []sql.Row{{int64(1)}, {int64(2)}, {int64(3)}},
	},
	{
		Query: "SELECT s,i FROM mytable;",
		Expected: []sql.Row{
			{"first row", int64(1)},
			{"second row", int64(2)},
			{"third row", int64(3)}},
	},
	{
		Query: "SELECT mytable.s,i FROM mytable;",
		Expected: []sql.Row{
			{"first row", int64(1)},
			{"second row", int64(2)},
			{"third row", int64(3)}},
	},
	{
		Query: "SELECT t.s,i FROM mytable AS t;",
		Expected: []sql.Row{
			{"first row", int64(1)},
			{"second row", int64(2)},
			{"third row", int64(3)}},
	},
	{
		Query: "SELECT s,i FROM (select i,s FROM mytable) mt;",
		Expected: []sql.Row{
			{"first row", int64(1)},
			{"second row", int64(2)},
			{"third row", int64(3)},
		},
	},
	{
		Query: "SELECT a,b FROM (select i,s FROM mytable) mt (a,b) order by 1;",
		Expected: []sql.Row{
			{1, "first row"},
			{2, "second row"},
			{3, "third row"},
		},
	},
	{
		Query: "SELECT a,b FROM (select i,s FROM mytable) mt (a,b) order by a desc;",
		Expected: []sql.Row{
			{3, "third row"},
			{2, "second row"},
			{1, "first row"},
		},
	},
	{
		Query: "SELECT a,b FROM (select i,s FROM mytable order by i desc) mt (a,b);",
		Expected: []sql.Row{
			{3, "third row"},
			{2, "second row"},
			{1, "first row"},
		},
		ExpectedColumns: sql.Schema{
			{
				Name: "a",
				Type: sql.Int64,
			},
			{
				Name: "b",
				Type: sql.MustCreateStringWithDefaults(sqltypes.VarChar, 20),
			},
		},
	},
	{
		Query: "SELECT a FROM (select i,s FROM mytable) mt (a,b) order by a desc;",
		Expected: []sql.Row{
			{3},
			{2},
			{1},
		},
	},
	{
		Query: `SELECT * FROM (values row(1+1,2+2), row(floor(1.5),concat("a","b"))) a order by 1`,
		Expected: []sql.Row{
			{1.0, "ab"},
			{2, 4},
		},
		ExpectedColumns: sql.Schema{
			{
				Name: "column_0",
				Type: sql.Int64,
			},
			{
				Name: "column_1",
				Type: sql.Int64,
			},
		},
	},
	{
		Query: `SELECT * FROM (values row(1+1,2+2), row(floor(1.5),concat("a","b"))) a (c,d) order by 1`,
		Expected: []sql.Row{
			{1.0, "ab"},
			{2, 4},
		},
		ExpectedColumns: sql.Schema{
			{
				Name: "c",
				Type: sql.Int64,
			},
			{
				Name: "d",
				Type: sql.Int64,
			},
		},
	},
	{
		Query: `SELECT column_0 FROM (values row(1+1,2+2), row(floor(1.5),concat("a","b"))) a order by 1`,
		Expected: []sql.Row{
			{1.0},
			{2},
		},
	},
	{
		Query: `SELECT FORMAT(val, 2) FROM
			(values row(4328904), row(432053.4853), row(5.93288775208e+08), row("5784029.372"), row(-4229842.122), row(-0.009)) a (val)`,
		Expected: []sql.Row{
			{"4,328,904.00"},
			{"432,053.49"},
			{"593,288,775.21"},
			{"5,784,029.37"},
			{"-4,229,842.12"},
			{"-0.01"},
		},
	},
	{
		Query: "SELECT FORMAT(i, 3) FROM mytable;",
		Expected: []sql.Row{
			{"1.000"},
			{"2.000"},
			{"3.000"},
		},
	},
	{
		Query: `SELECT FORMAT(val, 2, 'da_DK') FROM
			(values row(4328904), row(432053.4853), row(5.93288775208e+08), row("5784029.372"), row(-4229842.122), row(-0.009)) a (val)`,
		Expected: []sql.Row{
			{"4.328.904,00"},
			{"432.053,49"},
			{"593.288.775,21"},
			{"5.784.029,37"},
			{"-4.229.842,12"},
			{"-0,01"},
		},
	},
	{
		Query: "SELECT FORMAT(i, 3, 'da_DK') FROM mytable;",
		Expected: []sql.Row{
			{"1,000"},
			{"2,000"},
			{"3,000"},
		},
	},
	{
		Query: "SELECT DATEDIFF(date_col, '2019-12-28') FROM datetime_table where date_col = date('2019-12-31T12:00:00');",
		Expected: []sql.Row{
			{3},
		},
	},
	{
		Query: `SELECT DATEDIFF(val, '2019/12/28') FROM
			(values row('2017-11-30 22:59:59'), row('2020/01/02'), row('2021-11-30'), row('2020-12-31T12:00:00')) a (val)`,
		Expected: []sql.Row{
			{-758},
			{5},
			{703},
			{369},
		},
	},
	{
		Query: "SELECT TIMESTAMPDIFF(SECOND,'2007-12-31 23:59:58', '2007-12-31 00:00:00');",
		Expected: []sql.Row{
			{-86398},
		},
	},
	{
		Query: `SELECT TIMESTAMPDIFF(MINUTE, val, '2019/12/28') FROM
			(values row('2017-11-30 22:59:59'), row('2020/01/02'), row('2019-12-27 23:15:55'), row('2019-12-31T12:00:00')) a (val);`,
		Expected: []sql.Row{
			{1090140},
			{-7200},
			{44},
			{-5040},
		},
	},
	{
		Query: `SELECT JSON_MERGE_PRESERVE('{ "a": 1, "b": 2 }','{ "a": 3, "c": 4 }','{ "a": 5, "d": 6 }')`,
		Expected: []sql.Row{
			{sql.MustJSON(`{"a": [1, 3, 5], "b": 2, "c": 4, "d": 6}`)},
		},
	},
	{
		Query: `SELECT JSON_MERGE_PRESERVE(val1, val2)
	               FROM (values
						 row('{ "a": 1, "b": 2 }','null'),
	                    row('{ "a": 1, "b": 2 }','"row one"'),
	                    row('{ "a": 3, "c": 4 }','4'),
	                    row('{ "a": 5, "d": 6 }','[true, true]'),
	                    row('{ "a": 5, "d": 6 }','{ "a": 3, "e": 2 }'))
	               test (val1, val2)`,
		Expected: []sql.Row{
			{sql.MustJSON(`[{ "a": 1, "b": 2 }, null]`)},
			{sql.MustJSON(`[{ "a": 1, "b": 2 }, "row one"]`)},
			{sql.MustJSON(`[{ "a": 3, "c": 4 }, 4]`)},
			{sql.MustJSON(`[{ "a": 5, "d": 6 }, true, true]`)},
			{sql.MustJSON(`{ "a": [5, 3], "d": 6, "e": 2}`)},
		},
	},
	{
		Query: `SELECT JSON_ARRAY()`,
		Expected: []sql.Row{
			{sql.MustJSON(`[]`)},
		},
	},
	{
		Query: `SELECT JSON_ARRAY('{"b": 2, "a": [1, 8], "c": null}', null, 4, '[true, false]', "do")`,
		Expected: []sql.Row{
			{sql.MustJSON(`["{\"b\": 2, \"a\": [1, 8], \"c\": null}", null, 4, "[true, false]", "do"]`)},
		},
	},
	{
		Query: `SELECT JSON_ARRAY(1, 'say, "hi"', JSON_OBJECT("abc", 22))`,
		Expected: []sql.Row{
			{sql.MustJSON(`[1, "say, \"hi\"", {"abc": 22}]`)},
		},
	},
	{
		Query: `SELECT JSON_ARRAY(JSON_OBJECT("a", JSON_ARRAY(1,2)), JSON_OBJECT("b", 22))`,
		Expected: []sql.Row{
			{sql.MustJSON(`[{"a": [1, 2]}, {"b": 22}]`)},
		},
	},
	{
		Query: `SELECT JSON_ARRAY(pk, c1, c2, c3) FROM jsontable`,
		Expected: []sql.Row{
			{sql.MustJSON(`[1, "row one", [1, 2], {"a": 2}]`)},
			{sql.MustJSON(`[2, "row two", [3, 4], {"b": 2}]`)},
			{sql.MustJSON(`[3, "row three", [5, 6], {"c": 2}]`)},
			{sql.MustJSON(`[4, "row four", [7, 8], {"d": 2}]`)},
		},
	},
	{
		Query: `SELECT JSON_ARRAY(JSON_OBJECT("id", pk, "name", c1), c2, c3) FROM jsontable`,
		Expected: []sql.Row{
			{sql.MustJSON(`[{"id": 1,"name": "row one"}, [1, 2], {"a": 2}]`)},
			{sql.MustJSON(`[{"id": 2,"name": "row two"}, [3, 4], {"b": 2}]`)},
			{sql.MustJSON(`[{"id": 3,"name": "row three"}, [5, 6], {"c": 2}]`)},
			{sql.MustJSON(`[{"id": 4,"name": "row four"}, [7, 8], {"d": 2}]`)},
		},
	},
	{
		Query: `SELECT column_0, sum(column_1) FROM
			(values row(1,1), row(1,3), row(2,2), row(2,5), row(3,9)) a
			group by 1 order by 1`,
		Expected: []sql.Row{
			{1, 4.0},
			{2, 7.0},
			{3, 9.0},
		},
	},
	{
		Query: `SELECT B, sum(C) FROM
			(values row(1,1), row(1,3), row(2,2), row(2,5), row(3,9)) a (b,c)
			group by 1 order by 1`,
		Expected: []sql.Row{
			{1, 4.0},
			{2, 7.0},
			{3, 9.0},
		},
	},
	{
		Query: `SELECT i, sum(i) FROM mytable group by 1 having avg(i) > 1 order by 1`,
		Expected: []sql.Row{
			{2, 2.0},
			{3, 3.0},
		},
	},
	{
		Query: `SELECT i, s, i2, s2 FROM MYTABLE JOIN OTHERTABLE ON i = i2 AND NOT (s2 <=> s)`,
		Expected: []sql.Row{
			{1, "first row", 1, "third"},
			{2, "second row", 2, "second"},
			{3, "third row", 3, "first"},
		},
	},
	{
		Query: `SELECT i, s, i2, s2 FROM MYTABLE JOIN OTHERTABLE ON i = i2 AND NOT (s2 = s)`,
		Expected: []sql.Row{
			{1, "first row", 1, "third"},
			{2, "second row", 2, "second"},
			{3, "third row", 3, "first"},
		},
	},
	{
		Query: `SELECT i, s, i2, s2 FROM MYTABLE JOIN OTHERTABLE ON i = i2 AND CONCAT(s, s2) IS NOT NULL`,
		Expected: []sql.Row{
			{1, "first row", 1, "third"},
			{2, "second row", 2, "second"},
			{3, "third row", 3, "first"},
		},
	},
	{
		Query: `SELECT * FROM mytable mt JOIN othertable ot ON ot.i2 = (SELECT i2 FROM othertable WHERE s2 = "second") AND mt.i = ot.i2 JOIN mytable mt2 ON mt.i = mt2.i`,
		Expected: []sql.Row{
			{2, "second row", "second", 2, 2, "second row"},
		},
	},
	{
		Query: `SELECT a.column_0, b.column_1 FROM (values row(1+1,2+2), row(floor(1.5),concat("a","b"))) a
			join (values row(2,4), row(1.0,"ab")) b on a.column_0 = b.column_0 and a.column_0 = b.column_0
			order by 1`,
		Expected: []sql.Row{
			{1.0, "ab"},
			{2, 4},
		},
	},
	{
		Query: `SELECT a.column_0, mt.s from (values row(1,"1"), row(2,"2"), row(4,"4")) a
			left join mytable mt on column_0 = mt.i
			order by 1`,
		Expected: []sql.Row{
			{1, "first row"},
			{2, "second row"},
			{4, nil},
		},
	},
	{
		Query: `SELECT * FROM (select * from mytable) a
			join (select * from mytable) b on a.i = b.i
			order by 1`,
		Expected: []sql.Row{
			{1, "first row", 1, "first row"},
			{2, "second row", 2, "second row"},
			{3, "third row", 3, "third row"},
		},
	},
	{
		Query:    "select * from mytable t1 join mytable t2 on t2.i = t1.i where t2.i > 10",
		Expected: []sql.Row{},
	},
	{
		Query:    "select * from mytable t1 join mytable T2 on t2.i = t1.i where T2.i > 10",
		Expected: []sql.Row{},
	},
	{
		Query:    "select * from tabletest t1 join tabletest t2 on t2.s = t1.s where t2.i > 10",
		Expected: []sql.Row{},
	},
	{
		Query: "select * from one_pk where c1 in (select opk1.c1 from one_pk opk1 left join one_pk opk2 on opk1.c2 = opk2.c2)",
		Expected: []sql.Row{
			{0, 0, 1, 2, 3, 4},
			{1, 10, 11, 12, 13, 14},
			{2, 20, 21, 22, 23, 24},
			{3, 30, 31, 32, 33, 34},
		},
	},
	{
		Query: `select mt.i,
			((
				select count(*) from mytable
	      	where i in (
	         		select mt2.i from mytable mt2 where mt2.i > mt.i
	      	)
			)) as greater_count
			from mytable mt order by 1`,
		Expected: []sql.Row{{1, 2}, {2, 1}, {3, 0}},
	},
	{
		Query: `select mt.i,
			((
				select count(*) from mytable
	      	where i in (
	         		select mt2.i from mytable mt2 where mt2.i = mt.i
	      	)
			)) as eq_count
			from mytable mt order by 1`,
		Expected: []sql.Row{{1, 1}, {2, 1}, {3, 1}},
	},
	{
		Query: "WITH mt as (select i,s FROM mytable) SELECT s,i FROM mt;",
		Expected: []sql.Row{
			{"first row", int64(1)},
			{"second row", int64(2)},
			{"third row", int64(3)},
		},
	},
	{
		Query: "WITH mt as (select i,s FROM mytable) SELECT a.s,b.i FROM mt a join mt b on a.i = b.i order by 2;",
		Expected: []sql.Row{
			{"first row", int64(1)},
			{"second row", int64(2)},
			{"third row", int64(3)},
		},
	},
	{
		Query: `WITH mt1 as (select i,s FROM mytable), mt2 as (select i, s from mt1)
			SELECT mt1.i, concat(mt2.s, '!') FROM mt1 join mt2 on mt1.i = mt2.i + 1 order by 1;`,
		Expected: []sql.Row{
			{2, "first row!"},
			{3, "second row!"},
		},
	},
	{
		Query: `WITH mt1 as (select i,s FROM mytable order by i limit 2), mt2 as (select i, s from mt1)
			SELECT mt1.i, concat(mt2.s, '!') FROM mt1 join mt2 on mt1.i = mt2.i + 1 order by 1;`,
		Expected: []sql.Row{
			{2, "first row!"},
		},
	},
	{
		Query: `WITH mt1 as (select i,s FROM mytable), mt2 as (select i+1 as i, concat(s, '!') as s from mt1)
			SELECT mt1.i, mt2.s FROM mt1 join mt2 on mt1.i = mt2.i order by 1;`,
		Expected: []sql.Row{
			{2, "first row!"},
			{3, "second row!"},
		},
	},
	{
		Query: `WITH mt1 as (select i,s FROM mytable), mt2 as (select i+1 as i, concat(s, '!') as s from mytable)
			SELECT mt1.i, mt2.s FROM mt1 join mt2 on mt1.i = mt2.i order by 1;`,
		Expected: []sql.Row{
			{2, "first row!"},
			{3, "second row!"},
		},
	},
	{
		Query: `WITH mt1 as (select i,s FROM mytable), mt2 (i,s) as (select i+1, concat(s, '!') from mytable)
			SELECT mt1.i, mt2.s FROM mt1 join mt2 on mt1.i = mt2.i order by 1;`,
		Expected: []sql.Row{
			{2, "first row!"},
			{3, "second row!"},
		},
	},
	{
		Query: `WITH mt1 as (select i,s FROM mytable), mt2 as (select concat(s, '!') as s, i+1 as i from mytable)
			SELECT mt1.i, mt2.s FROM mt1 join mt2 on mt1.i = mt2.i order by 1;`,
		Expected: []sql.Row{
			{2, "first row!"},
			{3, "second row!"},
		},
	},
	{
		Query: "WITH mt (s,i) as (select i,s FROM mytable) SELECT s,i FROM mt;",
		Expected: []sql.Row{
			{1, "first row"},
			{2, "second row"},
			{3, "third row"},
		},
	},
	{
		Query: "WITH mt (s,i) as (select i+1, concat(s,'!') FROM mytable) SELECT s,i FROM mt order by 1",
		Expected: []sql.Row{
			{2, "first row!"},
			{3, "second row!"},
			{4, "third row!"},
		},
	},
	{
		Query: "WITH mt (s,i) as (select i+1 as x, concat(s,'!') as y FROM mytable) SELECT s,i FROM mt order by 1",
		Expected: []sql.Row{
			{2, "first row!"},
			{3, "second row!"},
			{4, "third row!"},
		},
	},
	{
		Query: "WITH mt (s,i) as (select i+1, concat(s,'!') FROM mytable order by 1 limit 1) SELECT s,i FROM mt order by 1",
		Expected: []sql.Row{
			{2, "first row!"},
		},
	},
	{
		Query: "WITH mt (s,i) as (select char_length(s), sum(i) FROM mytable group by 1) SELECT s,i FROM mt order by 1",
		Expected: []sql.Row{
			{9, 4.0},
			{10, 2.0},
		},
	},
	{
		Query: "WITH mt (s,i) as (select i, row_number() over (order by i desc) FROM mytable) SELECT s,i FROM mt order by 1",
		Expected: []sql.Row{
			{1, 3},
			{2, 2},
			{3, 1},
		},
	},
	{
		// In this case, the parser and analyzer collaborate to place the filter below the WINDOW function,
		// and the window sees the filtered rows.
		Query: "SELECT ROW_NUMBER() OVER (ORDER BY s2 ASC) idx, i2, s2 FROM othertable WHERE s2 <> 'second' ORDER BY i2 ASC",
		Expected: []sql.Row{
			{2, 1, "third"},
			{1, 3, "first"},
		},
	},
	{
		// In this case, the analyzer should not push the filter below the window function.
		Query: "SELECT * FROM (SELECT ROW_NUMBER() OVER (ORDER BY s2 ASC) idx, i2, s2 FROM othertable ORDER BY i2 ASC) a WHERE s2 <> 'second'",
		Expected: []sql.Row{
			{3, 1, "third"},
			{1, 3, "first"},
		},
	},
	{
		// Same as above, but with an available index access on i2
		Query: "SELECT ROW_NUMBER() OVER (ORDER BY s2 ASC) idx, i2, s2 FROM othertable WHERE i2 < 2 OR i2 > 2 ORDER BY i2 ASC",
		Expected: []sql.Row{
			{2, 1, "third"},
			{1, 3, "first"},
		},
	},
	{
		// Same as above, but with an available index access on i2
		Query: "SELECT * FROM (SELECT ROW_NUMBER() OVER (ORDER BY s2 ASC) idx, i2, s2 FROM othertable ORDER BY i2 ASC) a WHERE i2 < 2 OR i2 > 2",
		Expected: []sql.Row{
			{3, 1, "third"},
			{1, 3, "first"},
		},
	},
	{
		Query: `WITH mt1 as (select i,s FROM mytable)
			SELECT mtouter.i, (select s from mt1 where s = mtouter.s) FROM mt1 as mtouter where mtouter.i > 1 order by 1`,
		Expected: []sql.Row{
			{2, "second row"},
			{3, "third row"},
		},
	},
	{
		// TODO: ORDER BY should apply to the union. The parser is wrong.
		Query: `SELECT s2, i2, i
			FROM (SELECT * FROM mytable) mytable
			RIGHT JOIN
				((SELECT i2, s2 FROM othertable ORDER BY i2 ASC)
				 UNION ALL
				 SELECT CAST(4 AS SIGNED) AS i2, "not found" AS s2 FROM DUAL) othertable
			ON i2 = i`,
		Expected: []sql.Row{
			{"third", 1, 1},
			{"second", 2, 2},
			{"first", 3, 3},
			{"not found", 4, nil},
		},
	},
	{
		Query: `SELECT
			"testing" AS s,
			(SELECT max(i)
			 FROM (SELECT * FROM mytable) mytable
			 RIGHT JOIN
				((SELECT i2, s2 FROM othertable ORDER BY i2 ASC)
				 UNION ALL
				 SELECT CAST(4 AS SIGNED) AS i2, "not found" AS s2 FROM DUAL) othertable
				ON i2 = i) AS rj
			FROM DUAL`,
		Expected: []sql.Row{
			{"testing", 3},
		},
	},
	{
		Query: `SELECT
			"testing" AS s,
			(SELECT max(i2)
			 FROM (SELECT * FROM mytable) mytable
			 RIGHT JOIN
				((SELECT i2, s2 FROM othertable ORDER BY i2 ASC)
				 UNION ALL
				 SELECT CAST(4 AS SIGNED) AS i2, "not found" AS s2 FROM DUAL) othertable
				ON i2 = i) AS rj
			FROM DUAL`,
		Expected: []sql.Row{
			{"testing", 4},
		},
	},
	{
		Query: `WITH mt1 as (select i,s FROM mytable)
			SELECT mtouter.i, (select s from mt1 where i = mtouter.i+1) FROM mt1 as mtouter where mtouter.i > 1 order by 1`,
		Expected: []sql.Row{
			{2, "third row"},
			{3, nil},
		},
	},
	{
		Query: `WITH mt1 as (select i,s FROM mytable)
			SELECT mtouter.i,
				(with mt2 as (select i,s FROM mt1) select s from mt2 where i = mtouter.i+1)
			FROM mt1 as mtouter where mtouter.i > 1 order by 1`,
		Expected: []sql.Row{
			{2, "third row"},
			{3, nil},
		},
	},
	{
		Query: `WITH common_table AS (SELECT cec.id, cec.strength FROM (SELECT 1 as id, 12 as strength) cec) SELECT strength FROM common_table cte`,
		Expected: []sql.Row{
			{12},
		},
	},
	{
		Query: `WITH common_table AS (SELECT cec.id id, cec.strength FROM (SELECT 1 as id, 12 as strength) cec) SELECT strength FROM common_table cte`,
		Expected: []sql.Row{
			{12},
		},
	},
	{
		Query: `WITH common_table AS (SELECT cec.id AS id, cec.strength FROM (SELECT 1 as id, 12 as strength) cec) SELECT strength FROM common_table cte`,
		Expected: []sql.Row{
			{12},
		},
	},
	{
		Query: "WITH mt as (select i,s FROM mytable) SELECT s,i FROM mt UNION SELECT s, i FROM mt;",
		Expected: []sql.Row{
			{"first row", int64(1)},
			{"second row", int64(2)},
			{"third row", int64(3)},
		},
	},
	{
		Query: "WITH mt as (select i,s FROM mytable) SELECT s,i FROM mt UNION SELECT s, i FROM mt UNION SELECT s, i FROM mt;",
		Expected: []sql.Row{
			{"first row", int64(1)},
			{"second row", int64(2)},
			{"third row", int64(3)},
		},
	},
	{
		Query: "WITH mt as (select i,s FROM mytable) SELECT s,i FROM mt UNION ALL SELECT s, i FROM mt;",
		Expected: []sql.Row{
			{"first row", int64(1)},
			{"second row", int64(2)},
			{"third row", int64(3)},
			{"first row", int64(1)},
			{"second row", int64(2)},
			{"third row", int64(3)},
		},
	},
	{
		Query: "with a as (select * from mytable where i = 2), b as (select * from a), c as (select * from b) select * from c",
		Expected: []sql.Row{
			{int64(2), "second row"},
		},
	},
	{
		Query: "WITH mt as (select i,s FROM mytable) SELECT s,i FROM mt UNION ALL SELECT s, i FROM mt UNION ALL SELECT s, i FROM mt;",
		Expected: []sql.Row{
			{"first row", int64(1)},
			{"second row", int64(2)},
			{"third row", int64(3)},
			{"first row", int64(1)},
			{"second row", int64(2)},
			{"third row", int64(3)},
			{"first row", int64(1)},
			{"second row", int64(2)},
			{"third row", int64(3)},
		},
	},
	{
		Query: "WITH mytable as (select * FROM mytable) SELECT s,i FROM mytable;",
		Expected: []sql.Row{
			{"first row", int64(1)},
			{"second row", int64(2)},
			{"third row", int64(3)},
		},
	},
	{
		Query: "WITH mytable as (select * FROM mytable where i > 2) SELECT * FROM mytable;",
		Expected: []sql.Row{
			{int64(3), "third row"},
		},
	},
	{
		Query: "WITH mytable as (select * FROM mytable where i > 2) SELECT * FROM mytable union SELECT * from mytable;",
		Expected: []sql.Row{
			{int64(3), "third row"},
		},
	},
	{
		Query: "with recursive t (n) as (select (1) from dual union all select n + 1 from t where n < 10) select sum(n) from t;",
		Expected: []sql.Row{
			{float64(55)},
		},
	},
	{
		Query: "with recursive a as (select 1 union all select 2) select * from a union select 10 from dual;",
		Expected: []sql.Row{
			{1},
			{2},
			{10},
		},
	},
	{
		Query: "with recursive a as (select 1 union all select 2) select 10 from dual union select * from a;",
		Expected: []sql.Row{
			{10},
			{1},
			{2},
		},
	},
	{
		Query: "with recursive a as (select 1 union all select 2) select * from a union select * from a;",
		Expected: []sql.Row{
			{1},
			{2},
		},
	},
	{
		Query: "with a as (select 1), b as (select * from a) select * from b;",
		Expected: []sql.Row{
			{1},
		},
	},
	{
		Query: "with a as (select 1) select * from (with b as (select * from a) select * from b) as c;",
		Expected: []sql.Row{
			{1},
		},
	},
	{
		Query: "with a as (select 1) select 3, 2, (select * from a);",
		Expected: []sql.Row{
			{3, 2, 1},
		},
	},
	{
		Query: "WITH a AS ( WITH b AS ( WITH recursive c AS ( SELECT 1 UNION SELECT 2 ) SELECT * from c UNION SELECT 3 ) SELECT * from b UNION SELECT 4) SELECT * from a UNION SELECT 10;",
		Expected: []sql.Row{
			{1},
			{2},
			{3},
			{4},
			{10},
		},
	},
	{
		Query: "WITH a AS ( WITH b AS ( SELECT 1 UNION SELECT 2 ), c AS ( SELECT 3 UNION SELECT 4 ) SELECT * from b UNION SELECT * from c), x AS ( WITH y AS ( SELECT 5 UNION SELECT 6 ), z AS ( SELECT 7 UNION SELECT 8 ) SELECT * from y UNION SELECT * from z) SELECT * from a UNION SELECT * from x;",
		Expected: []sql.Row{
			{1},
			{2},
			{3},
			{4},
			{5},
			{6},
			{7},
			{8},
		},
	},
	{
		Query: "with recursive t (n) as (select (1) from dual union all select n + 1 from t where n < 10) select count(*) from t as t1 join t as t2 on t1.n = t2.n;",
		Expected: []sql.Row{
			{int64(10)},
		},
	},
	{
		Query: "with recursive t (n) as (select (1) from dual union all select (2) from dual) select sum(n) from t;",
		Expected: []sql.Row{
			{float64(3)},
		},
	},
	{
		Query: `
			WITH RECURSIVE included_parts(sub_part, part, quantity) AS (
				SELECT sub_part, part, quantity FROM parts WHERE part = 'pie'
			  UNION ALL
				SELECT p.sub_part, p.part, p.quantity
				FROM included_parts AS pr, parts AS p
				WHERE p.part = pr.sub_part
			)
			SELECT sub_part, sum(quantity) as total_quantity
			FROM included_parts
			GROUP BY sub_part`,
		Expected: []sql.Row{
			{"crust", float64(1)},
			{"filling", float64(2)},
			{"flour", float64(20)},
			{"butter", float64(18)},
			{"salt", float64(18)},
			{"sugar", float64(7)},
			{"fruit", float64(9)},
		},
	},
	{
		Query: `
			WITH RECURSIVE included_parts(sub_part, part, quantity) AS (
				SELECT sub_part, part, quantity FROM parts WHERE lower(part) = 'pie'
			  UNION ALL
				SELECT p.sub_part, p.part, p.quantity
				FROM included_parts AS pr, parts AS p
				WHERE p.part = pr.sub_part
			)
			SELECT sub_part, sum(quantity) as total_quantity
			FROM included_parts
			GROUP BY sub_part`,
		Expected: []sql.Row{
			{"crust", float64(1)},
			{"filling", float64(2)},
			{"flour", float64(20)},
			{"butter", float64(18)},
			{"salt", float64(18)},
			{"sugar", float64(7)},
			{"fruit", float64(9)},
		},
	},
	{
		Query: `
			WITH RECURSIVE included_parts(sub_part, part, quantity) AS (
				SELECT sub_part, part, quantity FROM parts WHERE part = (select part from parts where part = 'pie' and sub_part = 'crust')
			  UNION ALL
				SELECT p.sub_part, p.part, p.quantity
				FROM included_parts AS pr, parts AS p
				WHERE p.part = pr.sub_part
			)
			SELECT sub_part, sum(quantity) as total_quantity
			FROM included_parts
			GROUP BY sub_part`,
		Expected: []sql.Row{
			{"crust", float64(1)},
			{"filling", float64(2)},
			{"flour", float64(20)},
			{"butter", float64(18)},
			{"salt", float64(18)},
			{"sugar", float64(7)},
			{"fruit", float64(9)},
		},
	},
	{
		Query: "with recursive t (n) as (select sum(1) from dual union all select (2) from dual) select sum(n) from t;",
		Expected: []sql.Row{
			{float64(3)},
		},
	},
	{
		Query: "with recursive t (n) as (select sum(1) from dual union all select n+1 from t where n < 10) select sum(n) from t;",
		Expected: []sql.Row{
			{float64(55)},
		},
	},
	{
		Query: `
			WITH RECURSIVE bus_dst as (
				SELECT origin as dst FROM bus_routes WHERE origin='New York'
				UNION
				SELECT bus_routes.dst FROM bus_routes JOIN bus_dst ON bus_dst.dst= bus_routes.origin
			)
			SELECT * FROM bus_dst
			ORDER BY dst`,
		Expected: []sql.Row{
			{"Boston"},
			{"New York"},
			{"Raleigh"},
			{"Washington"},
		},
	},
	{
		Query: "SELECT s, (select i from mytable mt where sub.i = mt.i) as subi FROM (select i,s,'hello' FROM mytable where s = 'first row') as sub;",
		Expected: []sql.Row{
			{"first row", int64(1)},
		},
	},
	{
		Query: "SELECT (select s from mytable mt where sub.i = mt.i) as subi FROM (select i,s,'hello' FROM mytable where i = 1) as sub;",
		Expected: []sql.Row{
			{"first row"},
		},
	},
	{
		Query: "SELECT (select s from mytable mt where sub.i = mt.i) as subi FROM (select s,i,'hello' FROM mytable where i = 1) as sub;",
		Expected: []sql.Row{
			{"first row"},
		},
	},
	{
		Query: "SELECT s, (select i from mytable mt where sub.i = mt.i) as subi FROM (select 'hello',i,s FROM mytable where s = 'first row') as sub;",
		Expected: []sql.Row{
			{"first row", int64(1)},
		},
	},
	{
		Query: "SELECT (select s from mytable mt where sub.i = mt.i) as subi FROM (select 'hello',i,s FROM mytable where i = 1) as sub;",
		Expected: []sql.Row{
			{"first row"},
		},
	},
	{
		Query: "SELECT mytable.s FROM mytable WHERE mytable.i IN (SELECT othertable.i2 FROM othertable) ORDER BY mytable.i ASC",
		Expected: []sql.Row{
			{"first row"},
			{"second row"},
			{"third row"},
		},
	},
	{
		Query: "SELECT mytable.s FROM mytable WHERE mytable.i = (SELECT othertable.i2 FROM othertable WHERE othertable.s2 = 'second')",
		Expected: []sql.Row{
			{"second row"},
		},
	},
	{
		Query: "SELECT mytable.s FROM mytable WHERE mytable.i IN (SELECT othertable.i2 FROM othertable WHERE CONCAT(othertable.s2, ' row') = mytable.s)",
		Expected: []sql.Row{
			{"second row"},
		},
	},
	{
		Query: "SELECT mytable.i, selfjoined.s FROM mytable LEFT JOIN (SELECT * FROM mytable) selfjoined ON mytable.i = selfjoined.i",
		Expected: []sql.Row{
			{1, "first row"},
			{2, "second row"},
			{3, "third row"},
		},
	},
	{
		Query: "SELECT s,i FROM MyTable ORDER BY 2",
		Expected: []sql.Row{
			{"first row", int64(1)},
			{"second row", int64(2)},
			{"third row", int64(3)}},
	},
	{
		Query: "SELECT S,I FROM MyTable ORDER BY 2",
		Expected: []sql.Row{
			{"first row", int64(1)},
			{"second row", int64(2)},
			{"third row", int64(3)}},
	},
	{
		Query: "SELECT mt.s,mt.i FROM MyTable MT ORDER BY 2;",
		Expected: []sql.Row{
			{"first row", int64(1)},
			{"second row", int64(2)},
			{"third row", int64(3)}},
	},
	{
		Query: "SELECT mT.S,Mt.I FROM MyTable MT ORDER BY 2;",
		Expected: []sql.Row{
			{"first row", int64(1)},
			{"second row", int64(2)},
			{"third row", int64(3)}},
	},
	{
		Query: "SELECT mt.* FROM MyTable MT ORDER BY mT.I;",
		Expected: []sql.Row{
			{int64(1), "first row"},
			{int64(2), "second row"},
			{int64(3), "third row"}},
	},
	{
		Query: "SELECT MyTABLE.s,myTable.i FROM MyTable ORDER BY 2;",
		Expected: []sql.Row{
			{"first row", int64(1)},
			{"second row", int64(2)},
			{"third row", int64(3)}},
	},
	{
		Query: `SELECT "Hello!", CONcat(s, "!") FROM MyTable`,
		Expected: []sql.Row{
			{"Hello!", "first row!"},
			{"Hello!", "second row!"},
			{"Hello!", "third row!"},
		},
		ExpectedColumns: sql.Schema{
			{
				Name: "Hello!",
				Type: sql.LongText,
			},
			{
				Name: "CONcat(s, \"!\")",
				Type: sql.LongText,
			},
		},
	},
	{
		Query: `SELECT "1" + '1'`,
		Expected: []sql.Row{
			{2.0},
		},
		ExpectedColumns: sql.Schema{
			{
				Name: `"1" + '1'`,
				Type: sql.Float64,
			},
		},
	},
	{
		Query: "SELECT myTable.* FROM MYTABLE ORDER BY myTable.i;",
		Expected: []sql.Row{
			{int64(1), "first row"},
			{int64(2), "second row"},
			{int64(3), "third row"}},
	},
	{
		Query: "SELECT MyTABLE.S,myTable.I FROM MyTable ORDER BY mytable.i;",
		Expected: []sql.Row{
			{"first row", int64(1)},
			{"second row", int64(2)},
			{"third row", int64(3)}},
	},
	{
		Query: "SELECT MyTABLE.S as S, myTable.I as I FROM MyTable ORDER BY mytable.i;",
		Expected: []sql.Row{
			{"first row", int64(1)},
			{"second row", int64(2)},
			{"third row", int64(3)}},
	},
	{
		Query: "SELECT i, 1 AS foo, 2 AS bar FROM MyTable WHERE bar = 2 ORDER BY foo, i;",
		Expected: []sql.Row{
			{1, 1, 2},
			{2, 1, 2},
			{3, 1, 2}},
	},
	{
		Query: "SELECT i, 1 AS foo, 2 AS bar FROM (SELECT i FROM mYtABLE WHERE i = 2) AS a ORDER BY foo, i",
		Expected: []sql.Row{
			{2, 1, 2}},
	},
	{
		Query:    "SELECT i, 1 AS foo, 2 AS bar FROM MyTable WHERE bar = 1 ORDER BY foo, i;",
		Expected: []sql.Row{},
	},
	{
		Query:    "SELECT timestamp FROM reservedWordsTable;",
		Expected: []sql.Row{{"1"}},
	},
	{
		Query:    "SELECT RW.TIMESTAMP FROM reservedWordsTable rw;",
		Expected: []sql.Row{{"1"}},
	},
	{
		Query:    "SELECT `AND`, RW.`Or`, `SEleCT` FROM reservedWordsTable rw;",
		Expected: []sql.Row{{"1.1", "aaa", "create"}},
	},
	{
		Query:    "SELECT reservedWordsTable.AND, reservedWordsTABLE.Or, reservedwordstable.SEleCT FROM reservedWordsTable;",
		Expected: []sql.Row{{"1.1", "aaa", "create"}},
	},
	{
		Query:    "SELECT i + 1 FROM mytable;",
		Expected: []sql.Row{{int64(2)}, {int64(3)}, {int64(4)}},
	},
	{
		Query:    "SELECT i div 2 FROM mytable order by 1;",
		Expected: []sql.Row{{int64(0)}, {int64(1)}, {int64(1)}},
	},
	{
		Query:    "SELECT i DIV 2 FROM mytable order by 1;",
		Expected: []sql.Row{{int64(0)}, {int64(1)}, {int64(1)}},
	},
	{
		Query:    "SELECT -i FROM mytable;",
		Expected: []sql.Row{{int64(-1)}, {int64(-2)}, {int64(-3)}},
	},
	{
		Query:    "SELECT +i FROM mytable;",
		Expected: []sql.Row{{int64(1)}, {int64(2)}, {int64(3)}},
	},
	{
		Query:    "SELECT + - i FROM mytable;",
		Expected: []sql.Row{{int64(-1)}, {int64(-2)}, {int64(-3)}},
	},
	{
		Query:    "SELECT i FROM mytable WHERE -i = -2;",
		Expected: []sql.Row{{int64(2)}},
	},
	{
		Query:    "SELECT i FROM mytable WHERE -i <=> -2;",
		Expected: []sql.Row{{int64(2)}},
	},
	{
		Query:    "SELECT i FROM mytable WHERE i = 2;",
		Expected: []sql.Row{{int64(2)}},
	},
	{
		Query:    "SELECT i FROM mytable WHERE 2 = i;",
		Expected: []sql.Row{{int64(2)}},
	},
	{
		Query:    "SELECT i FROM mytable WHERE 2 <=> i;",
		Expected: []sql.Row{{int64(2)}},
	},
	{
		Query:    "SELECT i FROM mytable WHERE i > 2;",
		Expected: []sql.Row{{int64(3)}},
	},
	{
		Query:    "SELECT i FROM mytable WHERE 2 < i;",
		Expected: []sql.Row{{int64(3)}},
	},
	{
		Query:    "SELECT i FROM mytable WHERE i < 2;",
		Expected: []sql.Row{{int64(1)}},
	},
	{
		Query:    "SELECT i FROM mytable WHERE 2 > i;",
		Expected: []sql.Row{{int64(1)}},
	},
	{
		Query:    "SELECT i FROM mytable WHERE i <> 2;",
		Expected: []sql.Row{{int64(1)}, {int64(3)}},
	},
	{
		Query:    "SELECT NULL IN (SELECT i FROM emptytable)",
		Expected: []sql.Row{{false}},
	},
	{
		Query:    "SELECT NULL NOT IN (SELECT i FROM emptytable)",
		Expected: []sql.Row{{true}},
	},
	{
		Query:    "SELECT NULL IN (SELECT i FROM mytable)",
		Expected: []sql.Row{{nil}},
	},
	{
		Query:    "SELECT NULL NOT IN (SELECT i FROM mytable)",
		Expected: []sql.Row{{nil}},
	},
	{
		Query:    "SELECT NULL IN (SELECT i2 FROM niltable)",
		Expected: []sql.Row{{nil}},
	},
	{
		Query:    "SELECT NULL NOT IN (SELECT i2 FROM niltable)",
		Expected: []sql.Row{{nil}},
	},
	{
		Query:    "SELECT 2 IN (SELECT i2 FROM niltable)",
		Expected: []sql.Row{{true}},
	},
	{
		Query:    "SELECT 2 NOT IN (SELECT i2 FROM niltable)",
		Expected: []sql.Row{{false}},
	},
	{
		Query:    "SELECT 100 IN (SELECT i2 FROM niltable)",
		Expected: []sql.Row{{nil}},
	},
	{
		Query:    "SELECT 100 NOT IN (SELECT i2 FROM niltable)",
		Expected: []sql.Row{{nil}},
	},
	{
		Query:    "SELECT 1 IN (2,3,4,null)",
		Expected: []sql.Row{{nil}},
	},
	{
		Query:    "SELECT 1 IN (2,3,4,null,1)",
		Expected: []sql.Row{{true}},
	},
	{
		Query:    "SELECT 1 IN (1,2,3)",
		Expected: []sql.Row{{true}},
	},
	{
		Query:    "SELECT 1 IN (2,3,4)",
		Expected: []sql.Row{{false}},
	},
	{
		Query:    "SELECT * FROM stringandtable WHERE v IN (NULL)",
		Expected: []sql.Row{},
	},
	{
		Query:    "SELECT * FROM stringandtable WHERE v IS NULL",
		Expected: []sql.Row{{int64(5), int64(5), nil}},
	},
	{
		Query:    "SELECT * FROM stringandtable WHERE v IN ('')",
		Expected: []sql.Row{{int64(2), int64(2), ""}},
	},
	{
		Query:    "SELECT 1 FROM DUAL WHERE 1 IN (SELECT '1' FROM DUAL)",
		Expected: []sql.Row{{1}},
	},
	{
		Query:    "SELECT 1 FROM DUAL WHERE '1' IN (SELECT '1' FROM DUAL)",
		Expected: []sql.Row{{1}},
	},
	{
		Query:    "SELECT NULL IN (2,3,4)",
		Expected: []sql.Row{{nil}},
	},
	{
		Query:    "SELECT NULL IN (2,3,4,null)",
		Expected: []sql.Row{{nil}},
	},
	{
		Query:    `SELECT 'a' IN ('b','c',null,'d')`,
		Expected: []sql.Row{{nil}},
	},
	{
		Query:    `SELECT 'a' IN ('a','b','c','d')`,
		Expected: []sql.Row{{true}},
	},
	{
		Query:    `SELECT 'a' IN ('b','c','d')`,
		Expected: []sql.Row{{false}},
	},
	{
		Query:    "SELECT 1 NOT IN (2,3,4,null)",
		Expected: []sql.Row{{nil}},
	},
	{
		Query:    "SELECT 1 NOT IN (2,3,4,null,1)",
		Expected: []sql.Row{{false}},
	},
	{
		Query:    "SELECT 1 NOT IN (1,2,3)",
		Expected: []sql.Row{{false}},
	},
	{
		Query:    "SELECT 1 NOT IN (2,3,4)",
		Expected: []sql.Row{{true}},
	},
	{
		Query:    "SELECT NULL NOT IN (2,3,4)",
		Expected: []sql.Row{{nil}},
	},
	{
		Query:    "SELECT NULL NOT IN (2,3,4,null)",
		Expected: []sql.Row{{nil}},
	},
	{
		Query:    "SELECT 'HOMER' IN (1.0)",
		Expected: []sql.Row{{false}},
	},
	{
		Query:    `SELECT * FROM mytable WHERE i in (CAST(NULL AS SIGNED), 2, 3, 4)`,
		Expected: []sql.Row{{3, "third row"}, {2, "second row"}},
	},
	{
		Query:    `SELECT * FROM mytable WHERE i in (1+2)`,
		Expected: []sql.Row{{3, "third row"}},
	},
	{
		Query:    "SELECT * from mytable where upper(s) IN ('FIRST ROW', 'SECOND ROW')",
		Expected: []sql.Row{{1, "first row"}, {2, "second row"}},
	},
	{
		Query:    "SELECT * from mytable where cast(i as CHAR) IN ('a', 'b')",
		Expected: []sql.Row{},
	},
	{
		Query:    "SELECT * from mytable where cast(i as CHAR) IN ('1', '2')",
		Expected: []sql.Row{{1, "first row"}, {2, "second row"}},
	},
	{
		Query:    "SELECT * from mytable where (i > 2) IN (true)",
		Expected: []sql.Row{{3, "third row"}},
	},
	{
		Query:    "SELECT * from mytable where (i + 6) IN (7, 8)",
		Expected: []sql.Row{{1, "first row"}, {2, "second row"}},
	},
	{
		Query:    "SELECT * from mytable where (i + 40) IN (7, 8)",
		Expected: []sql.Row{},
	},
	{
		Query:    "SELECT * from mytable where (i = 1 | false) IN (true)",
		Expected: []sql.Row{{1, "first row"}},
	},
	{
		Query:    "SELECT * from mytable where (i = 1 & false) IN (true)",
		Expected: []sql.Row{},
	},
	{
		Query:    `SELECT * FROM mytable WHERE i in (2*i)`,
		Expected: []sql.Row{},
	},
	{
		Query:    `SELECT * FROM mytable WHERE i in (i)`,
		Expected: []sql.Row{{1, "first row"}, {2, "second row"}, {3, "third row"}},
	},
	{
		Query:    "SELECT * from mytable WHERE 4 IN (i + 2)",
		Expected: []sql.Row{{2, "second row"}},
	},
	{
		Query:    "SELECT * from mytable WHERE s IN (cast('first row' AS CHAR))",
		Expected: []sql.Row{{1, "first row"}},
	},
	{
		Query:    "SELECT * from mytable WHERE s IN (lower('SECOND ROW'), 'FIRST ROW')",
		Expected: []sql.Row{{2, "second row"}},
	},
	{
		Query:    "SELECT * from mytable where true IN (i > 2)",
		Expected: []sql.Row{{3, "third row"}},
	},
	{
		Query:    "SELECT (1,2) in ((0,1), (1,0), (1,2))",
		Expected: []sql.Row{{true}},
	},
	{
		Query:    "SELECT (1,'i') in ((0,'a'), (1,'b'), (1,'i'))",
		Expected: []sql.Row{{true}},
	},
	{
		Query:    "SELECT 1 FROM DUAL WHERE 1 in (1)",
		Expected: []sql.Row{{1}},
	},
	{
		Query:    "SELECT 1 FROM DUAL WHERE (1, 2) in ((1, 2))",
		Expected: []sql.Row{{1}},
	},
	{
		Query:    "SELECT 1 FROM DUAL WHERE (1, 2) in ((3, 4), (5, 6), (1, 2))",
		Expected: []sql.Row{{1}},
	},
	{
		Query:    "SELECT 1 FROM DUAL WHERE (1, 2) in ((3, 4), (5, 6))",
		Expected: []sql.Row{},
	},
	{
		Query:    "SELECT * FROM one_pk where pk in (1) and c1 = 10",
		Expected: []sql.Row{{1, 10, 11, 12, 13, 14}},
	},
	{
		Query:    "SELECT * FROM one_pk where pk in (1)",
		Expected: []sql.Row{{1, 10, 11, 12, 13, 14}},
	},
	{
		Query:    "SELECT 1 FROM DUAL WHERE (1, 2) not in ((3, 4), (5, 6))",
		Expected: []sql.Row{{1}},
	},
	{
		Query:    "SELECT 1 FROM DUAL WHERE (1, 2) not in ((3, 4), (5, 6), (1, 2))",
		Expected: []sql.Row{},
	},
	{
		Query:    "SELECT 1 FROM DUAL WHERE (1, 2) not in ((1, 2))",
		Expected: []sql.Row{},
	},
	{
		Query:    "SELECT 1 FROM DUAL WHERE (true)",
		Expected: []sql.Row{{1}},
	},
	{
		Query:    "SELECT 1 FROM DUAL WHERE (1, 2) > (0, 1)",
		Expected: []sql.Row{{1}},
	},
	{
		Query:    "SELECT 1 FROM DUAL WHERE (1, 2) >= (0, 1)",
		Expected: []sql.Row{{1}},
	},
	{
		Query:    "SELECT 1 FROM DUAL WHERE (1, 2) <= (0, 1)",
		Expected: []sql.Row{},
	},
	{
		Query:    "SELECT 1 FROM DUAL WHERE (1, 2) < (0, 1)",
		Expected: []sql.Row{},
	},
	{
		Query:    "SELECT 1 FROM DUAL WHERE (1, 2) != (0, 1)",
		Expected: []sql.Row{{1}},
	},
	{
		Query:    "SELECT 1 FROM DUAL WHERE (1, 2) <=> (0, 1)",
		Expected: []sql.Row{},
	},
	{
		Query:    "SELECT 1 FROM DUAL WHERE (1, null) <=> (1, null)",
		Expected: []sql.Row{{1}},
	},
	{
		Query:    "SELECT 1 FROM DUAL WHERE (select 1, 2 from dual) in ((1, 2))",
		Expected: []sql.Row{{1}},
	},
	{
		Query:    "SELECT 1 FROM DUAL WHERE (select 3, 4 from dual) in ((1, 2), (2, 3), (3, 4))",
		Expected: []sql.Row{{1}},
	},
	{
		Query:    "SELECT 1 FROM DUAL WHERE (1, 2) = (select 3, 4 from dual where false)",
		Expected: []sql.Row{},
	},
	{
		Query:    "SELECT 1 FROM DUAL WHERE (select 3, 4 from dual where false) = ((1, 2))",
		Expected: []sql.Row{},
	},
	{
		Query:    "SELECT 1 FROM DUAL WHERE (select 3, 4 from dual where false) in ((1, 2))",
		Expected: []sql.Row{},
	},
	{
		Query:    "SELECT 1 FROM DUAL WHERE (1, 2) in (select 3, 4 from dual where false)",
		Expected: []sql.Row{},
	},
	{
		Query:    "SELECT 1 FROM DUAL WHERE null = (select 4 from dual where false)",
		Expected: []sql.Row{},
	},
	{
		Query:    "SELECT 1 FROM DUAL WHERE null <=> (select 4 from dual where false)",
		Expected: []sql.Row{{1}},
	},
	{
		Query:    "SELECT 1 FROM DUAL WHERE (null, null) <=> (select 1, 4 from dual where false)",
		Expected: []sql.Row{},
	},
	{
		Query:    "SELECT 1 FROM DUAL WHERE (null, null) <=> (select null, null from dual)",
		Expected: []sql.Row{{1}},
	},
	{
		Query:    "SELECT 1 FROM DUAL WHERE (select 1, 2 from dual) in (select 1, 2 from dual)",
		Expected: []sql.Row{{1}},
	},
	{
		Query:    "SELECT 1 FROM DUAL WHERE (select 1, 2 from dual where false) in (select 1, 2 from dual)",
		Expected: []sql.Row{},
	},
	{
		Query:    "SELECT 1 FROM DUAL WHERE (select 1, 2 from dual where false) in (select 1, 2 from dual where false)",
		Expected: []sql.Row{},
	},
	{
		Query:    "SELECT 1 FROM DUAL WHERE (select 1, 2 from dual) in (select 1, 2 from dual where false)",
		Expected: []sql.Row{},
	},
	{
		Query:    "SELECT 1 FROM DUAL WHERE (select 5, 6 from dual) in ((1, 2), (2, 3), (3, 4))",
		Expected: []sql.Row{},
	},
	{
		Query:    "SELECT 1 FROM DUAL WHERE (1, 2) in (select 5, 6 from dual)",
		Expected: []sql.Row{},
	},
	{
		Query:    "SELECT 1 FROM DUAL WHERE (1, 2) in (select 5, 6 from dual union select 1, 2 from dual)",
		Expected: []sql.Row{{1}},
	},
	{
		Query:    "SELECT (((1,2),3)) = (((1,2),3)) from dual",
		Expected: []sql.Row{{true}},
	},
	{
		Query:    "SELECT (((1,3),2)) = (((1,2),3)) from dual",
		Expected: []sql.Row{{false}},
	},
	{
		Query:    "SELECT (((1,3),2)) in (((1,2),6), ((1,2),4)) from dual",
		Expected: []sql.Row{{false}},
	},
	{
		Query:    "SELECT (((1,3),2)) in (((1,2),6), ((1,3),2)) from dual",
		Expected: []sql.Row{{true}},
	},
	{
		Query:    "SELECT (1, 2) in (select 1, 2 from dual) from dual",
		Expected: []sql.Row{{true}},
	},
	{
		Query:    "SELECT (1, 2) in (select 2, 3 from dual) from dual",
		Expected: []sql.Row{{false}},
	},
	{
		Query:    "SELECT (select 1, 2 from dual) in ((1, 2)) from dual",
		Expected: []sql.Row{{true}},
	},
	{
		Query:    "SELECT (select 2, 3 from dual) in ((1, 2)) from dual",
		Expected: []sql.Row{{false}},
	},
	{
		Query:    `SELECT 'a' NOT IN ('b','c',null,'d')`,
		Expected: []sql.Row{{nil}},
		ExpectedColumns: sql.Schema{
			{
				Name: "'a' NOT IN ('b','c',null,'d')",
				Type: sql.Boolean,
			},
		},
	},
	{
		Query:    `SELECT 'a' NOT IN ('a','b','c','d')`,
		Expected: []sql.Row{{false}},
	},
	{
		Query:    `SELECT 'a' NOT IN ('b','c','d')`,
		Expected: []sql.Row{{true}},
	},
	{
		Query:    "SELECT i FROM mytable WHERE i IN (1, 3)",
		Expected: []sql.Row{{int64(1)}, {int64(3)}},
	},
	{
		Query:    "SELECT i FROM mytable WHERE i = 1 OR i = 3",
		Expected: []sql.Row{{int64(1)}, {int64(3)}},
	},
	{
		Query:    "SELECT * FROM mytable WHERE i = 1 AND i = 2",
		Expected: nil,
	},
	{
		Query:    "SELECT i FROM mytable WHERE i >= 2 ORDER BY 1",
		Expected: []sql.Row{{int64(2)}, {int64(3)}},
	},
	{
		Query:    "SELECT i FROM mytable WHERE 2 <= i ORDER BY 1",
		Expected: []sql.Row{{int64(2)}, {int64(3)}},
	},
	{
		Query:    "SELECT i FROM mytable WHERE i <= 2 ORDER BY 1",
		Expected: []sql.Row{{int64(1)}, {int64(2)}},
	},
	{
		Query:    "SELECT i FROM mytable WHERE 2 >= i ORDER BY 1",
		Expected: []sql.Row{{int64(1)}, {int64(2)}},
	},
	{
		Query:    "SELECT i FROM mytable WHERE i > 2",
		Expected: []sql.Row{{int64(3)}},
	},
	{
		Query:    "SELECT i FROM mytable WHERE i+1 > 3",
		Expected: []sql.Row{{int64(3)}},
	},
	{
		Query:    "SELECT i FROM mytable WHERE i < 2",
		Expected: []sql.Row{{int64(1)}},
	},
	{
		Query:    "SELECT i FROM mytable WHERE i >= 2 OR i = 1 ORDER BY 1",
		Expected: []sql.Row{{int64(1)}, {int64(2)}, {int64(3)}},
	},
	{
		Query:    "SELECT f32 FROM floattable WHERE f64 = 2.0;",
		Expected: []sql.Row{{float32(2.0)}},
	},
	{
		Query:    "SELECT f32 FROM floattable WHERE f64 < 2.0;",
		Expected: []sql.Row{{float32(-1.0)}, {float32(-1.5)}, {float32(1.0)}, {float32(1.5)}},
	},
	{
		Query:    "SELECT f32 FROM floattable WHERE f64 > 2.0;",
		Expected: []sql.Row{{float32(2.5)}},
	},
	{
		Query:    "SELECT f32 FROM floattable WHERE f64 <> 2.0;",
		Expected: []sql.Row{{float32(-1.0)}, {float32(-1.5)}, {float32(1.0)}, {float32(1.5)}, {float32(2.5)}},
	},
	{
		Query:    "SELECT f64 FROM floattable WHERE f32 = 2.0;",
		Expected: []sql.Row{{float64(2.0)}},
	},
	{
		Query:    "SELECT f64 FROM floattable WHERE f32 = -1.5;",
		Expected: []sql.Row{{float64(-1.5)}},
	},
	{
		Query:    "SELECT f64 FROM floattable WHERE -f32 = -2.0;",
		Expected: []sql.Row{{float64(2.0)}},
	},
	{
		Query:    "SELECT f64 FROM floattable WHERE f32 < 2.0;",
		Expected: []sql.Row{{float64(-1.0)}, {float64(-1.5)}, {float64(1.0)}, {float64(1.5)}},
	},
	{
		Query:    "SELECT f64 FROM floattable WHERE f32 > 2.0;",
		Expected: []sql.Row{{float64(2.5)}},
	},
	{
		Query:    "SELECT f64 FROM floattable WHERE f32 <> 2.0;",
		Expected: []sql.Row{{float64(-1.0)}, {float64(-1.5)}, {float64(1.0)}, {float64(1.5)}, {float64(2.5)}},
	},
	{
		Query:    "SELECT f32 FROM floattable ORDER BY f64;",
		Expected: []sql.Row{{float32(-1.5)}, {float32(-1.0)}, {float32(1.0)}, {float32(1.5)}, {float32(2.0)}, {float32(2.5)}},
	},
	{
		Query:    "SELECT i FROM mytable ORDER BY i DESC;",
		Expected: []sql.Row{{int64(3)}, {int64(2)}, {int64(1)}},
	},
	{
		Query:    "SELECT i FROM mytable WHERE 'hello';",
		Expected: nil,
	},
	{
		Query:    "SELECT i FROM mytable WHERE NOT 'hello';",
		Expected: []sql.Row{{int64(1)}, {int64(2)}, {int64(3)}},
	},
	{
		Query:    "SELECT i FROM mytable WHERE s = 'first row' ORDER BY i DESC;",
		Expected: []sql.Row{{int64(1)}},
	},
	{
		Query:    "SELECT * FROM mytable WHERE i = 2 AND s = 'third row'",
		Expected: nil,
	},
	{
		Query:    "SELECT i FROM mytable WHERE s = 'first row' ORDER BY i DESC LIMIT 1;",
		Expected: []sql.Row{{int64(1)}},
	},
	{
		Query:    "SELECT i FROM mytable WHERE s = 'first row' ORDER BY i DESC LIMIT 0;",
		Expected: []sql.Row{},
	},
	{
		Query:    "SELECT i FROM mytable ORDER BY i LIMIT 1 OFFSET 1;",
		Expected: []sql.Row{{int64(2)}},
	},
	{
		Query:    "SELECT i FROM mytable WHERE i NOT IN (SELECT i FROM (SELECT * FROM (SELECT i as i, s as s FROM mytable) f) s)",
		Expected: []sql.Row{},
	},
	{
		Query:    "SELECT i FROM (SELECT 1 AS i FROM DUAL UNION SELECT 2 AS i FROM DUAL) some_is WHERE i NOT IN (SELECT i FROM (SELECT 1 as i FROM DUAL) different_is);",
		Expected: []sql.Row{{int64(2)}},
	},
	{
		Query:    "SELECT i FROM mytable ORDER BY i LIMIT 1,1;",
		Expected: []sql.Row{{int64(2)}},
	},
	{
		Query:    "SELECT i FROM mytable ORDER BY i LIMIT 3,1;",
		Expected: nil,
	},
	{
		Query:    "SELECT i FROM mytable ORDER BY i LIMIT 2,100;",
		Expected: []sql.Row{{int64(3)}},
	},
	{
		Query:    "SELECT i FROM niltable WHERE b IS NULL",
		Expected: []sql.Row{{int64(1)}, {int64(4)}},
	},
	{
		Query:    "SELECT i FROM niltable WHERE b <=> NULL",
		Expected: []sql.Row{{int64(1)}, {int64(4)}},
	},
	{
		Query:    "SELECT i FROM niltable WHERE NULL <=> b",
		Expected: []sql.Row{{int64(1)}, {int64(4)}},
	},
	{
		Query: "SELECT i FROM niltable WHERE b IS NOT NULL",
		Expected: []sql.Row{
			{int64(2)}, {int64(3)},
			{int64(5)}, {int64(6)},
		},
	},
	{
		Query: "SELECT i FROM niltable WHERE b",
		Expected: []sql.Row{
			{int64(2)},
			{int64(5)},
		},
	},
	{
		Query: "SELECT i FROM niltable WHERE NOT b",
		Expected: []sql.Row{
			{int64(3)},
			{int64(6)},
		},
	},
	{
		Query:    "SELECT i FROM niltable WHERE b IS TRUE",
		Expected: []sql.Row{{int64(2)}, {int64(5)}},
	},
	{
		Query: "SELECT i FROM niltable WHERE b IS NOT TRUE",
		Expected: []sql.Row{
			{int64(1)}, {int64(3)},
			{int64(4)}, {int64(6)},
		},
	},
	{
		Query:    "SELECT f FROM niltable WHERE b IS FALSE",
		Expected: []sql.Row{{nil}, {6.0}},
	},
	{
		Query:    "SELECT i FROM niltable WHERE f < 5",
		Expected: []sql.Row{{int64(4)}},
	},
	{
		Query:    "SELECT i FROM niltable WHERE f > 5",
		Expected: []sql.Row{{int64(6)}},
	},
	{
		Query:    "SELECT i FROM niltable WHERE b IS NOT FALSE",
		Expected: []sql.Row{{int64(1)}, {int64(2)}, {int64(4)}, {int64(5)}},
	},
	{
		Query:    "SELECT i FROM niltable WHERE i2 IS NULL ORDER BY 1",
		Expected: []sql.Row{{int64(1)}, {int64(3)}, {int64(5)}},
	},
	{
		Query:    "SELECT i FROM niltable WHERE i2 IS NOT NULL ORDER BY 1",
		Expected: []sql.Row{{int64(2)}, {int64(4)}, {int64(6)}},
	},
	{
		Query:    "SELECT * FROM niltable WHERE i2 = NULL",
		Expected: []sql.Row{},
	},
	{
		Query:    "SELECT i2 FROM niltable WHERE i2 <=> NULL",
		Expected: []sql.Row{{nil}, {nil}, {nil}},
	},
	{
		Query:    "SELECT l.i, r.i2 FROM niltable l INNER JOIN niltable r ON l.i2 = r.i2 ORDER BY 1",
		Expected: []sql.Row{{2, 2}, {4, 4}, {6, 6}},
	},
	{
		Query:    "SELECT l.i, r.i2 FROM niltable l INNER JOIN niltable r ON l.i2 != r.i2 ORDER BY 1, 2",
		Expected: []sql.Row{{2, 4}, {2, 6}, {4, 2}, {4, 6}, {6, 2}, {6, 4}},
	},
	{
		Query:    "SELECT l.i, r.i2 FROM niltable l INNER JOIN niltable r ON l.i2 <=> r.i2 ORDER BY 1 ASC",
		Expected: []sql.Row{{1, nil}, {1, nil}, {1, nil}, {2, 2}, {3, nil}, {3, nil}, {3, nil}, {4, 4}, {5, nil}, {5, nil}, {5, nil}, {6, 6}},
	},
	{
		Query:    "select i from datetime_table where date_col = date('2019-12-31T12:00:00')",
		Expected: []sql.Row{{1}},
	},
	{
		Query:    "select i from datetime_table where date_col = '2019-12-31T00:00:00'",
		Expected: []sql.Row{{1}},
	},
	{
		Query:    "select i from datetime_table where date_col = '2019-12-31T00:00:01'",
		Expected: []sql.Row{},
	},
	{
		Query:    "select i from datetime_table where date_col = '2019-12-31'",
		Expected: []sql.Row{{1}},
	},
	{
		Query:    "select i from datetime_table where date_col = '2019/12/31'",
		Expected: []sql.Row{{1}},
	},
	{
		Query:    "select i from datetime_table where date_col > '2019-12-31' order by 1",
		Expected: []sql.Row{{2}, {3}},
	},
	{
		Query:    "select i from datetime_table where date_col >= '2019-12-31' order by 1",
		Expected: []sql.Row{{1}, {2}, {3}},
	},
	{
		Query:    "select i from datetime_table where date_col > '2019/12/31' order by 1",
		Expected: []sql.Row{{2}, {3}},
	},
	{
		Query:    "select i from datetime_table where date_col > '2019-12-31T00:00:01' order by 1",
		Expected: []sql.Row{{2}, {3}},
	},
	{
		Query:    "select i from datetime_table where datetime_col = date('2020-01-01T12:00:00')",
		Expected: []sql.Row{},
	},
	{
		Query:    "select i from datetime_table where datetime_col = '2020-01-01T12:00:00'",
		Expected: []sql.Row{{1}},
	},
	{
		Query:    "select i from datetime_table where datetime_col = datetime('2020-01-01T12:00:00')",
		Expected: []sql.Row{{1}},
	},
	{
		Query:    "select i from datetime_table where datetime_col = '2020-01-01T12:00:01'",
		Expected: []sql.Row{},
	},
	{
		Query:    "select i from datetime_table where datetime_col > '2020-01-01T12:00:00' order by 1",
		Expected: []sql.Row{{2}, {3}},
	},
	{
		Query:    "select i from datetime_table where datetime_col > '2020-01-01' order by 1",
		Expected: []sql.Row{{1}, {2}, {3}},
	},
	{
		Query:    "select i from datetime_table where datetime_col >= '2020-01-01' order by 1",
		Expected: []sql.Row{{1}, {2}, {3}},
	},
	{
		Query:    "select i from datetime_table where datetime_col >= '2020-01-01 00:00' order by 1",
		Expected: []sql.Row{{1}, {2}, {3}},
	},
	{
		Query:    "select i from datetime_table where datetime_col >= '2020-01-01 00:00:00' order by 1",
		Expected: []sql.Row{{1}, {2}, {3}},
	},
	{
		Query:    "select i from datetime_table where datetime_col > '2020/01/01' order by 1",
		Expected: []sql.Row{{1}, {2}, {3}},
	},
	{
		Query:    "select i from datetime_table where datetime_col > datetime('2020-01-01T12:00:00') order by 1",
		Expected: []sql.Row{{2}, {3}},
	},
	{
		Query:    "select i from datetime_table where timestamp_col = date('2020-01-02T12:00:00')",
		Expected: []sql.Row{},
	},
	{
		Query:    "select i from datetime_table where timestamp_col = '2020-01-02T12:00:00'",
		Expected: []sql.Row{{1}},
	},
	{
		Query:    "select i from datetime_table where timestamp_col = datetime('2020-01-02T12:00:00')",
		Expected: []sql.Row{{1}},
	},
	{
		Query:    "select i from datetime_table where timestamp_col = timestamp('2020-01-02T12:00:00')",
		Expected: []sql.Row{{1}},
	},
	{
		Query:    "select i from datetime_table where timestamp_col = '2020-01-02T12:00:01'",
		Expected: []sql.Row{},
	},
	{
		Query:    "select i from datetime_table where timestamp_col > '2020-01-02T12:00:00' order by 1",
		Expected: []sql.Row{{2}, {3}},
	},
	{
		Query:    "select i from datetime_table where timestamp_col > '2020-01-02' order by 1",
		Expected: []sql.Row{{1}, {2}, {3}},
	},
	{
		Query:    "select i from datetime_table where timestamp_col >= '2020-01-02' order by 1",
		Expected: []sql.Row{{1}, {2}, {3}},
	},
	{
		Query:    "select i from datetime_table where timestamp_col > '2020/01/02' order by 1",
		Expected: []sql.Row{{1}, {2}, {3}},
	},
	{
		Query:    "select i from datetime_table where timestamp_col > datetime('2020-01-02T12:00:00') order by 1",
		Expected: []sql.Row{{2}, {3}},
	},
	{
		Query:    "SELECT dt1.i FROM datetime_table dt1 join datetime_table dt2 on dt1.timestamp_col = dt2.timestamp_col order by 1",
		Expected: []sql.Row{{1}, {2}, {3}},
	},
	{
		Query:    "SELECT dt1.i FROM datetime_table dt1 join datetime_table dt2 on dt1.date_col = date(date_sub(dt2.timestamp_col, interval 2 day)) order by 1",
		Expected: []sql.Row{{1}, {2}},
	},
	{
		Query: "SELECT unix_timestamp(timestamp_col) div 60 * 60 as timestamp_col, avg(i) from datetime_table group by 1 order by unix_timestamp(timestamp_col) div 60 * 60",
		Expected: []sql.Row{
			{1577966400, 1.0},
			{1578225600, 2.0},
			{1578398400, 3.0}},
		SkipPrepared: true,
	},
	{
		Query:    "SELECT COUNT(*) FROM mytable;",
		Expected: []sql.Row{{int64(3)}},
	},
	{
		Query:    "SELECT COUNT(*) FROM mytable LIMIT 1;",
		Expected: []sql.Row{{int64(3)}},
	},
	{
		Query:    "SELECT COUNT(*) AS c FROM mytable;",
		Expected: []sql.Row{{int64(3)}},
	},
	{
		Query:    "SELECT substring(s, 2, 3) FROM mytable",
		Expected: []sql.Row{{"irs"}, {"eco"}, {"hir"}},
	},
	{
		Query:    `SELECT substring("foo", 2, 2)`,
		Expected: []sql.Row{{"oo"}},
	},
	{
		Query: `SELECT SUBSTRING_INDEX('a.b.c.d.e.f', '.', 2)`,
		Expected: []sql.Row{
			{"a.b"},
		},
	},
	{
		Query: `SELECT SUBSTRING_INDEX('a.b.c.d.e.f', '.', -2)`,
		Expected: []sql.Row{
			{"e.f"},
		},
	},
	{
		Query: `SELECT SUBSTRING_INDEX(SUBSTRING_INDEX('source{d}', '{d}', 1), 'r', -1)`,
		Expected: []sql.Row{
			{"ce"},
		},
	},
	{
		Query:    `SELECT SUBSTRING_INDEX(mytable.s, "d", 1) AS s FROM mytable INNER JOIN othertable ON (SUBSTRING_INDEX(mytable.s, "d", 1) = SUBSTRING_INDEX(othertable.s2, "d", 1)) GROUP BY 1 HAVING s = 'secon'`,
		Expected: []sql.Row{{"secon"}},
	},
	{
		Query:    `SELECT TRIM(mytable.s) AS s FROM mytable`,
		Expected: []sql.Row{sql.Row{"first row"}, sql.Row{"second row"}, sql.Row{"third row"}},
	},
	{
		Query:    `SELECT TRIM("row" from mytable.s) AS s FROM mytable`,
		Expected: []sql.Row{sql.Row{"first "}, sql.Row{"second "}, sql.Row{"third "}},
	},
	{
		Query:    `SELECT TRIM(mytable.s from "first row") AS s FROM mytable`,
		Expected: []sql.Row{sql.Row{""}, sql.Row{"first row"}, sql.Row{"first row"}},
	},
	{
		Query:    `SELECT TRIM(mytable.s from mytable.s) AS s FROM mytable`,
		Expected: []sql.Row{sql.Row{""}, sql.Row{""}, sql.Row{""}},
	},
	{
		Query:    `SELECT TRIM("   foo   ")`,
		Expected: []sql.Row{{"foo"}},
	},
	{
		Query:    `SELECT TRIM(" " FROM "   foo   ")`,
		Expected: []sql.Row{{"foo"}},
	},
	{
		Query:    `SELECT TRIM(LEADING " " FROM "   foo   ")`,
		Expected: []sql.Row{{"foo   "}},
	},
	{
		Query:    `SELECT TRIM(TRAILING " " FROM "   foo   ")`,
		Expected: []sql.Row{{"   foo"}},
	},
	{
		Query:    `SELECT TRIM(BOTH " " FROM "   foo   ")`,
		Expected: []sql.Row{{"foo"}},
	},
	{
		Query:    `SELECT TRIM("" FROM " foo")`,
		Expected: []sql.Row{{" foo"}},
	},
	{
		Query:    `SELECT TRIM("bar" FROM "barfoobar")`,
		Expected: []sql.Row{{"foo"}},
	},
	{
		Query:    `SELECT TRIM(TRAILING "bar" FROM "barfoobar")`,
		Expected: []sql.Row{{"barfoo"}},
	},
	{
		Query:    `SELECT TRIM(TRAILING "foo" FROM "foo")`,
		Expected: []sql.Row{{""}},
	},
	{
		Query:    `SELECT TRIM(LEADING "ooo" FROM TRIM("oooo"))`,
		Expected: []sql.Row{{"o"}},
	},
	{
		Query:    `SELECT TRIM(BOTH "foo" FROM TRIM("barfoobar"))`,
		Expected: []sql.Row{{"barfoobar"}},
	},
	{
		Query:    `SELECT TRIM(LEADING "bar" FROM TRIM("foobar"))`,
		Expected: []sql.Row{{"foobar"}},
	},
	{
		Query:    `SELECT TRIM(TRAILING "oo" FROM TRIM("oof"))`,
		Expected: []sql.Row{{"oof"}},
	},
	{
		Query:    `SELECT TRIM(LEADING "test" FROM TRIM("  test  "))`,
		Expected: []sql.Row{{""}},
	},
	{
		Query:    `SELECT TRIM(LEADING CONCAT("a", "b") FROM TRIM("ababab"))`,
		Expected: []sql.Row{{""}},
	},
	{
		Query:    `SELECT TRIM(TRAILING CONCAT("a", "b") FROM CONCAT("test","ab"))`,
		Expected: []sql.Row{{"test"}},
	},
	{
		Query:    `SELECT TRIM(LEADING 1 FROM "11111112")`,
		Expected: []sql.Row{{"2"}},
	},
	{
		Query:    `SELECT TRIM(LEADING 1 FROM 11111112)`,
		Expected: []sql.Row{{"2"}},
	},

	{
		Query:    `SELECT INET_ATON("10.0.5.10")`,
		Expected: []sql.Row{{uint64(167773450)}},
	},
	{
		Query:    `SELECT INET_NTOA(167773450)`,
		Expected: []sql.Row{{"10.0.5.10"}},
	},
	{
		Query:    `SELECT INET_ATON("10.0.5.11")`,
		Expected: []sql.Row{{uint64(167773451)}},
	},
	{
		Query:    `SELECT INET_NTOA(167773451)`,
		Expected: []sql.Row{{"10.0.5.11"}},
	},
	{
		Query:    `SELECT INET_NTOA(INET_ATON("12.34.56.78"))`,
		Expected: []sql.Row{{"12.34.56.78"}},
	},
	{
		Query:    `SELECT INET_ATON(INET_NTOA("12345678"))`,
		Expected: []sql.Row{{uint64(12345678)}},
	},
	{
		Query:    `SELECT INET_ATON("notanipaddress")`,
		Expected: []sql.Row{{nil}},
	},
	{
		Query:    `SELECT INET_NTOA("spaghetti")`,
		Expected: []sql.Row{{"0.0.0.0"}},
	},
	{
		Query:    `SELECT HEX(INET6_ATON("10.0.5.9"))`,
		Expected: []sql.Row{{"0A000509"}},
	},
	{
		Query:    `SELECT HEX(INET6_ATON("::10.0.5.9"))`,
		Expected: []sql.Row{{"0000000000000000000000000A000509"}},
	},
	{
		Query:    `SELECT HEX(INET6_ATON("1.2.3.4"))`,
		Expected: []sql.Row{{"01020304"}},
	},
	{
		Query:    `SELECT HEX(INET6_ATON("fdfe::5455:caff:fefa:9098"))`,
		Expected: []sql.Row{{"FDFE0000000000005455CAFFFEFA9098"}},
	},
	{
		Query:    `SELECT HEX(INET6_ATON("1111:2222:3333:4444:5555:6666:7777:8888"))`,
		Expected: []sql.Row{{"11112222333344445555666677778888"}},
	},
	{
		Query:    `SELECT INET6_ATON("notanipaddress")`,
		Expected: []sql.Row{{nil}},
	},
	{
		Query:    `SELECT INET6_NTOA(UNHEX("1234ffff5678ffff1234ffff5678ffff"))`,
		Expected: []sql.Row{{"1234:ffff:5678:ffff:1234:ffff:5678:ffff"}},
	},
	{
		Query:    `SELECT INET6_NTOA(UNHEX("ffffffff"))`,
		Expected: []sql.Row{{"255.255.255.255"}},
	},
	{
		Query:    `SELECT INET6_NTOA(UNHEX("000000000000000000000000ffffffff"))`,
		Expected: []sql.Row{{"::255.255.255.255"}},
	},
	{
		Query:    `SELECT INET6_NTOA(UNHEX("00000000000000000000ffffffffffff"))`,
		Expected: []sql.Row{{"::ffff:255.255.255.255"}},
	},
	{
		Query:    `SELECT INET6_NTOA(UNHEX("0000000000000000000000000000ffff"))`,
		Expected: []sql.Row{{"::ffff"}},
	},
	{
		Query:    `SELECT INET6_NTOA(UNHEX("00000000000000000000000000000000"))`,
		Expected: []sql.Row{{"::"}},
	},
	{
		Query:    `SELECT INET6_NTOA("notanipaddress")`,
		Expected: []sql.Row{{nil}},
	},
	{
		Query:    `SELECT IS_IPV4("10.0.1.10")`,
		Expected: []sql.Row{{true}},
	},
	{
		Query:    `SELECT IS_IPV4("::10.0.1.10")`,
		Expected: []sql.Row{{false}},
	},
	{
		Query:    `SELECT IS_IPV4("notanipaddress")`,
		Expected: []sql.Row{{false}},
	},
	{
		Query:    `SELECT IS_IPV6("10.0.1.10")`,
		Expected: []sql.Row{{false}},
	},
	{
		Query:    `SELECT IS_IPV6("::10.0.1.10")`,
		Expected: []sql.Row{{true}},
	},
	{
		Query:    `SELECT IS_IPV6("notanipaddress")`,
		Expected: []sql.Row{{false}},
	},
	{
		Query:    `SELECT IS_IPV4_COMPAT(INET6_ATON("10.0.1.10"))`,
		Expected: []sql.Row{{false}},
	},
	{
		Query:    `SELECT IS_IPV4_COMPAT(INET6_ATON("::10.0.1.10"))`,
		Expected: []sql.Row{{true}},
	},
	{
		Query:    `SELECT IS_IPV4_COMPAT(INET6_ATON("::ffff:10.0.1.10"))`,
		Expected: []sql.Row{{false}},
	},
	{
		Query:    `SELECT IS_IPV4_COMPAT(INET6_ATON("notanipaddress"))`,
		Expected: []sql.Row{{nil}},
	},
	{
		Query:    `SELECT IS_IPV4_MAPPED(INET6_ATON("10.0.1.10"))`,
		Expected: []sql.Row{{false}},
	},
	{
		Query:    `SELECT IS_IPV4_MAPPED(INET6_ATON("::10.0.1.10"))`,
		Expected: []sql.Row{{false}},
	},
	{
		Query:    `SELECT IS_IPV4_MAPPED(INET6_ATON("::ffff:10.0.1.10"))`,
		Expected: []sql.Row{{true}},
	},
	{
		Query:    `SELECT IS_IPV4_COMPAT(INET6_ATON("notanipaddress"))`,
		Expected: []sql.Row{{nil}},
	},
	{
		Query:    "SELECT YEAR('2007-12-11') FROM mytable",
		Expected: []sql.Row{{int32(2007)}, {int32(2007)}, {int32(2007)}},
	},
	{
		Query:    "SELECT MONTH('2007-12-11') FROM mytable",
		Expected: []sql.Row{{int32(12)}, {int32(12)}, {int32(12)}},
	},
	{
		Query:    "SELECT DAY('2007-12-11') FROM mytable",
		Expected: []sql.Row{{int32(11)}, {int32(11)}, {int32(11)}},
	},
	{
		Query:    "SELECT HOUR('2007-12-11 20:21:22') FROM mytable",
		Expected: []sql.Row{{int32(20)}, {int32(20)}, {int32(20)}},
	},
	{
		Query:    "SELECT MINUTE('2007-12-11 20:21:22') FROM mytable",
		Expected: []sql.Row{{int32(21)}, {int32(21)}, {int32(21)}},
	},
	{
		Query:    "SELECT SECOND('2007-12-11 20:21:22') FROM mytable",
		Expected: []sql.Row{{int32(22)}, {int32(22)}, {int32(22)}},
	},
	{
		Query:    "SELECT DAYOFYEAR('2007-12-11 20:21:22') FROM mytable",
		Expected: []sql.Row{{int32(345)}, {int32(345)}, {int32(345)}},
	},
	{
		Query:    "SELECT SECOND('2007-12-11T20:21:22Z') FROM mytable",
		Expected: []sql.Row{{int32(22)}, {int32(22)}, {int32(22)}},
	},
	{
		Query:    "SELECT DAYOFYEAR('2007-12-11') FROM mytable",
		Expected: []sql.Row{{int32(345)}, {int32(345)}, {int32(345)}},
	},
	{
		Query:    "SELECT DAYOFYEAR('20071211') FROM mytable",
		Expected: []sql.Row{{int32(345)}, {int32(345)}, {int32(345)}},
	},
	{
		Query:    "SELECT YEARWEEK('0000-01-01')",
		Expected: []sql.Row{{int32(1)}},
	},
	{
		Query:    "SELECT YEARWEEK('9999-12-31')",
		Expected: []sql.Row{{int32(999952)}},
	},
	{
		Query:    "SELECT YEARWEEK('2008-02-20', 1)",
		Expected: []sql.Row{{int32(200808)}},
	},
	{
		Query:    "SELECT YEARWEEK('1987-01-01')",
		Expected: []sql.Row{{int32(198652)}},
	},
	{
		Query:    "SELECT YEARWEEK('1987-01-01', 20), YEARWEEK('1987-01-01', 1), YEARWEEK('1987-01-01', 2), YEARWEEK('1987-01-01', 3), YEARWEEK('1987-01-01', 4), YEARWEEK('1987-01-01', 5), YEARWEEK('1987-01-01', 6), YEARWEEK('1987-01-01', 7)",
		Expected: []sql.Row{{int32(198653), int32(198701), int32(198652), int32(198701), int32(198653), int32(198652), int32(198653), int32(198652)}},
	},
	{
		Query:    "SELECT i FROM mytable WHERE i BETWEEN 1 AND 2",
		Expected: []sql.Row{{int64(1)}, {int64(2)}},
	},
	{
		Query:    "SELECT i FROM mytable WHERE i NOT BETWEEN 1 AND 2",
		Expected: []sql.Row{{int64(3)}},
	},
	{
		Query:    "SELECT 2 BETWEEN NULL AND 2",
		Expected: []sql.Row{{nil}},
	},
	{
		Query:    "SELECT NOT 2 BETWEEN NULL AND 2",
		Expected: []sql.Row{{nil}},
	},
	{
		Query: "SELECT DISTINCT * FROM (values row(7,31,27), row(79,17,38), row(78,59,26)) a (col0, col1, col2) WHERE ( + col1 + + col2 ) NOT BETWEEN NULL AND col1",
		Expected: []sql.Row{{7, 31, 27},
			{79, 17, 38},
			{78, 59, 26}},
	},
	{
		Query: "SELECT + tab0.col2 * - tab0.col1 FROM (values row(89,91,82), row(35,97,1), row(24,86,33)) tab0 (col0, col1, col2) " +
			"WHERE NOT ( + col2 * + col2 * col1 ) BETWEEN col1 * tab0.col0 AND NULL",
		Expected: []sql.Row{{-97}},
	},
	{
		Query:    "SELECT id FROM typestable WHERE ti > '2019-12-31'",
		Expected: []sql.Row{{int64(1)}},
	},
	{
		Query:    "SELECT id FROM typestable WHERE da = '2019-12-31'",
		Expected: []sql.Row{{int64(1)}},
	},
	{
		Query:    "SELECT id FROM typestable WHERE ti < '2019-12-31'",
		Expected: nil,
	},
	{
		Query:    "SELECT id FROM typestable WHERE da < '2019-12-31'",
		Expected: nil,
	},
	{
		Query:    "SELECT id FROM typestable WHERE ti > date_add('2019-12-30', INTERVAL 1 day)",
		Expected: []sql.Row{{int64(1)}},
	},
	{
		Query:    "SELECT id FROM typestable WHERE da > date_add('2019-12-30', INTERVAL 1 DAY)",
		Expected: nil,
	},
	{
		Query:    "SELECT id FROM typestable WHERE da >= date_add('2019-12-30', INTERVAL 1 DAY)",
		Expected: []sql.Row{{int64(1)}},
	},
	{
		Query:    "SELECT id FROM typestable WHERE ti < date_add('2019-12-30', INTERVAL 1 DAY)",
		Expected: nil,
	},
	{
		Query:    "SELECT id FROM typestable WHERE da < date_add('2019-12-30', INTERVAL 1 DAY)",
		Expected: nil,
	},
	{
		Query:    "SELECT id FROM typestable WHERE ti > date_sub('2020-01-01', INTERVAL 1 DAY)",
		Expected: []sql.Row{{int64(1)}},
	},
	{
		Query:    "SELECT id FROM typestable WHERE da > date_sub('2020-01-01', INTERVAL 1 DAY)",
		Expected: nil,
	},
	{
		Query:    "SELECT id FROM typestable WHERE da >= date_sub('2020-01-01', INTERVAL 1 DAY)",
		Expected: []sql.Row{{int64(1)}},
	},
	{
		Query:    "SELECT id FROM typestable WHERE ti < date_sub('2020-01-01', INTERVAL 1 DAY)",
		Expected: nil,
	},
	{
		Query:    "SELECT id FROM typestable WHERE da < date_sub('2020-01-01', INTERVAL 1 DAY)",
		Expected: nil,
	},
	{
		Query: `SELECT * FROM (SELECT * FROM (SELECT * FROM (SELECT * FROM othertable) othertable_one) othertable_two) othertable_three WHERE s2 = 'first'`,
		Expected: []sql.Row{
			{"first", int64(3)},
		},
	},
	{
		Query: `SELECT * FROM (SELECT * FROM (SELECT * FROM (SELECT * FROM othertable WHERE s2 = 'first') othertable_one) othertable_two) othertable_three WHERE s2 = 'first'`,
		Expected: []sql.Row{
			{"first", int64(3)},
		},
	},
	{
		Query: `SELECT * FROM (SELECT * FROM (SELECT * FROM (SELECT * FROM othertable WHERE i2 = 3) othertable_one) othertable_two) othertable_three WHERE s2 = 'first'`,
		Expected: []sql.Row{
			{"first", int64(3)},
		},
	},
	{
		Query:    `SELECT * FROM (SELECT * FROM (SELECT * FROM (SELECT * FROM othertable WHERE s2 = 'second') othertable_one) othertable_two) othertable_three WHERE s2 = 'first'`,
		Expected: nil,
	},
	{
		Query: "SELECT i,v from stringandtable WHERE i",
		Expected: []sql.Row{
			{int64(1), "1"},
			{int64(2), ""},
			{int64(3), "true"},
			{int64(4), "false"},
			{int64(5), nil},
		},
	},
	{
		Query: "SELECT i,v from stringandtable WHERE i AND i",
		Expected: []sql.Row{
			{int64(1), "1"},
			{int64(2), ""},
			{int64(3), "true"},
			{int64(4), "false"},
			{int64(5), nil},
		},
	},
	{
		Query: "SELECT i,v from stringandtable WHERE i OR i",
		Expected: []sql.Row{
			{int64(1), "1"},
			{int64(2), ""},
			{int64(3), "true"},
			{int64(4), "false"},
			{int64(5), nil},
		},
	},
	{
		Query:    "SELECT i,v from stringandtable WHERE NOT i",
		Expected: []sql.Row{{int64(0), "0"}},
	},
	{
		Query:    "SELECT i,v from stringandtable WHERE NOT i AND NOT i",
		Expected: []sql.Row{{int64(0), "0"}},
	},
	{
		Query:    "SELECT i,v from stringandtable WHERE NOT i OR NOT i",
		Expected: []sql.Row{{int64(0), "0"}},
	},
	{
		Query: "SELECT i,v from stringandtable WHERE i OR NOT i",
		Expected: []sql.Row{
			{int64(0), "0"},
			{int64(1), "1"},
			{int64(2), ""},
			{int64(3), "true"},
			{int64(4), "false"},
			{int64(5), nil},
		},
	},
	{
		Query:    "SELECT i,v from stringandtable WHERE i XOR i",
		Expected: []sql.Row{},
	},
	{
		Query:    "SELECT i,v from stringandtable WHERE NOT i XOR NOT i",
		Expected: []sql.Row{},
	},
	{
		Query: "SELECT i,v from stringandtable WHERE i XOR NOT i",
		Expected: []sql.Row{
			{int64(0), "0"},
			{int64(1), "1"},
			{int64(2), ""},
			{int64(3), "true"},
			{int64(4), "false"},
			{int64(5), nil},
		},
	},
	{
		Query: "SELECT i,v from stringandtable WHERE i XOR i XOR i",
		Expected: []sql.Row{
			{int64(1), "1"},
			{int64(2), ""},
			{int64(3), "true"},
			{int64(4), "false"},
			{int64(5), nil},
		},
	},
	{
		Query:    "SELECT i,v from stringandtable WHERE v",
		Expected: []sql.Row{{int64(1), "1"}, {nil, "2"}},
	},
	{
		Query:    "SELECT i,v from stringandtable WHERE v AND v",
		Expected: []sql.Row{{int64(1), "1"}, {nil, "2"}},
	},
	{
		Query:    "SELECT i,v from stringandtable WHERE v OR v",
		Expected: []sql.Row{{int64(1), "1"}, {nil, "2"}},
	},
	{
		Query: "SELECT i,v from stringandtable WHERE NOT v",
		Expected: []sql.Row{
			{int64(0), "0"},
			{int64(2), ""},
			{int64(3), "true"},
			{int64(4), "false"},
		},
	},
	{
		Query: "SELECT i,v from stringandtable WHERE NOT v AND NOT v",
		Expected: []sql.Row{
			{int64(0), "0"},
			{int64(2), ""},
			{int64(3), "true"},
			{int64(4), "false"},
		},
	},
	{
		Query: "SELECT i,v from stringandtable WHERE NOT v OR NOT v",
		Expected: []sql.Row{
			{int64(0), "0"},
			{int64(2), ""},
			{int64(3), "true"},
			{int64(4), "false"},
		},
	},
	{
		Query: "SELECT i,v from stringandtable WHERE v OR NOT v",
		Expected: []sql.Row{
			{int64(0), "0"},
			{int64(1), "1"},
			{int64(2), ""},
			{int64(3), "true"},
			{int64(4), "false"},
			{nil, "2"},
		},
	},
	{
		Query:    "SELECT i,v from stringandtable WHERE v XOR v",
		Expected: []sql.Row{},
	},
	{
		Query:    "SELECT i,v from stringandtable WHERE NOT v XOR NOT v",
		Expected: []sql.Row{},
	},
	{
		Query: "SELECT i,v from stringandtable WHERE v XOR NOT v",
		Expected: []sql.Row{
			{int64(0), "0"},
			{int64(1), "1"},
			{int64(2), ""},
			{int64(3), "true"},
			{int64(4), "false"},
			{nil, "2"},
		},
	},
	{
		Query: "SELECT substring(mytable.s, 1, 5) AS s FROM mytable INNER JOIN othertable ON (substring(mytable.s, 1, 5) = SUBSTRING(othertable.s2, 1, 5)) GROUP BY 1",
		Expected: []sql.Row{
			{"third"},
			{"secon"},
			{"first"},
		},
	},
	{
		Query: "SELECT t1.i FROM mytable t1 JOIN mytable t2 on t1.i = t2.i + 1 where t1.i = 2 and t2.i = 1",
		Expected: []sql.Row{
			{2},
		},
	},
	{
		Query: "SELECT /*+ JOIN_ORDER(t1,t2) */ t1.i FROM mytable t1 JOIN mytable t2 on t1.i = t2.i + 1 where t1.i = 2 and t2.i = 1",
		Expected: []sql.Row{
			{2},
		},
	},
	{
		Query: "SELECT /*+ JOIN_ORDER(t2,t1) */ t1.i FROM mytable t1 JOIN mytable t2 on t1.i = t2.i + 1 where t1.i = 2 and t2.i = 1",
		Expected: []sql.Row{
			{2},
		},
	},
	{
		Query: "SELECT /*+ JOIN_ORDER(t1) */ t1.i FROM mytable t1 JOIN mytable t2 on t1.i = t2.i + 1 where t1.i = 2 and t2.i = 1",
		Expected: []sql.Row{
			{2},
		},
	},
	{
		Query: "SELECT /*+ JOIN_ORDER(t1, mytable) */ t1.i FROM mytable t1 JOIN mytable t2 on t1.i = t2.i + 1 where t1.i = 2 and t2.i = 1",
		Expected: []sql.Row{
			{2},
		},
	},
	{
		Query: "SELECT /*+ JOIN_ORDER(t1, not_exist) */ t1.i FROM mytable t1 JOIN mytable t2 on t1.i = t2.i + 1 where t1.i = 2 and t2.i = 1",
		Expected: []sql.Row{
			{2},
		},
	},
	{
		Query: "SELECT /*+ NOTHING(abc) */ t1.i FROM mytable t1 JOIN mytable t2 on t1.i = t2.i + 1 where t1.i = 2 and t2.i = 1",
		Expected: []sql.Row{
			{2},
		},
	},
	{
		Query: "SELECT /*+ JOIN_ORDER( */ t1.i FROM mytable t1 JOIN mytable t2 on t1.i = t2.i + 1 where t1.i = 2 and t2.i = 1",
		Expected: []sql.Row{
			{2},
		},
	},
	{
		Query: "select mytable.i as i2, othertable.i2 as i from mytable join othertable on i = i2 order by 1",
		Expected: []sql.Row{
			{1, 1},
			{2, 2},
			{3, 3},
		},
	},
	{
		Query: "SELECT i, s, i2, s2 FROM mytable INNER JOIN othertable ON i = i2 OR s = s2 order by 1",
		Expected: []sql.Row{
			{1, "first row", 1, "third"},
			{2, "second row", 2, "second"},
			{3, "third row", 3, "first"},
		},
	},
	{
		Query: "SELECT i, s, i2, s2 FROM mytable INNER JOIN othertable ON i = i2 OR SUBSTRING_INDEX(s, ' ', 1) = s2 order by 1, 3",
		Expected: []sql.Row{
			{1, "first row", 1, "third"},
			{1, "first row", 3, "first"},
			{2, "second row", 2, "second"},
			{3, "third row", 1, "third"},
			{3, "third row", 3, "first"},
		},
	},
	{
		Query: "SELECT i, s, i2, s2 FROM mytable INNER JOIN othertable ON i = i2 OR SUBSTRING_INDEX(s, ' ', 1) = s2 OR SUBSTRING_INDEX(s, ' ', 2) = s2 order by 1, 3",
		Expected: []sql.Row{
			{1, "first row", 1, "third"},
			{1, "first row", 3, "first"},
			{2, "second row", 2, "second"},
			{3, "third row", 1, "third"},
			{3, "third row", 3, "first"},
		},
	},
	{
		Query: "SELECT i, s, i2, s2 FROM mytable INNER JOIN othertable ON i = i2 OR SUBSTRING_INDEX(s, ' ', 2) = s2 OR SUBSTRING_INDEX(s, ' ', 1) = s2 order by 1, 3",
		Expected: []sql.Row{
			{1, "first row", 1, "third"},
			{1, "first row", 3, "first"},
			{2, "second row", 2, "second"},
			{3, "third row", 1, "third"},
			{3, "third row", 3, "first"},
		},
	},
	{
		Query: "SELECT i, s, i2, s2 FROM mytable INNER JOIN othertable ON SUBSTRING_INDEX(s, ' ', 2) = s2 OR SUBSTRING_INDEX(s, ' ', 1) = s2 OR i = i2 order by 1, 3",
		Expected: []sql.Row{
			{1, "first row", 1, "third"},
			{1, "first row", 3, "first"},
			{2, "second row", 2, "second"},
			{3, "third row", 1, "third"},
			{3, "third row", 3, "first"},
		},
	},
	{
		Query: `select row_number() over (order by i desc), mytable.i as i2
				from mytable join othertable on i = i2 order by 1`,
		Expected: []sql.Row{
			{1, 3},
			{2, 2},
			{3, 1},
		},
	},
	{
		Query: `select row_number() over (order by i desc), mytable.i as i2
				from mytable join othertable on i = i2
				where mytable.i = 3 order by 1`,
		Expected: []sql.Row{
			{1, 3},
		},
	},
	{
		Query: `select pk,
					   row_number() over (order by pk desc),
					   sum(v1) over (partition by v2 order by pk),
					   percent_rank() over(partition by v2 order by pk)
				from one_pk_three_idx order by pk`,
		Expected: []sql.Row{
			{0, 8, float64(0), float64(0)},
			{1, 7, float64(0), float64(1) / float64(3)},
			{2, 6, float64(0), float64(0)},
			{3, 5, float64(0), float64(0)},
			{4, 4, float64(1), float64(2) / float64(3)},
			{5, 3, float64(3), float64(1)},
			{6, 2, float64(3), float64(0)},
			{7, 1, float64(4), float64(0)},
		},
	},
	{
		Query: `select pk,
                       percent_rank() over(partition by v2 order by pk),
                       dense_rank() over(partition by v2 order by pk),
                       rank() over(partition by v2 order by pk)
				from one_pk_three_idx order by pk`,
		Expected: []sql.Row{
			{0, float64(0), uint64(1), uint64(1)},
			{1, float64(1) / float64(3), uint64(2), uint64(2)},
			{2, float64(0), uint64(1), uint64(1)},
			{3, float64(0), uint64(1), uint64(1)},
			{4, float64(2) / float64(3), uint64(3), uint64(3)},
			{5, float64(1), uint64(4), uint64(4)},
			{6, float64(0), uint64(1), uint64(1)},
			{7, float64(0), uint64(1), uint64(1)},
		},
	},
	{
		SkipPrepared: true,
		Query: `select pk,
					   first_value(pk) over (order by pk desc),
					   lag(pk, 1) over (order by pk desc),
					   count(pk) over(partition by v1 order by pk),
					   max(pk) over(partition by v1 order by pk desc),
					   avg(v2) over (partition by v1 order by pk)
				from one_pk_three_idx order by pk`,
		Expected: []sql.Row{
			{0, 7, 1, 1, 3, float64(0)},
			{1, 7, 2, 2, 3, float64(0)},
			{2, 7, 3, 3, 3, float64(1) / float64(3)},
			{3, 7, 4, 4, 3, float64(3) / float64(4)},
			{4, 7, 5, 1, 4, float64(0)},
			{5, 7, 6, 1, 5, float64(0)},
			{6, 7, 7, 1, 6, float64(3)},
			{7, 7, nil, 1, 7, float64(4)},
		},
	},
	{
		Query:    "SELECT t1.i FROM mytable t1 JOIN mytable t2 on t1.i = t2.i + 1 where t1.i = 2 and t2.i = 3",
		Expected: []sql.Row{},
	},
	{
		Query: "SELECT i, i2, s2 FROM mytable INNER JOIN othertable ON i = i2 ORDER BY i",
		Expected: []sql.Row{
			{int64(1), int64(1), "third"},
			{int64(2), int64(2), "second"},
			{int64(3), int64(3), "first"},
		},
	},
	{
		Query: "SELECT i, i2, s2 FROM mytable as OTHERTABLE INNER JOIN othertable as MYTABLE ON i = i2 ORDER BY i",
		Expected: []sql.Row{
			{int64(1), int64(1), "third"},
			{int64(2), int64(2), "second"},
			{int64(3), int64(3), "first"},
		},
	},
	{
		Query: `SELECT s2, i2 FROM othertable WHERE s2 >= "first" AND i2 >= 2 ORDER BY 1`,
		Expected: []sql.Row{
			{"first", int64(3)},
			{"second", int64(2)},
		},
	},
	{
		Query: `SELECT s2, i2 FROM othertable WHERE "first" <= s2 AND 2 <= i2 ORDER BY 1`,
		Expected: []sql.Row{
			{"first", int64(3)},
			{"second", int64(2)},
		},
	},
	{
		Query: `SELECT s2, i2 FROM othertable WHERE s2 <= "second" AND i2 <= 2 ORDER BY 1`,
		Expected: []sql.Row{
			{"second", int64(2)},
		},
	},
	{
		Query: `SELECT s2, i2 FROM othertable WHERE "second" >= s2 AND 2 >= i2 ORDER BY 1`,
		Expected: []sql.Row{
			{"second", int64(2)},
		},
	},
	{
		Query: "SELECT s2, i2, i FROM mytable INNER JOIN othertable ON i = i2 ORDER BY i",
		Expected: []sql.Row{
			{"third", int64(1), int64(1)},
			{"second", int64(2), int64(2)},
			{"first", int64(3), int64(3)},
		},
	},
	{
		Query: "SELECT i, i2, s2 FROM othertable JOIN mytable  ON i = i2 ORDER BY i",
		Expected: []sql.Row{
			{int64(1), int64(1), "third"},
			{int64(2), int64(2), "second"},
			{int64(3), int64(3), "first"},
		},
	},
	{
		Query: "SELECT s2, i2, i FROM othertable JOIN mytable ON i = i2 ORDER BY i",
		Expected: []sql.Row{
			{"third", int64(1), int64(1)},
			{"second", int64(2), int64(2)},
			{"first", int64(3), int64(3)},
		},
	},
	{
		Query: "SELECT substring(s2, 1), substring(s2, 2), substring(s2, 3) FROM othertable ORDER BY i2",
		Expected: []sql.Row{
			{"third", "hird", "ird"},
			{"second", "econd", "cond"},
			{"first", "irst", "rst"},
		},
	},
	{
		Query: `SELECT substring("first", 1), substring("second", 2), substring("third", 3)`,
		Expected: []sql.Row{
			{"first", "econd", "ird"},
		},
	},
	{
		Query: "SELECT substring(s2, -1), substring(s2, -2), substring(s2, -3) FROM othertable ORDER BY i2",
		Expected: []sql.Row{
			{"d", "rd", "ird"},
			{"d", "nd", "ond"},
			{"t", "st", "rst"},
		},
	},
	{
		Query: `SELECT substring("first", -1), substring("second", -2), substring("third", -3)`,
		Expected: []sql.Row{
			{"t", "nd", "ird"},
		},
	},
	{
		Query: "SELECT s FROM mytable INNER JOIN othertable " +
			"ON substring(s2, 1, 2) != '' AND i = i2 ORDER BY 1",
		Expected: []sql.Row{
			{"first row"},
			{"second row"},
			{"third row"},
		},
	},
	{
		Query: `SELECT i FROM mytable NATURAL JOIN tabletest`,
		Expected: []sql.Row{
			{int64(1)},
			{int64(2)},
			{int64(3)},
		},
	},
	{
		Query: `SELECT i FROM mytable AS t NATURAL JOIN tabletest AS test`,
		Expected: []sql.Row{
			{int64(1)},
			{int64(2)},
			{int64(3)},
		},
	},
	{
		Query: `SELECT t.i, test.s FROM mytable AS t NATURAL JOIN tabletest AS test`,
		Expected: []sql.Row{
			{int64(1), "first row"},
			{int64(2), "second row"},
			{int64(3), "third row"},
		},
	},
	{
		Query: `SELECT COUNT(*) AS cnt, fi FROM (
			SELECT tbl.s AS fi
			FROM mytable tbl
		) t
		GROUP BY fi`,
		Expected: []sql.Row{
			{int64(1), "first row"},
			{int64(1), "second row"},
			{int64(1), "third row"},
		},
	},
	{
		Query: `SELECT fi, COUNT(*) FROM (
			SELECT tbl.s AS fi
			FROM mytable tbl
		) t
		GROUP BY fi
		ORDER BY COUNT(*) ASC, fi`,
		Expected: []sql.Row{
			{"first row", int64(1)},
			{"second row", int64(1)},
			{"third row", int64(1)},
		},
	},
	{
		Query: `SELECT COUNT(*), fi  FROM (
			SELECT tbl.s AS fi
			FROM mytable tbl
		) t
		GROUP BY fi
		ORDER BY COUNT(*) ASC, fi`,
		Expected: []sql.Row{
			{int64(1), "first row"},
			{int64(1), "second row"},
			{int64(1), "third row"},
		},
	},
	{
		Query: `SELECT COUNT(*) AS cnt, fi FROM (
			SELECT tbl.s AS fi
			FROM mytable tbl
		) t
		GROUP BY 2`,
		Expected: []sql.Row{
			{int64(1), "first row"},
			{int64(1), "second row"},
			{int64(1), "third row"},
		},
	},
	{
		Query: `SELECT COUNT(*) AS cnt, s AS fi FROM mytable GROUP BY fi`,
		Expected: []sql.Row{
			{int64(1), "first row"},
			{int64(1), "second row"},
			{int64(1), "third row"},
		},
	},
	{
		Query: `SELECT COUNT(*) AS cnt, s AS fi FROM mytable GROUP BY 2`,
		Expected: []sql.Row{
			{int64(1), "first row"},
			{int64(1), "second row"},
			{int64(1), "third row"},
		},
	},
	{
		Query: "SELECT CAST(-3 AS UNSIGNED) FROM mytable",
		Expected: []sql.Row{
			{uint64(18446744073709551613)},
			{uint64(18446744073709551613)},
			{uint64(18446744073709551613)},
		},
	},
	{
		Query: "SELECT CONVERT(-3, UNSIGNED) FROM mytable",
		Expected: []sql.Row{
			{uint64(18446744073709551613)},
			{uint64(18446744073709551613)},
			{uint64(18446744073709551613)},
		},
	},
	{
		Query: "SELECT '3' > 2 FROM tabletest",
		Expected: []sql.Row{
			{true},
			{true},
			{true},
		},
	},
	{
		Query: "SELECT s > 2 FROM tabletest",
		Expected: []sql.Row{
			{false},
			{false},
			{false},
		},
	},
	{
		Query:    "SELECT * FROM tabletest WHERE s > 0",
		Expected: nil,
	},
	{
		Query: "SELECT * FROM tabletest WHERE s = 0",
		Expected: []sql.Row{
			{int64(1), "first row"},
			{int64(2), "second row"},
			{int64(3), "third row"},
		},
	},
	{
		Query: "SELECT * FROM tabletest WHERE s = 'first row'",
		Expected: []sql.Row{
			{int64(1), "first row"},
		},
	},
	{
		Query: "SELECT s FROM mytable WHERE i IN (1, 2, 5)",
		Expected: []sql.Row{
			{"first row"},
			{"second row"},
		},
	},
	{
		Query: "SELECT s FROM mytable WHERE i NOT IN (1, 2, 5)",
		Expected: []sql.Row{
			{"third row"},
		},
	},
	{
		Query: "SELECT 1 + 2",
		Expected: []sql.Row{
			{int64(3)},
		},
	},
	{
		Query:    `SELECT i AS foo FROM mytable WHERE foo NOT IN (1, 2, 5)`,
		Expected: []sql.Row{{int64(3)}},
	},
	{
		Query: `SELECT * FROM tabletest, mytable mt INNER JOIN othertable ot ON mt.i = ot.i2`,
		Expected: []sql.Row{
			{int64(1), "first row", int64(1), "first row", "third", int64(1)},
			{int64(1), "first row", int64(2), "second row", "second", int64(2)},
			{int64(1), "first row", int64(3), "third row", "first", int64(3)},
			{int64(2), "second row", int64(1), "first row", "third", int64(1)},
			{int64(2), "second row", int64(2), "second row", "second", int64(2)},
			{int64(2), "second row", int64(3), "third row", "first", int64(3)},
			{int64(3), "third row", int64(1), "first row", "third", int64(1)},
			{int64(3), "third row", int64(2), "second row", "second", int64(2)},
			{int64(3), "third row", int64(3), "third row", "first", int64(3)},
		},
	},
	{
		Query: `SELECT * FROM tabletest join mytable mt INNER JOIN othertable ot ON tabletest.i = ot.i2 order by 1,3,6`,
		Expected: []sql.Row{
			{int64(1), "first row", int64(1), "first row", "third", int64(1)},
			{int64(1), "first row", int64(2), "second row", "third", int64(1)},
			{int64(1), "first row", int64(3), "third row", "third", int64(1)},
			{int64(2), "second row", int64(1), "first row", "second", int64(2)},
			{int64(2), "second row", int64(2), "second row", "second", int64(2)},
			{int64(2), "second row", int64(3), "third row", "second", int64(2)},
			{int64(3), "third row", int64(1), "first row", "first", int64(3)},
			{int64(3), "third row", int64(2), "second row", "first", int64(3)},
			{int64(3), "third row", int64(3), "third row", "first", int64(3)},
		},
	},
	{
		Query:    `SELECT SUM(i) FROM mytable`,
		Expected: []sql.Row{{float64(6)}},
	},
	{
		Query: `SELECT * FROM mytable mt INNER JOIN othertable ot ON mt.i = ot.i2 AND mt.i > 2`,
		Expected: []sql.Row{
			{int64(3), "third row", "first", int64(3)},
		},
	},
	{
		Query: `SELECT * FROM othertable ot INNER JOIN mytable mt ON mt.i = ot.i2 AND mt.i > 2`,
		Expected: []sql.Row{
			{"first", int64(3), int64(3), "third row"},
		},
	},
	{
		Query: `SELECT i AS foo FROM mytable ORDER BY i DESC`,
		Expected: []sql.Row{
			{int64(3)},
			{int64(2)},
			{int64(1)},
		},
	},
	{
		Query: `SELECT COUNT(*) c, i AS foo FROM mytable GROUP BY i ORDER BY i DESC`,
		Expected: []sql.Row{
			{int64(1), int64(3)},
			{int64(1), int64(2)},
			{int64(1), int64(1)},
		},
	},
	{
		Query: `SELECT COUNT(*) c, i AS foo FROM mytable GROUP BY 2 ORDER BY 2 DESC`,
		Expected: []sql.Row{
			{int64(1), int64(3)},
			{int64(1), int64(2)},
			{int64(1), int64(1)},
		},
	},
	{
		Query: `SELECT COUNT(*) c, i AS foo FROM mytable GROUP BY i ORDER BY foo DESC`,
		Expected: []sql.Row{
			{int64(1), int64(3)},
			{int64(1), int64(2)},
			{int64(1), int64(1)},
		},
	},
	{
		Query: `SELECT COUNT(*) c, i AS foo FROM mytable GROUP BY 2 ORDER BY foo DESC`,
		Expected: []sql.Row{
			{int64(1), int64(3)},
			{int64(1), int64(2)},
			{int64(1), int64(1)},
		},
	},
	{
		Query: `SELECT COUNT(*) c, i AS i FROM mytable GROUP BY 2`,
		Expected: []sql.Row{
			{int64(1), int64(3)},
			{int64(1), int64(2)},
			{int64(1), int64(1)},
		},
	},
	{
		Query: `SELECT i AS i FROM mytable GROUP BY 1`,
		Expected: []sql.Row{
			{int64(3)},
			{int64(2)},
			{int64(1)},
		},
	},
	{
		Query: `SELECT CONCAT("a", "b", "c")`,
		Expected: []sql.Row{
			{string("abc")},
		},
	},
	{
		Query: `SELECT COALESCE(NULL, NULL, NULL, 'example', NULL, 1234567890)`,
		Expected: []sql.Row{
			{string("example")},
		},
	},
	{
		Query: `SELECT COALESCE(NULL, NULL, NULL, COALESCE(NULL, 1234567890))`,
		Expected: []sql.Row{
			{int32(1234567890)},
		},
	},
	{
		Query: "SELECT concat(s, i) FROM mytable",
		Expected: []sql.Row{
			{string("first row1")},
			{string("second row2")},
			{string("third row3")},
		},
	},
	{
		Query: "SELECT version()",
		Expected: []sql.Row{
			{string("8.0.11")},
		},
	},
	{
		Query: `SELECT RAND(100)`,
		Expected: []sql.Row{
			{float64(0.8165026937796166)},
		},
	},
	{
		Query:    `SELECT RAND(i) from mytable order by i`,
		Expected: []sql.Row{{0.6046602879796196}, {0.16729663442585624}, {0.7199826688373036}},
	},
	{
		Query: `SELECT RAND(100) = RAND(100)`,
		Expected: []sql.Row{
			{true},
		},
	},
	{
		Query: `SELECT RAND() = RAND()`,
		Expected: []sql.Row{
			{false},
		},
	},
	{
		Query: "SELECT MOD(i, 2) from mytable order by i limit 1",
		Expected: []sql.Row{
			{1},
		},
	},
	{
		Query: "SELECT SIN(i) from mytable order by i limit 1",
		Expected: []sql.Row{
			{0.8414709848078965},
		},
	},
	{
		Query: "SELECT COS(i) from mytable order by i limit 1",
		Expected: []sql.Row{
			{0.5403023058681398},
		},
	},
	{
		Query: "SELECT TAN(i) from mytable order by i limit 1",
		Expected: []sql.Row{
			{1.557407724654902},
		},
	},
	{
		Query: "SELECT ASIN(i) from mytable order by i limit 1",
		Expected: []sql.Row{
			{1.5707963267948966},
		},
	},
	{
		Query: "SELECT ACOS(i) from mytable order by i limit 1",
		Expected: []sql.Row{
			{0.0},
		},
	},
	{
		Query: "SELECT ATAN(i) from mytable order by i limit 1",
		Expected: []sql.Row{
			{0.7853981633974483},
		},
	},
	{
		Query: "SELECT COT(i) from mytable order by i limit 1",
		Expected: []sql.Row{
			{0.6420926159343308},
		},
	},
	{
		Query: "SELECT DEGREES(i) from mytable order by i limit 1",
		Expected: []sql.Row{
			{57.29577951308232},
		},
	},
	{
		Query: "SELECT RADIANS(i) from mytable order by i limit 1",
		Expected: []sql.Row{
			{0.017453292519943295},
		},
	},
	{
		Query: "SELECT CRC32(i) from mytable order by i limit 1",
		Expected: []sql.Row{
			{uint64(0x83dcefb7)},
		},
	},
	{
		Query: "SELECT SIGN(i) from mytable order by i limit 1",
		Expected: []sql.Row{
			{1},
		},
	},
	{
		Query: "SELECT ASCII(s) from mytable order by i limit 1",
		Expected: []sql.Row{
			{uint64(0x66)},
		},
	},
	{
		Query: "SELECT HEX(s) from mytable order by i limit 1",
		Expected: []sql.Row{
			{"666972737420726F77"},
		},
	},
	{
		Query: "SELECT UNHEX(s) from mytable order by i limit 1",
		Expected: []sql.Row{
			{nil},
		},
	},
	{
		Query: "SELECT BIN(i) from mytable order by i limit 1",
		Expected: []sql.Row{
			{"1"},
		},
	},
	{
		Query: "SELECT BIT_LENGTH(i) from mytable order by i limit 1",
		Expected: []sql.Row{
			{64},
		},
	},
	{
		Query: "select date_format(datetime_col, '%D') from datetime_table order by 1",
		Expected: []sql.Row{
			{"1st"},
			{"4th"},
			{"7th"},
		},
	},
	{
		Query: "select time_format(time_col, '%h%p') from datetime_table order by 1",
		Expected: []sql.Row{
			{"03AM"},
			{"03PM"},
			{"04AM"},
		},
	},
	{
		Query: "select from_unixtime(i) from mytable order by 1",
		Expected: []sql.Row{
			{time.Unix(1, 0)},
			{time.Unix(2, 0)},
			{time.Unix(3, 0)},
		},
	},
	// TODO: add additional tests for other functions. Every function needs an engine test to ensure it works correctly
	//  with the analyzer.
	{
		Query:    "SELECT * FROM mytable WHERE 1 > 5",
		Expected: nil,
	},
	{
		Query: "SELECT SUM(i) + 1, i FROM mytable GROUP BY i ORDER BY i",
		Expected: []sql.Row{
			{float64(2), int64(1)},
			{float64(3), int64(2)},
			{float64(4), int64(3)},
		},
	},
	{
		Query: "SELECT SUM(i) as sum, i FROM mytable GROUP BY i ORDER BY sum ASC",
		Expected: []sql.Row{
			{float64(1), int64(1)},
			{float64(2), int64(2)},
			{float64(3), int64(3)},
		},
	},
	{
		Query: "SELECT i, SUM(i) FROM mytable GROUP BY i ORDER BY sum(i) DESC",
		Expected: []sql.Row{
			{int64(3), float64(3)},
			{int64(2), float64(2)},
			{int64(1), float64(1)},
		},
	},
	{
		Query: "SELECT i, SUM(i) as b FROM mytable GROUP BY i ORDER BY b DESC",
		Expected: []sql.Row{
			{int64(3), float64(3)},
			{int64(2), float64(2)},
			{int64(1), float64(1)},
		},
	},
	{
		Query: "SELECT i, SUM(i) as `sum(i)` FROM mytable GROUP BY i ORDER BY sum(i) DESC",
		Expected: []sql.Row{
			{int64(3), float64(3)},
			{int64(2), float64(2)},
			{int64(1), float64(1)},
		},
	},
	{
		Query:    "SELECT i FROM mytable UNION SELECT i+10 FROM mytable;",
		Expected: []sql.Row{{int64(1)}, {int64(2)}, {int64(3)}, {int64(11)}, {int64(12)}, {int64(13)}},
	},
	{
		Query:    "SELECT i FROM mytable UNION DISTINCT SELECT i+10 FROM mytable;",
		Expected: []sql.Row{{int64(1)}, {int64(2)}, {int64(3)}, {int64(11)}, {int64(12)}, {int64(13)}},
	},
	{
		Query:    "SELECT i FROM mytable UNION ALL SELECT i FROM mytable;",
		Expected: []sql.Row{{int64(1)}, {int64(2)}, {int64(3)}, {int64(1)}, {int64(2)}, {int64(3)}},
	},
	{
		Query:    "SELECT i FROM mytable UNION SELECT i FROM mytable;",
		Expected: []sql.Row{{int64(1)}, {int64(2)}, {int64(3)}},
	},
	{
		Query:    "SELECT i FROM mytable UNION DISTINCT SELECT i FROM mytable;",
		Expected: []sql.Row{{int64(1)}, {int64(2)}, {int64(3)}},
	},
	{
		Query:    "SELECT i FROM mytable UNION ALL SELECT i FROM mytable UNION DISTINCT SELECT i FROM mytable;",
		Expected: []sql.Row{{int64(1)}, {int64(2)}, {int64(3)}},
	},
	{
		Query:    "SELECT i FROM mytable UNION SELECT i FROM mytable UNION ALL SELECT i FROM mytable;",
		Expected: []sql.Row{{int64(1)}, {int64(2)}, {int64(3)}, {int64(1)}, {int64(2)}, {int64(3)}},
	},
	{
		Query: "SELECT i FROM mytable UNION SELECT s FROM mytable;",
		Expected: []sql.Row{
			{"1"},
			{"2"},
			{"3"},
			{"first row"},
			{"second row"},
			{"third row"},
		},
	},
	{
		Query:    "",
		Expected: []sql.Row{},
	},
	{
		Query: "/*!40101 SET NAMES " +
			sql.Collation_Default.CharacterSet().String() +
			" */",
		Expected: []sql.Row{
			{},
		},
	},
	{
		Query: "SET collation_connection = '" +
			sql.Collation_Default.String() +
			"';",
		Expected: []sql.Row{
			{},
		},
	},
	{
		Query:    `SHOW DATABASES`,
		Expected: []sql.Row{{"mydb"}, {"foo"}, {"information_schema"}, {"mysql"}},
	},
	{
		Query:    `SHOW SCHEMAS`,
		Expected: []sql.Row{{"mydb"}, {"foo"}, {"information_schema"}, {"mysql"}},
	},
	{
		Query: `SELECT SCHEMA_NAME, DEFAULT_CHARACTER_SET_NAME, DEFAULT_COLLATION_NAME FROM information_schema.SCHEMATA`,
		Expected: []sql.Row{
			{"information_schema", "utf8mb4", "utf8mb4_0900_bin"},
			{"mydb", "utf8mb4", "utf8mb4_0900_bin"},
			{"foo", "utf8mb4", "utf8mb4_0900_bin"},
		},
	},
	{
		Query: `SELECT s FROM mytable WHERE s LIKE '%d row'`,
		Expected: []sql.Row{
			{"second row"},
			{"third row"},
		},
	},
	{
		Query:    `SELECT s FROM mytable WHERE s LIKE '%D ROW'`,
		Expected: []sql.Row{}, // default collation of `utf8mb4_0900_bin` is case-sensitive
	},
	{
		Query: `SELECT SUBSTRING(s, -3, 3) AS s FROM mytable WHERE s LIKE '%d row' GROUP BY 1`,
		Expected: []sql.Row{
			{"row"},
		},
	},
	{
		Query: `SELECT s FROM mytable WHERE s NOT LIKE '%d row'`,
		Expected: []sql.Row{
			{"first row"},
		},
	},
	{
		Query: `SELECT * FROM foo.other_table`,
		Expected: []sql.Row{
			{"a", int32(4)},
			{"b", int32(2)},
			{"c", int32(0)},
		},
	},
	{
		Query: `SELECT AVG(23.222000)`,
		Expected: []sql.Row{
			{float64(23.222)},
		},
	},
	{
		Query: `SELECT DATABASE()`,
		Expected: []sql.Row{
			{"mydb"},
		},
	},
	{
		Query: `SELECT USER()`,
		Expected: []sql.Row{
			{"root@localhost"},
		},
	},
	{
		Query: `SELECT CURRENT_USER()`,
		Expected: []sql.Row{
			{"root@localhost"},
		},
	},
	{
		Query: `SELECT CURRENT_USER`,
		Expected: []sql.Row{
			{"root@localhost"},
		},
		ExpectedColumns: sql.Schema{
			{
				Name: "CURRENT_USER",
				Type: sql.LongText,
			},
		},
	},
	{
		Query: `SELECT CURRENT_user`,
		Expected: []sql.Row{
			{"root@localhost"},
		},
		ExpectedColumns: sql.Schema{
			{
				Name: "CURRENT_user",
				Type: sql.LongText,
			},
		},
	},
	{
		Query: `SHOW VARIABLES LIKE 'gtid_mode'`,
		Expected: []sql.Row{
			{"gtid_mode", "OFF"},
		},
	},
	{
		Query: `SHOW VARIABLES LIKE 'gtid%'`,
		Expected: []sql.Row{
			{"gtid_executed", ""},
			{"gtid_executed_compression_period", int64(0)},
			{"gtid_mode", "OFF"},
			{"gtid_next", "AUTOMATIC"},
			{"gtid_owned", ""},
			{"gtid_purged", ""},
		},
	},
	{
		Query: `SHOW VARIABLES WHERE Variable_name = 'version' || variable_name = 'autocommit'`,
		Expected: []sql.Row{
			{"autocommit", 1}, {"version", ""},
		},
	},
	{
		Query: `SHOW VARIABLES WHERE Variable_name > 'version' and variable_name like '%_%'`,
		Expected: []sql.Row{
			{"version_comment", ""}, {"version_compile_machine", ""}, {"version_compile_os", ""}, {"version_compile_zlib", ""}, {"wait_timeout", 28800}, {"windowing_use_high_precision", 1},
		},
	},
	{
		Query: `SHOW GLOBAL VARIABLES LIKE '%mode'`,
		Expected: []sql.Row{
			{"block_encryption_mode", "aes-128-ecb"},
			{"gtid_mode", "OFF"},
			{"offline_mode", int64(0)},
			{"pseudo_slave_mode", int64(0)},
			{"rbr_exec_mode", "STRICT"},
			{"sql_mode", "STRICT_TRANS_TABLES,NO_ENGINE_SUBSTITUTION"},
			{"ssl_fips_mode", "OFF"},
		},
	},
	{
		Query:    `SELECT JSON_EXTRACT('"foo"', "$")`,
		Expected: []sql.Row{{sql.MustJSON(`"foo"`)}},
	},
	{
		Query:    `SELECT JSON_UNQUOTE('"foo"')`,
		Expected: []sql.Row{{"foo"}},
	},
	{
		Query:    `SELECT JSON_UNQUOTE('[1, 2, 3]')`,
		Expected: []sql.Row{{"[1, 2, 3]"}},
	},
	{
		Query:    `SELECT JSON_UNQUOTE('"\\t\\u0032"')`,
		Expected: []sql.Row{{"\t2"}},
	},
	{
		Query:    `SELECT JSON_UNQUOTE('"\t\\u0032"')`,
		Expected: []sql.Row{{"\t2"}},
	},
	{
		Query:    `SELECT JSON_UNQUOTE(JSON_EXTRACT('{"xid":"hello"}', '$.xid')) = "hello"`,
		Expected: []sql.Row{{true}},
	},
	{
		Query:    `SELECT JSON_EXTRACT('{"xid":"hello"}', '$.xid') = "hello"`,
		Expected: []sql.Row{{true}},
	},
	{
		Query:    `SELECT JSON_EXTRACT('{"xid":"hello"}', '$.xid') = '"hello"'`,
		Expected: []sql.Row{{false}},
	},
	{
		Query:    `SELECT JSON_UNQUOTE(JSON_EXTRACT('{"xid":null}', '$.xid'))`,
		Expected: []sql.Row{{"null"}},
	},
	{
		Query:    `select JSON_EXTRACT('{"id":234}', '$.id')-1;`,
		Expected: []sql.Row{{233.0}},
	},
	{
		Query:    `select JSON_EXTRACT('{"id":234}', '$.id') = 234;`,
		Expected: []sql.Row{{true}},
	},
	{
		Query:    `SELECT CONNECTION_ID()`,
		Expected: []sql.Row{{uint32(1)}},
	},
	{
		Query: `SHOW CREATE DATABASE mydb`,
		Expected: []sql.Row{{
			"mydb",
			"CREATE DATABASE `mydb` /*!40100 DEFAULT CHARACTER SET utf8mb4 COLLATE utf8mb4_0900_bin */",
		}},
	},
	{
		Query: `SHOW CREATE TABLE two_pk`,
		Expected: []sql.Row{{
			"two_pk",
			"CREATE TABLE `two_pk` (\n" +
				"  `pk1` tinyint NOT NULL,\n" +
				"  `pk2` tinyint NOT NULL,\n" +
				"  `c1` tinyint NOT NULL,\n" +
				"  `c2` tinyint NOT NULL,\n" +
				"  `c3` tinyint NOT NULL,\n" +
				"  `c4` tinyint NOT NULL,\n" +
				"  `c5` tinyint NOT NULL,\n" +
				"  PRIMARY KEY (`pk1`,`pk2`)\n" +
				") ENGINE=InnoDB DEFAULT CHARSET=utf8mb4 COLLATE=utf8mb4_0900_bin",
		}},
	},
	{
		Query: `SHOW CREATE TABLE myview`,
		Expected: []sql.Row{{
			"myview",
			"CREATE VIEW `myview` AS SELECT * FROM mytable",
			"utf8mb4",
			"utf8mb4_0900_bin",
		}},
	},
	{
		Query: `SHOW CREATE VIEW myview`,
		Expected: []sql.Row{{
			"myview",
			"CREATE VIEW `myview` AS SELECT * FROM mytable",
			"utf8mb4",
			"utf8mb4_0900_bin",
		}},
	},
	{
		Query: `describe myview`,
		Expected: []sql.Row{
			{"i", "bigint", "NO", "", "NULL", ""},
			{"s", "varchar(20)", "NO", "", "NULL", ""},
		},
	},
	{
		Query:    `SELECT -1`,
		Expected: []sql.Row{{int8(-1)}},
	},
	{
		Query:    `SHOW WARNINGS LIMIT 0`,
		Expected: nil,
	},
	{
		Query: `SELECT NULL`,
		Expected: []sql.Row{
			{nil},
		},
	},
	{
		Query: `SELECT nullif('abc', NULL)`,
		Expected: []sql.Row{
			{"abc"},
		},
	},
	{
		Query: `SELECT nullif(NULL, NULL)`,
		Expected: []sql.Row{
			{nil},
		},
	},
	{
		Query: `SELECT nullif(NULL, 123)`,
		Expected: []sql.Row{
			{nil},
		},
	},
	{
		Query: `SELECT nullif(123, 123)`,
		Expected: []sql.Row{
			{nil},
		},
	},
	{
		Query: `SELECT nullif(123, 321)`,
		Expected: []sql.Row{
			{int8(123)},
		},
	},
	{
		Query: `SELECT ifnull(123, NULL)`,
		Expected: []sql.Row{
			{int8(123)},
		},
	},
	{
		Query: `SELECT ifnull(NULL, NULL)`,
		Expected: []sql.Row{
			{nil},
		},
	},
	{
		Query: `SELECT ifnull(NULL, 123)`,
		Expected: []sql.Row{
			{int8(123)},
		},
	},
	{
		Query: `SELECT ifnull(123, 123)`,
		Expected: []sql.Row{
			{int8(123)},
		},
	},
	{
		Query: `SELECT ifnull(123, 321)`,
		Expected: []sql.Row{
			{int8(123)},
		},
	},
	{
		Query: `SELECT if(123 = 123, "a", "b")`,
		Expected: []sql.Row{
			{"a"},
		},
	},
	{
		Query: `SELECT if(123 = 123, NULL, "b")`,
		Expected: []sql.Row{
			{nil},
		},
	},
	{
		Query: `SELECT if(123 > 123, "a", "b")`,
		Expected: []sql.Row{
			{"b"},
		},
	},
	{
		Query: `SELECT if(NULL, "a", "b")`,
		Expected: []sql.Row{
			{"b"},
		},
	},
	{
		Query: `SELECT if("a", "a", "b")`,
		Expected: []sql.Row{
			{"b"},
		},
	},
	{
		Query: `SELECT i, if(s = "first row", "first", "not first") from mytable order by i`,
		Expected: []sql.Row{
			{1, "first"},
			{2, "not first"},
			{3, "not first"},
		},
	},
	{
		Query:    "SELECT i FROM mytable WHERE NULL > 10;",
		Expected: nil,
	},
	{
		Query:    "SELECT i FROM mytable WHERE NULL IN (10);",
		Expected: nil,
	},
	{
		Query:    "SELECT i FROM mytable WHERE NULL IN (NULL, NULL);",
		Expected: nil,
	},
	{
		Query:    "SELECT i FROM mytable WHERE NOT NULL NOT IN (NULL);",
		Expected: nil,
	},
	{
		Query:    "SELECT i FROM mytable WHERE NOT (NULL) <> 10;",
		Expected: nil,
	},
	{
		Query:    "SELECT i FROM mytable WHERE NOT NULL <> NULL;",
		Expected: nil,
	},
	{
		Query: `SELECT round(15728640/1024/1024)`,
		Expected: []sql.Row{
			{int64(15)},
		},
	},
	{
		Query: `SELECT round(15, 1)`,
		Expected: []sql.Row{
			{int8(15)},
		},
	},
	{
		Query: `SELECT CASE i WHEN 1 THEN 'one' WHEN 2 THEN 'two' ELSE 'other' END FROM mytable`,
		Expected: []sql.Row{
			{"one"},
			{"two"},
			{"other"},
		},
	},
	{
		Query: `SELECT CASE WHEN i > 2 THEN 'more than two' WHEN i < 2 THEN 'less than two' ELSE 'two' END FROM mytable`,
		Expected: []sql.Row{
			{"less than two"},
			{"two"},
			{"more than two"},
		},
	},
	{
		Query: `SELECT CASE i WHEN 1 THEN 'one' WHEN 2 THEN 'two' END FROM mytable`,
		Expected: []sql.Row{
			{"one"},
			{"two"},
			{nil},
		},
	},
	{
		Query: `SELECT CASE i WHEN 1 THEN JSON_OBJECT("a", 1) WHEN 2 THEN JSON_OBJECT("b", 2) END FROM mytable`,
		Expected: []sql.Row{
			{sql.MustJSON(`{"a": 1}`)},
			{sql.MustJSON(`{"b": 2}`)},
			{nil},
		},
	},
	{
		Query: `SELECT CASE i WHEN 1 THEN JSON_OBJECT("a", 1) ELSE JSON_OBJECT("b", 2) END FROM mytable`,
		Expected: []sql.Row{
			{sql.MustJSON(`{"a": 1}`)},
			{sql.MustJSON(`{"b": 2}`)},
			{sql.MustJSON(`{"b": 2}`)},
		},
	},
	{
		Query: "SHOW COLLATION WHERE `Collation` IN ('binary', 'utf8_general_ci', 'utf8mb4_0900_ai_ci')",
		Expected: []sql.Row{
			{
				sql.Collation_binary.String(),
				"binary",
				int64(sql.Collation_binary),
				sql.Collation_binary.IsDefault(),
				sql.Collation_binary.IsCompiled(),
				sql.Collation_binary.SortLength(),
				sql.Collation_binary.PadAttribute(),
			},
			{
				sql.Collation_utf8_general_ci.String(),
				"utf8mb3",
				int64(sql.Collation_utf8_general_ci),
				sql.Collation_utf8_general_ci.IsDefault(),
				sql.Collation_utf8_general_ci.IsCompiled(),
				sql.Collation_utf8_general_ci.SortLength(),
				sql.Collation_utf8_general_ci.PadAttribute(),
			},
			{
				sql.Collation_utf8mb4_0900_ai_ci.String(),
				"utf8mb4",
				int64(sql.Collation_utf8mb4_0900_ai_ci),
				sql.Collation_utf8mb4_0900_ai_ci.IsDefault(),
				sql.Collation_utf8mb4_0900_ai_ci.IsCompiled(),
				sql.Collation_utf8mb4_0900_ai_ci.SortLength(),
				sql.Collation_utf8mb4_0900_ai_ci.PadAttribute(),
			},
		},
	},
	{
		Query:    `SHOW COLLATION LIKE 'foo'`,
		Expected: nil,
	},
	{
		Query: `SHOW COLLATION LIKE 'bin%'`,
		Expected: []sql.Row{
			{
				sql.Collation_binary.String(),
				"binary",
				int64(sql.Collation_binary),
				sql.Collation_binary.IsDefault(),
				sql.Collation_binary.IsCompiled(),
				sql.Collation_binary.SortLength(),
				sql.Collation_binary.PadAttribute(),
			},
		},
	},
	{
		Query:    `SHOW COLLATION WHERE charset = 'foo'`,
		Expected: nil,
	},
	{
		Query: "SHOW COLLATION WHERE `Default` = 'Yes' AND `Collation` LIKE 'utf8mb4%'",
		Expected: []sql.Row{
			{
				sql.Collation_utf8mb4_0900_ai_ci.String(),
				"utf8mb4",
				int64(sql.Collation_utf8mb4_0900_ai_ci),
				sql.Collation_utf8mb4_0900_ai_ci.IsDefault(),
				sql.Collation_utf8mb4_0900_ai_ci.IsCompiled(),
				sql.Collation_utf8mb4_0900_ai_ci.SortLength(),
				sql.Collation_utf8mb4_0900_ai_ci.PadAttribute(),
			},
		},
	},
	{
		Query:    "ROLLBACK",
		Expected: nil,
	},
	{
		Query:    "SELECT substring(s, 1, 1) FROM mytable ORDER BY substring(s, 1, 1)",
		Expected: []sql.Row{{"f"}, {"s"}, {"t"}},
	},
	{
		Query:    "SELECT substring(s, 1, 1), count(*) FROM mytable GROUP BY substring(s, 1, 1)",
		Expected: []sql.Row{{"f", int64(1)}, {"s", int64(1)}, {"t", int64(1)}},
	},
	{
		Query:    "SELECT substring(s, 1, 1) as x, count(*) FROM mytable GROUP BY X",
		Expected: []sql.Row{{"f", int64(1)}, {"s", int64(1)}, {"t", int64(1)}},
	},
	{
		Query:    "SELECT left(s, 1) as l FROM mytable ORDER BY l",
		Expected: []sql.Row{{"f"}, {"s"}, {"t"}},
	},
	{
		Query:    "SELECT left(s, 2) as l FROM mytable ORDER BY l",
		Expected: []sql.Row{{"fi"}, {"se"}, {"th"}},
	},
	{
		Query:    "SELECT left(s, 0) as l FROM mytable ORDER BY l",
		Expected: []sql.Row{{""}, {""}, {""}},
	},
	{
		Query:    "SELECT left(s, NULL) as l FROM mytable ORDER BY l",
		Expected: []sql.Row{{nil}, {nil}, {nil}},
	},
	{
		Query:    "SELECT left(s, 100) as l FROM mytable ORDER BY l",
		Expected: []sql.Row{{"first row"}, {"second row"}, {"third row"}},
	},
	{
		Query:    "SELECT instr(s, 'row') as l FROM mytable ORDER BY i",
		Expected: []sql.Row{{int64(7)}, {int64(8)}, {int64(7)}},
	},
	{
		Query:    "SELECT instr(s, 'first') as l FROM mytable ORDER BY i",
		Expected: []sql.Row{{int64(1)}, {int64(0)}, {int64(0)}},
	},
	{
		Query:    "SELECT instr(s, 'o') as l FROM mytable ORDER BY i",
		Expected: []sql.Row{{int64(8)}, {int64(4)}, {int64(8)}},
	},
	{
		Query:    "SELECT instr(s, NULL) as l FROM mytable ORDER BY l",
		Expected: []sql.Row{{nil}, {nil}, {nil}},
	},
	{
		Query:    "SELECT SLEEP(0.5)",
		Expected: []sql.Row{{int(0)}},
	},
	{
		Query:    "SELECT TO_BASE64('foo')",
		Expected: []sql.Row{{string("Zm9v")}},
	},
	{
		Query:    "SELECT FROM_BASE64('YmFy')",
		Expected: []sql.Row{{[]byte("bar")}},
	},
	{
		Query:    "SELECT DATE_ADD('2018-05-02', INTERVAL 1 day)",
		Expected: []sql.Row{{time.Date(2018, time.May, 3, 0, 0, 0, 0, time.UTC)}},
	},
	{
		Query:    "SELECT DATE_SUB('2018-05-02', INTERVAL 1 DAY)",
		Expected: []sql.Row{{time.Date(2018, time.May, 1, 0, 0, 0, 0, time.UTC)}},
	},
	{
		Query:    "SELECT '2018-05-02' + INTERVAL 1 DAY",
		Expected: []sql.Row{{time.Date(2018, time.May, 3, 0, 0, 0, 0, time.UTC)}},
	},
	{
		Query:    "SELECT '2018-05-02' - INTERVAL 1 DAY",
		Expected: []sql.Row{{time.Date(2018, time.May, 1, 0, 0, 0, 0, time.UTC)}},
	},
	{
		Query:    `SELECT i AS i FROM mytable ORDER BY i`,
		Expected: []sql.Row{{int64(1)}, {int64(2)}, {int64(3)}},
	},
	{
		Query:    `SELECT i AS i FROM mytable GROUP BY s ORDER BY 1`,
		Expected: []sql.Row{{int64(1)}, {int64(2)}, {int64(3)}},
	},
	{
		Query:    `SELECT i AS x FROM mytable GROUP BY s ORDER BY x`,
		Expected: []sql.Row{{int64(1)}, {int64(2)}, {int64(3)}},
	},
	{
		Query: `SELECT i as x, row_number() over (order by i DESC) FROM mytable ORDER BY x`,
		Expected: []sql.Row{
			{1, 3},
			{2, 2},
			{3, 1}},
	},
	{
		Query: `SELECT i as i, row_number() over (order by i DESC) FROM mytable ORDER BY 1`,
		Expected: []sql.Row{
			{1, 3},
			{2, 2},
			{3, 1}},
	},
	{
		Query: `
		SELECT
			i,
			foo
		FROM (
			SELECT
				i,
				COUNT(s) AS foo
			FROM mytable
			GROUP BY i
		) AS q
		ORDER BY foo DESC, i ASC
		`,
		Expected: []sql.Row{
			{int64(1), int64(1)},
			{int64(2), int64(1)},
			{int64(3), int64(1)},
		},
	},
	{
		Query:    "SELECT n, COUNT(n) FROM bigtable GROUP BY n HAVING COUNT(n) > 2",
		Expected: []sql.Row{{int64(1), int64(3)}, {int64(2), int64(3)}},
	},
	{
		Query:    "SELECT n, COUNT(n) as cnt FROM bigtable GROUP BY n HAVING cnt > 2",
		Expected: []sql.Row{{int64(1), int64(3)}, {int64(2), int64(3)}},
	},
	{
		Query:    "SELECT n, MAX(n) FROM bigtable GROUP BY n HAVING COUNT(n) > 2",
		Expected: []sql.Row{{int64(1), int64(1)}, {int64(2), int64(2)}},
	},
	{
		Query:    "SELECT substring(mytable.s, 1, 5) AS s FROM mytable INNER JOIN othertable ON (substring(mytable.s, 1, 5) = SUBSTRING(othertable.s2, 1, 5)) GROUP BY 1 HAVING s = \"secon\"",
		Expected: []sql.Row{{"secon"}},
	},
	{
		Query: "SELECT s,  i FROM mytable GROUP BY i ORDER BY SUBSTRING(s, 1, 1) DESC",
		Expected: []sql.Row{
			{string("third row"), int64(3)},
			{string("second row"), int64(2)},
			{string("first row"), int64(1)},
		},
	},
	{
		Query: "SELECT s, i FROM mytable GROUP BY i HAVING count(*) > 0 ORDER BY SUBSTRING(s, 1, 1) DESC",
		Expected: []sql.Row{
			{string("third row"), int64(3)},
			{string("second row"), int64(2)},
			{string("first row"), int64(1)},
		},
	},
	{
		Query:    "SELECT CONVERT('9999-12-31 23:59:59', DATETIME)",
		Expected: []sql.Row{{time.Date(9999, time.December, 31, 23, 59, 59, 0, time.UTC)}},
	},
	{
		Query:    "SELECT DATETIME('9999-12-31 23:59:59')",
		Expected: []sql.Row{{time.Date(9999, time.December, 31, 23, 59, 59, 0, time.UTC)}},
	},
	{
		Query:    "SELECT TIMESTAMP('2020-12-31 23:59:59')",
		Expected: []sql.Row{{time.Date(2020, time.December, 31, 23, 59, 59, 0, time.UTC)}},
	},
	{
		Query:    "SELECT CONVERT('10000-12-31 23:59:59', DATETIME)",
		Expected: []sql.Row{{nil}},
	},
	{
		Query:    "SELECT '9999-12-31 23:59:59' + INTERVAL 1 DAY",
		Expected: []sql.Row{{nil}},
	},
	{
		Query:    "SELECT DATE_ADD('9999-12-31 23:59:59', INTERVAL 1 DAY)",
		Expected: []sql.Row{{nil}},
	},
	{
		Query:    `SELECT t.date_col FROM (SELECT CONVERT('2019-06-06 00:00:00', DATETIME) AS date_col) t WHERE t.date_col > '0000-01-01 00:00'`,
		Expected: []sql.Row{{time.Date(2019, time.June, 6, 0, 0, 0, 0, time.UTC)}},
	},
	{
		Query:    `SELECT t.date_col FROM (SELECT CONVERT('2019-06-06 00:00:00', DATETIME) AS date_col) t WHERE t.date_col > '0000-01-01 00:00:00'`,
		Expected: []sql.Row{{time.Date(2019, time.June, 6, 0, 0, 0, 0, time.UTC)}},
	},
	{
		Query:    `SELECT t.date_col FROM (SELECT CONVERT('2019-06-06 00:00:00', DATETIME) as date_col) t GROUP BY t.date_col`,
		Expected: []sql.Row{{time.Date(2019, time.June, 6, 0, 0, 0, 0, time.UTC)}},
	},
	{
		Query:    `SELECT t.date_col as date_col FROM (SELECT CONVERT('2019-06-06 00:00:00', DATETIME) as date_col) t GROUP BY t.date_col`,
		Expected: []sql.Row{{time.Date(2019, time.June, 6, 0, 0, 0, 0, time.UTC)}},
	},
	{
		Query:    `SELECT t.date_col FROM (SELECT CONVERT('2019-06-06 00:00:00', DATETIME) as date_col) t GROUP BY date_col`,
		Expected: []sql.Row{{time.Date(2019, time.June, 6, 0, 0, 0, 0, time.UTC)}},
	},
	{
		Query:    `SELECT t.date_col as date_col FROM (SELECT CONVERT('2019-06-06 00:00:00', DATETIME) as date_col) t GROUP BY date_col`,
		Expected: []sql.Row{{time.Date(2019, time.June, 6, 0, 0, 0, 0, time.UTC)}},
	},
	{
		Query:    `SELECT i AS foo FROM mytable ORDER BY mytable.i`,
		Expected: []sql.Row{{int64(1)}, {int64(2)}, {int64(3)}},
	},
	{
		Query:    `SELECT JSON_EXTRACT('[1, 2, 3]', '$.[0]')`,
		Expected: []sql.Row{{sql.MustJSON(`1`)}},
	},
	// TODO(andy)
	//{
	//	Query:    `SELECT JSON_LENGTH(JSON_EXTRACT('[1, 2, 3]', '$'))`,
	//	Expected: []sql.Row{{int32(3)}},
	//},
	//{
	//	Query:    `SELECT JSON_LENGTH(JSON_EXTRACT('[{"i":0}, {"i":1, "y":"yyy"}, {"i":2, "x":"xxx"}]', '$.i'))`,
	//	Expected: []sql.Row{{int32(3)}},
	//},
	{
		Query:    `SELECT GREATEST(1, 2, 3, 4)`,
		Expected: []sql.Row{{int64(4)}},
	},
	{
		Query:    `SELECT GREATEST(1, 2, "3", 4)`,
		Expected: []sql.Row{{float64(4)}},
	},
	{
		Query:    `SELECT GREATEST(1, 2, "9", "foo999")`,
		Expected: []sql.Row{{float64(9)}},
	},
	{
		Query:    `SELECT GREATEST("aaa", "bbb", "ccc")`,
		Expected: []sql.Row{{"ccc"}},
	},
	{
		Query:    `SELECT GREATEST(i, s) FROM mytable`,
		Expected: []sql.Row{{float64(1)}, {float64(2)}, {float64(3)}},
	},
	{
		Query:    "select abs(-i) from mytable order by 1",
		Expected: []sql.Row{{1}, {2}, {3}},
	},
	{
		Query:    "select ceil(i + 0.5) from mytable order by 1",
		Expected: []sql.Row{{2.0}, {3.0}, {4.0}},
	},
	{
		Query:    "select floor(i + 0.5) from mytable order by 1",
		Expected: []sql.Row{{1.0}, {2.0}, {3.0}},
	},
	{
		Query:    "select round(i + 0.55, 1) from mytable order by 1",
		Expected: []sql.Row{{1.6}, {2.6}, {3.6}},
	},
	{
		Query:    "select date_format(da, '%s') from typestable order by 1",
		Expected: []sql.Row{{"00"}},
	},
	{
		Query: "select md5(i) from mytable order by 1",
		Expected: []sql.Row{
			{"c4ca4238a0b923820dcc509a6f75849b"},
			{"c81e728d9d4c2f636f067f89cc14862c"},
			{"eccbc87e4b5ce2fe28308fd9f2a7baf3"},
		},
	},
	{
		Query: "select sha1(i) from mytable order by 1",
		Expected: []sql.Row{
			{"356a192b7913b04c54574d18c28d46e6395428ab"},
			{"77de68daecd823babbb58edb1c8e14d7106e83bb"},
			{"da4b9237bacccdf19c0760cab7aec4a8359010b0"},
		},
	},
	{
		Query: "select sha2(i, 256) from mytable order by 1",
		Expected: []sql.Row{
			{"4e07408562bedb8b60ce05c1decfe3ad16b72230967de01f640b7e4729b49fce"},
			{"6b86b273ff34fce19d6b804eff5a3f5747ada4eaa22f1d49c01e52ddb7875b4b"},
			{"d4735e3a265e16eee03f59718b9b5d03019c07d8b6c51f90da3a666eec13ab35"},
		},
	},
	{
		Query:    "select length(s) from mytable order by i",
		Expected: []sql.Row{{9}, {10}, {9}},
	},
	{
		Query:    "select char_length(s) from mytable order by i",
		Expected: []sql.Row{{9}, {10}, {9}},
	},
	{
		Query:    `select locate("o", s) from mytable order by i`,
		Expected: []sql.Row{{8}, {4}, {8}},
	},
	{
		Query:    `select locate("o", s, 5) from mytable order by i`,
		Expected: []sql.Row{{8}, {9}, {8}},
	},
	{
		Query:    `select locate(upper("roW"), upper(s), power(10, 0)) from mytable order by i`,
		Expected: []sql.Row{{7}, {8}, {7}},
	},
	{
		Query:    "select log2(i) from mytable order by i",
		Expected: []sql.Row{{0.0}, {1.0}, {1.5849625007211563}},
	},
	{
		Query:    "select ln(i) from mytable order by i",
		Expected: []sql.Row{{0.0}, {0.6931471805599453}, {1.0986122886681096}},
	},
	{
		Query:    "select log10(i) from mytable order by i",
		Expected: []sql.Row{{0.0}, {0.3010299956639812}, {0.4771212547196624}},
	},
	{
		Query:    "select log(3, i) from mytable order by i",
		Expected: []sql.Row{{0.0}, {0.6309297535714575}, {1.0}},
	},
	{
		Query: "select lower(s) from mytable order by i",
		Expected: []sql.Row{
			{"first row"},
			{"second row"},
			{"third row"},
		},
	},
	{
		Query: "select upper(s) from mytable order by i",
		Expected: []sql.Row{
			{"FIRST ROW"},
			{"SECOND ROW"},
			{"THIRD ROW"},
		},
	},
	{
		Query:    "select reverse(s) from mytable order by i",
		Expected: []sql.Row{{"wor tsrif"}, {"wor dnoces"}, {"wor driht"}},
	},
	{
		Query:    "select repeat(s, 2) from mytable order by i",
		Expected: []sql.Row{{"first rowfirst row"}, {"second rowsecond row"}, {"third rowthird row"}},
	},
	{
		Query:    "select replace(s, 'row', '') from mytable order by i",
		Expected: []sql.Row{{"first "}, {"second "}, {"third "}},
	},
	{
		Query:    "select rpad(s, 13, ' ') from mytable order by i",
		Expected: []sql.Row{{"first row    "}, {"second row   "}, {"third row    "}},
	},
	{
		Query:    "select lpad(s, 13, ' ') from mytable order by i",
		Expected: []sql.Row{{"    first row"}, {"   second row"}, {"    third row"}},
	},
	{
		Query:    "select sqrt(i) from mytable order by i",
		Expected: []sql.Row{{1.0}, {1.4142135623730951}, {1.7320508075688772}},
	},
	{
		Query:    "select pow(2, i) from mytable order by i",
		Expected: []sql.Row{{2.0}, {4.0}, {8.0}},
	},
	{
		Query:    "select ltrim(concat(' ', concat(s, ' '))) from mytable order by i",
		Expected: []sql.Row{{"first row "}, {"second row "}, {"third row "}},
	},
	{
		Query:    "select rtrim(concat(' ', concat(s, ' '))) from mytable order by i",
		Expected: []sql.Row{{" first row"}, {" second row"}, {" third row"}},
	},
	{
		Query:    "select trim(concat(' ', concat(s, ' '))) from mytable order by i",
		Expected: []sql.Row{{"first row"}, {"second row"}, {"third row"}},
	},
	{
		Query:    `SELECT GREATEST(CAST("1920-02-03 07:41:11" AS DATETIME), CAST("1980-06-22 14:32:56" AS DATETIME))`,
		Expected: []sql.Row{{time.Date(1980, 6, 22, 14, 32, 56, 0, time.UTC)}},
	},
	{
		Query:    `SELECT LEAST(1, 2, 3, 4)`,
		Expected: []sql.Row{{int64(1)}},
	},
	{
		Query:    `SELECT LEAST(1, 2, "3", 4)`,
		Expected: []sql.Row{{float64(1)}},
	},
	{
		Query:    `SELECT LEAST(1, 2, "9", "foo999")`,
		Expected: []sql.Row{{float64(1)}},
	},
	{
		Query:    `SELECT LEAST("aaa", "bbb", "ccc")`,
		Expected: []sql.Row{{"aaa"}},
	},
	{
		Query:    `SELECT LEAST(i, s) FROM mytable`,
		Expected: []sql.Row{{float64(1)}, {float64(2)}, {float64(3)}},
	},
	{
		Query:    `SELECT LEAST(CAST("1920-02-03 07:41:11" AS DATETIME), CAST("1980-06-22 14:32:56" AS DATETIME))`,
		Expected: []sql.Row{{time.Date(1920, 2, 3, 7, 41, 11, 0, time.UTC)}},
	},
	{
		Query: "SELECT i, i2, s2 FROM mytable LEFT JOIN othertable ON i = i2 - 1",
		Expected: []sql.Row{
			{int64(1), int64(2), "second"},
			{int64(2), int64(3), "first"},
			{int64(3), nil, nil},
		},
	},
	{
		Query: "SELECT i, i2, s2 FROM mytable RIGHT JOIN othertable ON i = i2 - 1",
		Expected: []sql.Row{
			{nil, int64(1), "third"},
			{int64(1), int64(2), "second"},
			{int64(2), int64(3), "first"},
		},
	},
	{
		Query: "SELECT i, i2, s2 FROM mytable LEFT OUTER JOIN othertable ON i = i2 - 1",
		Expected: []sql.Row{
			{int64(1), int64(2), "second"},
			{int64(2), int64(3), "first"},
			{int64(3), nil, nil},
		},
	},
	{
		Query: "SELECT i, i2, s2 FROM mytable RIGHT OUTER JOIN othertable ON i = i2 - 1",
		Expected: []sql.Row{
			{nil, int64(1), "third"},
			{int64(1), int64(2), "second"},
			{int64(2), int64(3), "first"},
		},
	},
	{
		Query: `SELECT sub.i, sub.i2, sub.s2, ot.i2, ot.s2
				FROM othertable ot INNER JOIN
					(SELECT i, i2, s2 FROM mytable INNER JOIN othertable ON i = i2) sub
				ON sub.i = ot.i2 order by 1`,
		Expected: []sql.Row{
			{1, 1, "third", 1, "third"},
			{2, 2, "second", 2, "second"},
			{3, 3, "first", 3, "first"},
		},
	},
	{
		Query: `SELECT sub.i, sub.i2, sub.s2, ot.i2, ot.s2
				FROM (SELECT i, i2, s2 FROM mytable INNER JOIN othertable ON i = i2) sub
				INNER JOIN othertable ot
				ON sub.i = ot.i2 order by 1`,
		Expected: []sql.Row{
			{1, 1, "third", 1, "third"},
			{2, 2, "second", 2, "second"},
			{3, 3, "first", 3, "first"},
		},
	},
	{
		Query:    `SELECT CHAR_LENGTH('áé'), LENGTH('àè')`,
		Expected: []sql.Row{{int32(2), int32(4)}},
	},
	{
		Query:    "SELECT i, COUNT(i) AS `COUNT(i)` FROM (SELECT i FROM mytable) t GROUP BY i ORDER BY i, `COUNT(i)` DESC",
		Expected: []sql.Row{{int64(1), int64(1)}, {int64(2), int64(1)}, {int64(3), int64(1)}},
	},
	{
		Query: "SELECT i FROM mytable WHERE NOT s ORDER BY 1 DESC",
		Expected: []sql.Row{
			{int64(3)},
			{int64(2)},
			{int64(1)},
		},
	},
	{
		Query: "SELECT i FROM mytable WHERE NOT(NOT i) ORDER BY 1 DESC",
		Expected: []sql.Row{
			{int64(3)},
			{int64(2)},
			{int64(1)},
		},
	},
	{
		Query:    `SELECT NOW() - NOW()`,
		Expected: []sql.Row{{int64(0)}},
	},
	{
		Query:    `SELECT DATETIME(NOW()) - NOW()`,
		Expected: []sql.Row{{int64(0)}},
	},
	{
		Query:    `SELECT TIMESTAMP(NOW()) - NOW()`,
		Expected: []sql.Row{{int64(0)}},
	},
	{
		Query:    `SELECT NOW() - (NOW() - INTERVAL 1 SECOND)`,
		Expected: []sql.Row{{int64(1)}},
	},
	{
		Query:    `SELECT SUBSTR(SUBSTRING('0123456789ABCDEF', 1, 10), -4)`,
		Expected: []sql.Row{{"6789"}},
	},
	{
		Query:    `SELECT CASE i WHEN 1 THEN i ELSE NULL END FROM mytable`,
		Expected: []sql.Row{{int64(1)}, {nil}, {nil}},
	},
	{
		Query:    `SELECT (NULL+1)`,
		Expected: []sql.Row{{nil}},
	},
	{
		Query:    `SELECT * FROM mytable WHERE NULL AND i = 3`,
		Expected: nil,
	},
	{
		Query:    `SELECT 1 FROM mytable GROUP BY i HAVING i > 1`,
		Expected: []sql.Row{{int8(1)}, {int8(1)}},
	},
	{
		Query:    `SELECT avg(i) FROM mytable GROUP BY i HAVING avg(i) > 1`,
		Expected: []sql.Row{{float64(2)}, {float64(3)}},
	},
	{
		Query:    "SELECT avg(i) as `avg(i)` FROM mytable GROUP BY i HAVING avg(i) > 1",
		Expected: []sql.Row{{float64(2)}, {float64(3)}},
	},
	{
		Query:    "SELECT avg(i) as `AVG(i)` FROM mytable GROUP BY i HAVING AVG(i) > 1",
		Expected: []sql.Row{{float64(2)}, {float64(3)}},
	},
	{
		Query: `SELECT s AS s, COUNT(*) AS count,  AVG(i) AS ` + "`AVG(i)`" + `
		FROM  (
			SELECT * FROM mytable
		) AS expr_qry
		GROUP BY s
		HAVING ((AVG(i) > 0))
		ORDER BY count DESC, s ASC
		LIMIT 10000`,
		Expected: []sql.Row{
			{"first row", int64(1), float64(1)},
			{"second row", int64(1), float64(2)},
			{"third row", int64(1), float64(3)},
		},
	},
	{
		Query:    `SELECT FIRST(i) FROM (SELECT i FROM mytable ORDER BY i) t`,
		Expected: []sql.Row{{int64(1)}},
	},
	{
		Query:    `SELECT LAST(i) FROM (SELECT i FROM mytable ORDER BY i) t`,
		Expected: []sql.Row{{int64(3)}},
	},
	{
		Query:    `SELECT COUNT(DISTINCT t.i) FROM tabletest t, mytable t2`,
		Expected: []sql.Row{{int64(3)}},
	},
	{
		Query:    `SELECT COUNT(DISTINCT t.i, t.s) FROM tabletest t, mytable t2`,
		Expected: []sql.Row{{int64(3)}},
	},
	{
		Query:    `SELECT COUNT(DISTINCT gender) FROM people`,
		Expected: []sql.Row{{int64(3)}},
	},
	{
		Query:    `SELECT COUNT(DISTINCT height_inches, gender) FROM people`,
		Expected: []sql.Row{{int64(5)}},
	},
	{
		Query:    `SELECT COUNT(DISTINCT height_inches, gender) FROM people where gender = 0`,
		Expected: []sql.Row{{int64(2)}},
	},
	{
		Query:    `SELECT COUNT(DISTINCT height_inches - 100 < 0, gender < 0) FROM people`,
		Expected: []sql.Row{{int64(1)}},
	},
	{
		Query:    `SELECT CASE WHEN NULL THEN "yes" ELSE "no" END AS test`,
		Expected: []sql.Row{{"no"}},
	},
	{
		Query: `SELECT
			table_schema,
			table_name,
			CASE
				WHEN table_type = 'BASE TABLE' THEN
					CASE
						WHEN table_schema = 'mysql'
							OR table_schema = 'performance_schema' THEN 'SYSTEM TABLE'
						ELSE 'TABLE'
					END
				WHEN table_type = 'TEMPORARY' THEN 'LOCAL_TEMPORARY'
				ELSE table_type
			END AS TABLE_TYPE
		FROM information_schema.tables
		WHERE table_schema = 'mydb'
			AND table_name = 'mytable'
		HAVING table_type IN ('TABLE', 'VIEW')
		ORDER BY table_type, table_schema, table_name`,
		Expected: []sql.Row{{"mydb", "mytable", "TABLE"}},
	},
	{
		Query: "SELECT REGEXP_LIKE('testing', 'TESTING');",
		Expected: []sql.Row{
			{1},
		},
	},
	{
		Query: "SELECT REGEXP_LIKE('testing', 'TESTING') FROM mytable;",
		Expected: []sql.Row{
			{1},
			{1},
			{1},
		},
	},
	{
		Query: "SELECT i, s, REGEXP_LIKE(s, '[a-z]+d row') FROM mytable;",
		Expected: []sql.Row{
			{1, "first row", 0},
			{2, "second row", 1},
			{3, "third row", 1},
		},
	},
	{
		Query:    `SELECT REGEXP_REPLACE("0123456789", "[0-4]", "X")`,
		Expected: []sql.Row{{"XXXXX56789"}},
	},
	{
		Query:    `SELECT REGEXP_REPLACE("0123456789", "[0-4]", "X", 2)`,
		Expected: []sql.Row{{"0XXXX56789"}},
	},
	{
		Query:    `SELECT REGEXP_REPLACE("0123456789", "[0-4]", "X", 2, 2)`,
		Expected: []sql.Row{{"01X3456789"}},
	},
	{
		Query:    `SELECT REGEXP_REPLACE("TEST test TEST", "[a-z]", "X", 1, 0, "i")`,
		Expected: []sql.Row{{"XXXX XXXX XXXX"}},
	},
	{
		Query:    `SELECT REGEXP_REPLACE("TEST test TEST", "[a-z]", "X", 1, 0, "c")`,
		Expected: []sql.Row{{"TEST XXXX TEST"}},
	},
	{
		Query:    `SELECT REGEXP_REPLACE(CONCAT("abc123"), "[0-4]", "X")`,
		Expected: []sql.Row{{"abcXXX"}},
	},
	{
		Query: `SELECT * FROM mytable WHERE s LIKE REGEXP_REPLACE("123456%r1o2w", "[0-9]", "")`,
		Expected: []sql.Row{
			{1, "first row"},
			{2, "second row"},
			{3, "third row"},
		},
	},
	{
		Query: `SELECT REGEXP_REPLACE(s, "[a-z]", "X") from mytable`,
		Expected: []sql.Row{
			{"XXXXX XXX"},
			{"XXXXXX XXX"},
			{"XXXXX XXX"},
		},
	},
	{
		Query:    `SELECT 20 REGEXP '^[-]?2[0-9]+$'`,
		Expected: []sql.Row{{true}},
	},
	{
		Query:    `SELECT 30 REGEXP '^[-]?2[0-9]+$'`,
		Expected: []sql.Row{{false}},
	},
	{
		Query: "SELECT * FROM newlinetable WHERE s LIKE '%text%'",
		Expected: []sql.Row{
			{int64(1), "\nthere is some text in here"},
			{int64(2), "there is some\ntext in here"},
			{int64(3), "there is some text\nin here"},
			{int64(4), "there is some text in here\n"},
			{int64(5), "there is some text in here"},
		},
	},
	{
		Query:    `SELECT i FROM mytable WHERE i = (SELECT 1)`,
		Expected: []sql.Row{{int64(1)}},
	},
	{
		Query: `SELECT i FROM mytable WHERE i IN (SELECT i FROM mytable) ORDER BY i`,
		Expected: []sql.Row{
			{int64(1)},
			{int64(2)},
			{int64(3)},
		},
	},
	{
		Query: `SELECT i FROM mytable WHERE i IN (SELECT i FROM mytable ORDER BY i ASC LIMIT 2) ORDER BY i`,
		Expected: []sql.Row{
			{int64(1)},
			{int64(2)},
		},
	},
	{
		Query: `SELECT i FROM mytable WHERE i NOT IN (SELECT i FROM mytable ORDER BY i ASC LIMIT 2)`,
		Expected: []sql.Row{
			{int64(3)},
		},
	},
	{
		Query: `SELECT i FROM mytable WHERE i NOT IN (SELECT i FROM mytable ORDER BY i ASC LIMIT 1) ORDER BY i`,
		Expected: []sql.Row{
			{2},
			{3},
		},
	},
	{
		Query: `SELECT i FROM mytable mt
						 WHERE (SELECT i FROM mytable where i = mt.i and i > 2) IS NOT NULL
						 AND (SELECT i2 FROM othertable where i2 = i) IS NOT NULL
						 ORDER BY i`,
		Expected: []sql.Row{
			{3},
		},
	},
	{
		Query: `SELECT i FROM mytable mt
						 WHERE (SELECT i FROM mytable where i = mt.i and i > 1) IS NOT NULL
						 AND (SELECT i2 FROM othertable where i2 = i and i < 3) IS NOT NULL
						 ORDER BY i`,
		Expected: []sql.Row{
			{2},
		},
	},
	{
		Query: `SELECT i FROM mytable mt
						 WHERE (SELECT i FROM mytable where i = mt.i) IS NOT NULL
						 AND (SELECT i2 FROM othertable where i2 = i) IS NOT NULL
						 ORDER BY i`,
		Expected: []sql.Row{
			{1}, {2}, {3},
		},
	},
	{
		Query: `SELECT pk,pk2, (SELECT pk from one_pk where pk = 1 limit 1) FROM one_pk t1, two_pk t2 WHERE pk=1 AND pk2=1 ORDER BY 1,2`,
		Expected: []sql.Row{
			{1, 1, 1},
			{1, 1, 1},
		},
	},
	{
		Query: `SELECT i FROM mytable
						 WHERE (SELECT i2 FROM othertable where i2 = i) IS NOT NULL
						 ORDER BY i`,
		Expected: []sql.Row{
			{1}, {2}, {3},
		},
	},
	{
		Query: `SELECT i FROM mytable mt
						 WHERE (SELECT i2 FROM othertable ot where ot.i2 = mt.i) IS NOT NULL
						 ORDER BY i`,
		Expected: []sql.Row{
			{1}, {2}, {3},
		},
	},
	{
		Query: `SELECT i FROM mytable mt
						 WHERE (SELECT row_number() over (order by ot.i2 desc) FROM othertable ot where ot.i2 = mt.i) = 2
						 ORDER BY i`,
		Expected: []sql.Row{},
	},
	{
		Query: `SELECT i FROM mytable mt
						 WHERE (SELECT row_number() over (order by ot.i2 desc) FROM othertable ot where ot.i2 = mt.i) = 1
						 ORDER BY i`,
		Expected: []sql.Row{
			{1},
			{2},
			{3},
		},
	},
	{
		Query:    `SELECT (SELECT i FROM mytable ORDER BY i ASC LIMIT 1) AS x`,
		Expected: []sql.Row{{int64(1)}},
	},
	{
		Query:    `SELECT (SELECT s FROM mytable ORDER BY i ASC LIMIT 1) AS x`,
		Expected: []sql.Row{{"first row"}},
	},
	{
		Query: `SELECT pk, (SELECT concat(pk, pk) FROM one_pk WHERE pk < opk.pk ORDER BY 1 DESC LIMIT 1) as strpk FROM one_pk opk having strpk > "0" ORDER BY 2`,
		Expected: []sql.Row{
			{1, "00"},
			{2, "11"},
			{3, "22"},
		},
	},
	{
		Query: `SELECT pk, (SELECT c3 FROM one_pk WHERE pk < opk.pk ORDER BY 1 DESC LIMIT 1) FROM one_pk opk ORDER BY 1`,
		Expected: []sql.Row{
			{0, nil},
			{1, 2},
			{2, 12},
			{3, 22},
		},
	},
	{
		Query: `SELECT pk, (SELECT c5 FROM one_pk WHERE c5 < opk.c5 ORDER BY 1 DESC LIMIT 1) FROM one_pk opk ORDER BY 1`,
		Expected: []sql.Row{
			{0, nil},
			{1, 4},
			{2, 14},
			{3, 24},
		},
	},
	{
		Query: `SELECT pk, (SELECT pk FROM one_pk WHERE c1 < opk.c1 ORDER BY 1 DESC LIMIT 1) FROM one_pk opk ORDER BY 1;`,
		Expected: []sql.Row{
			{0, nil},
			{1, 0},
			{2, 1},
			{3, 2},
		},
	},
	{
		Query: `SELECT pk, (SELECT c3 FROM one_pk WHERE c4 < opk.c2 ORDER BY 1 DESC LIMIT 1) FROM one_pk opk ORDER BY 1;`,
		Expected: []sql.Row{
			{0, nil},
			{1, 2},
			{2, 12},
			{3, 22},
		},
	},
	{
		Query: `SELECT pk,
					(SELECT c3 FROM one_pk WHERE c4 < opk.c2 ORDER BY 1 DESC LIMIT 1),
					(SELECT c5 + 1 FROM one_pk WHERE c5 < opk.c5 ORDER BY 1 DESC LIMIT 1)
					FROM one_pk opk ORDER BY 1;`,
		Expected: []sql.Row{
			{0, nil, nil},
			{1, 2, 5},
			{2, 12, 15},
			{3, 22, 25},
		},
	},
	{
		Query: `SELECT pk,
					(SELECT max(pk) FROM one_pk WHERE pk < opk.pk),
					(SELECT min(pk) FROM one_pk WHERE pk > opk.pk)
					FROM one_pk opk ORDER BY 1;`,
		Expected: []sql.Row{
			{0, nil, 1},
			{1, 0, 2},
			{2, 1, 3},
			{3, 2, nil},
		},
	},
	{
		Query: `SELECT pk,
					(SELECT max(pk) FROM one_pk WHERE pk < opk.pk) AS max,
					(SELECT min(pk) FROM one_pk WHERE pk > opk.pk) AS min
					FROM one_pk opk
					WHERE (SELECT min(pk) FROM one_pk WHERE pk > opk.pk) IS NOT NULL
					ORDER BY max;`,
		Expected: []sql.Row{
			{0, nil, 1},
			{1, 0, 2},
			{2, 1, 3},
		},
	},
	{
		Query: `SELECT pk,
					(SELECT max(pk) FROM one_pk WHERE pk < opk.pk) AS max,
					(SELECT min(pk) FROM one_pk WHERE pk > opk.pk) AS min
					FROM one_pk opk
					WHERE (SELECT max(pk) FROM one_pk WHERE pk >= opk.pk) > 0
					ORDER BY min;`,
		Expected: []sql.Row{
			{3, 2, nil},
			{0, nil, 1},
			{1, 0, 2},
			{2, 1, 3},
		},
	},
	{
		Query: `SELECT pk,
					(SELECT max(pk) FROM one_pk WHERE pk < opk.pk) AS max,
					(SELECT min(pk) FROM one_pk WHERE pk > opk.pk) AS min
					FROM one_pk opk
					WHERE (SELECT max(pk) FROM one_pk WHERE pk > opk.pk) > 0
					ORDER BY min;`,
		Expected: []sql.Row{
			{0, nil, 1},
			{1, 0, 2},
			{2, 1, 3},
		},
	},
	{
		Query: `SELECT pk,
					(SELECT max(pk) FROM one_pk WHERE pk < opk.pk) AS max,
					(SELECT min(pk) FROM one_pk WHERE pk > opk.pk) AS min
					FROM one_pk opk
					WHERE (SELECT max(pk) FROM one_pk WHERE pk > opk.pk) > 0
					ORDER BY max;`,
		Expected: []sql.Row{
			{0, nil, 1},
			{1, 0, 2},
			{2, 1, 3},
		},
	},
	{
		Query: `SELECT pk,
					(SELECT max(pk) FROM one_pk WHERE pk < opk.pk) AS max,
					(SELECT min(pk) FROM one_pk WHERE pk > opk.pk) AS min
					FROM one_pk opk
					WHERE (SELECT max(pk) FROM one_pk WHERE pk < opk.pk) IS NOT NULL
					ORDER BY min;`,
		Expected: []sql.Row{
			{3, 2, nil},
			{1, 0, 2},
			{2, 1, 3},
		},
	},
	{
		Query: `SELECT pk,
					(SELECT max(pk) FROM one_pk WHERE pk < opk.pk) AS max,
					(SELECT min(pk) FROM one_pk WHERE pk > opk.pk) AS min
					FROM one_pk opk ORDER BY min;`,
		Expected: []sql.Row{
			{3, 2, nil},
			{0, nil, 1},
			{1, 0, 2},
			{2, 1, 3},
		},
	},
	{
		Query: `SELECT pk, (SELECT max(pk) FROM one_pk WHERE pk < opk.pk) AS x FROM one_pk opk GROUP BY x ORDER BY x`,
		Expected: []sql.Row{
			{0, nil},
			{1, 0},
			{2, 1},
			{3, 2},
		},
	},
	{
		Query: `SELECT pk,
					(SELECT max(pk) FROM one_pk WHERE pk < opk.pk) AS max,
					(SELECT min(pk) FROM one_pk WHERE pk > opk.pk) AS min
					FROM one_pk opk
					WHERE (SELECT max(pk) FROM one_pk WHERE pk >= opk.pk)
					ORDER BY min;`,
		Expected: []sql.Row{
			{3, 2, nil},
			{0, nil, 1},
			{1, 0, 2},
			{2, 1, 3},
		},
	},
	{
		Query: `SELECT pk FROM one_pk
					WHERE (SELECT max(pk1) FROM two_pk WHERE pk1 >= pk) IS NOT NULL
					ORDER BY 1;`,
		Expected: []sql.Row{
			{0},
			{1},
		},
	},
	{
		Query: `SELECT pk FROM one_pk opk
					WHERE (SELECT count(*) FROM two_pk where pk1 * 10 <= opk.c1) > 2
					ORDER BY 1;`,
		Expected: []sql.Row{
			{1},
			{2},
			{3},
		},
	},
	{
		Query: `SELECT pk,
					(SELECT max(pk) FROM one_pk WHERE pk < opk.pk) AS max,
					(SELECT min(pk) FROM one_pk WHERE pk > opk.pk) AS min
					FROM one_pk opk
					WHERE (SELECT max(pk) FROM one_pk WHERE pk >= opk.pk) > 0
					ORDER BY min;`,
		Expected: []sql.Row{
			{3, 2, nil},
			{0, nil, 1},
			{1, 0, 2},
			{2, 1, 3},
		},
	},
	{
		Query: `SELECT pk, (SELECT max(pk) FROM one_pk WHERE one_pk.pk * 10 <= opk.c1) FROM one_pk opk ORDER BY 1`,
		Expected: []sql.Row{
			{0, 0},
			{1, 1},
			{2, 2},
			{3, 3},
		},
	},
	{
		Query: `SELECT pk, (SELECT max(pk) FROM one_pk WHERE pk <= opk.pk) FROM one_pk opk ORDER BY 1`,
		Expected: []sql.Row{
			{0, 0},
			{1, 1},
			{2, 2},
			{3, 3},
		},
	},
	{
		Query: `SELECT pk, (SELECT max(pk) FROM one_pk WHERE pk < opk.pk) FROM one_pk opk ORDER BY 1`,
		Expected: []sql.Row{
			{0, nil},
			{1, 0},
			{2, 1},
			{3, 2},
		},
	},
	{
		Query: `SELECT pk, (SELECT max(pk) FROM one_pk WHERE pk < opk.pk) FROM one_pk opk ORDER BY 2`,
		Expected: []sql.Row{
			{0, nil},
			{1, 0},
			{2, 1},
			{3, 2},
		},
	},
	{
		Query: `SELECT pk, (SELECT max(pk) FROM one_pk WHERE pk < opk.pk) AS x FROM one_pk opk ORDER BY x`,
		Expected: []sql.Row{
			{0, nil},
			{1, 0},
			{2, 1},
			{3, 2},
		},
	},
	{
		Query: `SELECT pk, (SELECT max(pk) FROM one_pk WHERE pk < opk.pk) AS x
						FROM one_pk opk WHERE (SELECT max(pk) FROM one_pk WHERE pk < opk.pk) IS NOT NULL ORDER BY x`,
		Expected: []sql.Row{
			{1, 0},
			{2, 1},
			{3, 2},
		},
	},
	{
		Query: `SELECT pk, (SELECT max(pk) FROM one_pk WHERE pk < opk.pk) AS max
						FROM one_pk opk WHERE (SELECT max(pk) FROM one_pk WHERE pk < opk.pk) IS NOT NULL ORDER BY max`,
		Expected: []sql.Row{
			{1, 0},
			{2, 1},
			{3, 2},
		},
	},
	{
		Query: `SELECT pk, (SELECT max(pk) FROM one_pk WHERE pk < opk.pk) AS x
						FROM one_pk opk WHERE (SELECT max(pk) FROM one_pk WHERE pk < opk.pk) > 0 ORDER BY x`,
		Expected: []sql.Row{
			{2, 1},
			{3, 2},
		},
	},
	{
		Query: `SELECT pk, (SELECT max(pk) FROM one_pk WHERE pk < opk.pk) AS x
						FROM one_pk opk WHERE (SELECT max(pk) FROM one_pk WHERE pk < opk.pk) > 0
						GROUP BY x ORDER BY x`,
		Expected: []sql.Row{
			{2, 1},
			{3, 2},
		},
	},
	{
		Query: `SELECT pk, (SELECT max(pk) FROM one_pk WHERE pk < opk.pk) AS x
						FROM one_pk opk WHERE (SELECT max(pk) FROM one_pk WHERE pk < opk.pk) > 0
						GROUP BY (SELECT max(pk) FROM one_pk WHERE pk < opk.pk) ORDER BY x`,
		Expected: []sql.Row{
			{2, 1},
			{3, 2},
		},
	},
	{
		Query: `SELECT pk, (SELECT max(pk) FROM one_pk WHERE pk < opk.pk) AS x
						FROM one_pk opk WHERE (SELECT max(pk) FROM one_pk WHERE pk > opk.pk) > 0 ORDER BY x`,
		Expected: []sql.Row{
			{0, nil},
			{1, 0},
			{2, 1},
		},
	},
	{
		Query: `SELECT pk, (SELECT max(pk) FROM one_pk WHERE pk < opk.pk) AS x
						FROM one_pk opk WHERE (SELECT min(pk) FROM one_pk WHERE pk < opk.pk) > 0 ORDER BY x`,
		Expected: []sql.Row{},
	},
	{
		Query: `SELECT pk, (SELECT max(pk) FROM one_pk WHERE pk < opk.pk) AS x
						FROM one_pk opk WHERE (SELECT min(pk) FROM one_pk WHERE pk > opk.pk) > 0 ORDER BY x`,
		Expected: []sql.Row{
			{0, nil},
			{1, 0},
			{2, 1},
		},
	},
	{
		Query: `SELECT pk,
					(SELECT max(pk1) FROM two_pk WHERE pk1 < pk) AS max,
					(SELECT min(pk2) FROM two_pk WHERE pk2 > pk) AS min
					FROM one_pk ORDER BY min, pk;`,
		Expected: []sql.Row{
			{1, 0, nil},
			{2, 1, nil},
			{3, 1, nil},
			{0, nil, 1},
		},
	},
	{
		Query: `SELECT pk,
						(SELECT max(pk1) FROM two_pk tpk WHERE pk1 IN (SELECT pk1 FROM two_pk WHERE pk1 = tpk.pk2)) AS one,
						(SELECT min(pk2) FROM two_pk tpk WHERE pk2 IN (SELECT pk2 FROM two_pk WHERE pk2 = tpk.pk1)) AS zero
						FROM one_pk ORDER BY pk;`,
		Expected: []sql.Row{
			{0, 1, 0},
			{1, 1, 0},
			{2, 1, 0},
			{3, 1, 0},
		},
	},
	{
		Query: `SELECT pk,
						(SELECT sum(pk1+pk2) FROM two_pk WHERE pk1+pk2 IN (SELECT pk1+pk2 FROM two_pk WHERE pk1+pk2 = pk)) AS sum,
						(SELECT min(pk2) FROM two_pk WHERE pk2 IN (SELECT pk2 FROM two_pk WHERE pk2 = pk)) AS equal
						FROM one_pk ORDER BY pk;`,
		Expected: []sql.Row{
			{0, 0.0, 0},
			{1, 2.0, 1},
			{2, 2.0, nil},
			{3, nil, nil},
		},
	},
	{
		Query: `SELECT pk,
						(SELECT sum(c1) FROM two_pk WHERE c1 + 3 IN (SELECT c4 FROM two_pk WHERE c3 > opk.c5)) AS sum,
						(SELECT sum(c1) FROM two_pk WHERE pk2 IN (SELECT pk2 FROM two_pk WHERE c1 + 1 < opk.c2)) AS sum2
					FROM one_pk opk ORDER BY pk`,
		Expected: []sql.Row{
			{0, 60.0, nil},
			{1, 50.0, 20.0},
			{2, 30.0, 60.0},
			{3, nil, 60.0},
		},
	},
	{
		Query: `SELECT pk, (SELECT min(pk) FROM one_pk WHERE pk > opk.pk) FROM one_pk opk ORDER BY 1`,
		Expected: []sql.Row{
			{0, 1},
			{1, 2},
			{2, 3},
			{3, nil},
		},
	},
	{
		Query: `SELECT pk, (SELECT max(pk) FROM one_pk WHERE one_pk.pk <= one_pk.pk) FROM one_pk ORDER BY 1`,
		Expected: []sql.Row{
			{0, 3},
			{1, 3},
			{2, 3},
			{3, 3},
		},
	},
	{
		Query: `SELECT pk as a, (SELECT max(pk) FROM one_pk WHERE pk <= a) FROM one_pk ORDER BY 1`,
		Expected: []sql.Row{
			{0, 0},
			{1, 1},
			{2, 2},
			{3, 3},
		},
	},
	{
		Query: `SELECT pk as a, (SELECT max(pk) FROM one_pk WHERE pk <= a) FROM one_pk opk ORDER BY 1`,
		Expected: []sql.Row{
			{0, 0},
			{1, 1},
			{2, 2},
			{3, 3},
		},
	},
	{
		Query: `SELECT pk, (SELECT max(pk) FROM one_pk b WHERE b.pk <= opk.pk) FROM one_pk opk ORDER BY 1`,
		Expected: []sql.Row{
			{0, 0},
			{1, 1},
			{2, 2},
			{3, 3},
		},
	},
	{
		Query: `SELECT pk, (SELECT max(pk) FROM one_pk WHERE pk <= pk) FROM one_pk opk ORDER BY 1`,
		Expected: []sql.Row{
			{0, 3},
			{1, 3},
			{2, 3},
			{3, 3},
		},
	},
	{
		Query: `SELECT pk, (SELECT max(pk) FROM one_pk b WHERE b.pk <= pk) FROM one_pk opk ORDER BY 1`,
		Expected: []sql.Row{
			{0, 3},
			{1, 3},
			{2, 3},
			{3, 3},
		},
	},
	{
		Query: `SELECT pk, (SELECT max(pk) FROM one_pk b WHERE b.pk <= one_pk.pk) FROM one_pk ORDER BY 1`,
		Expected: []sql.Row{
			{0, 0},
			{1, 1},
			{2, 2},
			{3, 3},
		},
	},
	{
		Query: `SELECT DISTINCT n FROM bigtable ORDER BY t`,
		Expected: []sql.Row{
			{int64(1)},
			{int64(9)},
			{int64(7)},
			{int64(3)},
			{int64(2)},
			{int64(8)},
			{int64(6)},
			{int64(5)},
			{int64(4)},
		},
	},
	{
		Query: "SELECT pk,pk1,pk2 FROM one_pk, two_pk ORDER BY 1,2,3",
		Expected: []sql.Row{
			{0, 0, 0},
			{0, 0, 1},
			{0, 1, 0},
			{0, 1, 1},
			{1, 0, 0},
			{1, 0, 1},
			{1, 1, 0},
			{1, 1, 1},
			{2, 0, 0},
			{2, 0, 1},
			{2, 1, 0},
			{2, 1, 1},
			{3, 0, 0},
			{3, 0, 1},
			{3, 1, 0},
			{3, 1, 1},
		},
	},
	{
		Query: "SELECT t1.c1,t2.c2 FROM one_pk t1, two_pk t2 WHERE pk1=1 AND pk2=1 ORDER BY 1,2",
		Expected: []sql.Row{
			{0, 31},
			{10, 31},
			{20, 31},
			{30, 31},
		},
	},
	{
		Query: "SELECT t1.i, t2.i FROM mytable t1, mytable t2 WHERE t2.i=1 AND t1.s = t2.s ORDER BY 1,2",
		Expected: []sql.Row{
			{1, 1},
		},
	},
	{
		Query: "SELECT t1.c1,t2.c2 FROM one_pk t1, two_pk t2 WHERE t2.pk1=1 AND t2.pk2=1 ORDER BY 1,2",
		Expected: []sql.Row{
			{0, 31},
			{10, 31},
			{20, 31},
			{30, 31},
		},
	},
	{
		Query: "SELECT t1.c1,t2.c2 FROM one_pk t1, two_pk t2 WHERE pk1=1 OR pk2=1 ORDER BY 1,2",
		Expected: []sql.Row{
			{0, 11},
			{0, 21},
			{0, 31},
			{10, 11},
			{10, 21},
			{10, 31},
			{20, 11},
			{20, 21},
			{20, 31},
			{30, 11},
			{30, 21},
			{30, 31},
		},
	},
	{
		Query: "SELECT pk,pk2 FROM one_pk t1, two_pk t2 WHERE pk=1 AND pk2=1 ORDER BY 1,2",
		Expected: []sql.Row{
			{1, 1},
			{1, 1},
		},
	},
	{
		Query: "SELECT pk,pk1,pk2 FROM one_pk,two_pk WHERE pk=0 AND pk1=0 OR pk2=1 ORDER BY 1,2,3",
		Expected: []sql.Row{
			{0, 0, 0},
			{0, 0, 1},
			{0, 1, 1},
			{1, 0, 1},
			{1, 1, 1},
			{2, 0, 1},
			{2, 1, 1},
			{3, 0, 1},
			{3, 1, 1},
		},
	},
	{
		Query: "SELECT pk,pk1,pk2 FROM one_pk,two_pk WHERE one_pk.c1=two_pk.c1 ORDER BY 1,2,3",
		Expected: []sql.Row{
			{0, 0, 0},
			{1, 0, 1},
			{2, 1, 0},
			{3, 1, 1},
		},
	},
	{
		Query: "SELECT one_pk.c5,pk1,pk2 FROM one_pk,two_pk WHERE pk=pk1 ORDER BY 1,2,3",
		Expected: []sql.Row{
			{4, 0, 0},
			{4, 0, 1},
			{14, 1, 0},
			{14, 1, 1},
		},
	},
	{
		Query: "SELECT opk.c5,pk1,pk2 FROM one_pk opk, two_pk tpk WHERE pk=pk1 ORDER BY 1,2,3",
		Expected: []sql.Row{
			{4, 0, 0},
			{4, 0, 1},
			{14, 1, 0},
			{14, 1, 1},
		},
	},
	{
		Query: "SELECT one_pk.c5,pk1,pk2 FROM one_pk JOIN two_pk ON pk=pk1 ORDER BY 1,2,3",
		Expected: []sql.Row{
			{4, 0, 0},
			{4, 0, 1},
			{14, 1, 0},
			{14, 1, 1},
		},
	},
	{
		Query: "SELECT opk.c5,pk1,pk2 FROM one_pk opk JOIN two_pk tpk ON pk=pk1 ORDER BY 1,2,3",
		Expected: []sql.Row{
			{4, 0, 0},
			{4, 0, 1},
			{14, 1, 0},
			{14, 1, 1},
		},
	},
	{
		Query: "SELECT opk.c5,pk1,pk2 FROM one_pk opk JOIN two_pk tpk ON opk.pk=tpk.pk1 ORDER BY 1,2,3",
		Expected: []sql.Row{
			{4, 0, 0},
			{4, 0, 1},
			{14, 1, 0},
			{14, 1, 1},
		},
	},
	{
		Query: "SELECT pk,pk1,pk2 FROM one_pk JOIN two_pk ON one_pk.c1=two_pk.c1 WHERE pk=1 ORDER BY 1,2,3",
		Expected: []sql.Row{
			{1, 0, 1},
		},
	},
	{
		Query: "SELECT pk,pk1,pk2 FROM one_pk JOIN two_pk ON one_pk.pk=two_pk.pk1 AND one_pk.pk=two_pk.pk2 ORDER BY 1,2,3",
		Expected: []sql.Row{
			{0, 0, 0},
			{1, 1, 1},
		},
	},
	{
		Query: "SELECT pk,pk1,pk2 FROM one_pk opk JOIN two_pk tpk ON opk.pk=tpk.pk1 AND opk.pk=tpk.pk2 ORDER BY 1,2,3",
		Expected: []sql.Row{
			{0, 0, 0},
			{1, 1, 1},
		},
	},
	{
		Query: "SELECT pk,pk1,pk2 FROM one_pk opk JOIN two_pk tpk ON pk=tpk.pk1 AND pk=tpk.pk2 ORDER BY 1,2,3",
		Expected: []sql.Row{
			{0, 0, 0},
			{1, 1, 1},
		},
	},
	{
		Query: `SELECT pk,tpk.pk1,tpk2.pk1,tpk.pk2,tpk2.pk2 FROM one_pk
						LEFT JOIN two_pk tpk ON one_pk.pk=tpk.pk1 AND one_pk.pk-1=tpk.pk2
						LEFT JOIN two_pk tpk2 ON tpk2.pk1=TPK.pk2 AND TPK2.pk2=tpk.pk1
						ORDER BY 1`,
		Expected: []sql.Row{
			{0, nil, nil, nil, nil},
			{1, 1, 0, 0, 1},
			{2, nil, nil, nil, nil},
			{3, nil, nil, nil, nil},
		},
	},
	{
		Query: `SELECT pk,tpk.pk1,tpk2.pk1,tpk.pk2,tpk2.pk2 FROM one_pk
						JOIN two_pk tpk ON pk=tpk.pk1 AND pk-1=tpk.pk2
						JOIN two_pk tpk2 ON pk-1=TPK2.pk1 AND pk=tpk2.pk2
						ORDER BY 1`,
		Expected: []sql.Row{
			{1, 1, 0, 0, 1},
		},
	},
	{
		Query: `SELECT pk,tpk.pk1,tpk2.pk1,tpk.pk2,tpk2.pk2 FROM one_pk
						JOIN two_pk tpk ON pk=tpk.pk1 AND pk-1=tpk.pk2
						JOIN two_pk tpk2 ON pk-1=TPK2.pk1 AND pk=tpk2.pk2
						ORDER BY 1`,
		Expected: []sql.Row{
			{1, 1, 0, 0, 1},
		},
	},
	{
		Query: "SELECT pk,pk1,pk2 FROM one_pk LEFT JOIN two_pk ON one_pk.pk=two_pk.pk1 AND one_pk.pk=two_pk.pk2 ORDER BY 1,2,3",
		Expected: []sql.Row{
			{0, 0, 0},
			{1, 1, 1},
			{2, nil, nil},
			{3, nil, nil},
		},
	},
	{
		Query: "SELECT pk,pk1,pk2 FROM one_pk RIGHT JOIN two_pk ON one_pk.pk=two_pk.pk1 AND one_pk.pk=two_pk.pk2 ORDER BY 1,2,3",
		Expected: []sql.Row{
			{nil, 0, 1},
			{nil, 1, 0},
			{0, 0, 0},
			{1, 1, 1},
		},
	},
	{
		Query: "SELECT i,pk1,pk2 FROM mytable JOIN two_pk ON i-1=pk1 AND i-2=pk2 ORDER BY 1,2,3",
		Expected: []sql.Row{
			{int64(2), 1, 0},
		},
	},
	{
		Query: "SELECT a.pk1,a.pk2,b.pk1,b.pk2 FROM two_pk a JOIN two_pk b ON a.pk1=b.pk2 AND a.pk2=b.pk1 ORDER BY 1,2,3",
		Expected: []sql.Row{
			{0, 0, 0, 0},
			{0, 1, 1, 0},
			{1, 0, 0, 1},
			{1, 1, 1, 1},
		},
	},
	{
		Query: "SELECT a.pk1,a.pk2,b.pk1,b.pk2 FROM two_pk a JOIN two_pk b ON a.pk1=b.pk1 AND a.pk2=b.pk2 ORDER BY 1,2,3",
		Expected: []sql.Row{
			{0, 0, 0, 0},
			{0, 1, 0, 1},
			{1, 0, 1, 0},
			{1, 1, 1, 1},
		},
	},
	{
		Query: "SELECT a.pk1,a.pk2,b.pk1,b.pk2 FROM two_pk a, two_pk b WHERE a.pk1=b.pk1 AND a.pk2=b.pk2 ORDER BY 1,2,3",
		Expected: []sql.Row{
			{0, 0, 0, 0},
			{0, 1, 0, 1},
			{1, 0, 1, 0},
			{1, 1, 1, 1},
		},
	},
	{
		Query: "SELECT a.pk1,a.pk2,b.pk1,b.pk2 FROM two_pk a JOIN two_pk b ON b.pk1=a.pk1 AND a.pk2=b.pk2 ORDER BY 1,2,3",
		Expected: []sql.Row{
			{0, 0, 0, 0},
			{0, 1, 0, 1},
			{1, 0, 1, 0},
			{1, 1, 1, 1},
		},
	},
	{
		Query: "SELECT a.pk1,a.pk2,b.pk1,b.pk2 FROM two_pk a JOIN two_pk b ON a.pk1+1=b.pk1 AND a.pk2+1=b.pk2 ORDER BY 1,2,3",
		Expected: []sql.Row{
			{0, 0, 1, 1},
		},
	},
	{
		Query: "SELECT pk,pk1,pk2 FROM one_pk LEFT JOIN two_pk ON pk=pk1 ORDER BY 1,2,3",
		Expected: []sql.Row{
			{0, 0, 0},
			{0, 0, 1},
			{1, 1, 0},
			{1, 1, 1},
			{2, nil, nil},
			{3, nil, nil},
		},
	},
	{
		Query: "SELECT pk,i2,f FROM one_pk LEFT JOIN niltable ON pk=i2 ORDER BY 1",
		Expected: []sql.Row{
			{0, nil, nil},
			{1, nil, nil},
			{2, int64(2), nil},
			{3, nil, nil},
		},
	},
	{
		Query: "SELECT pk,i2,f FROM one_pk RIGHT JOIN niltable ON pk=i2 ORDER BY 2,3",
		Expected: []sql.Row{
			{nil, nil, nil},
			{nil, nil, nil},
			{nil, nil, 5.0},
			{2, int64(2), nil},
			{nil, int64(4), 4.0},
			{nil, int64(6), 6.0},
		},
	},
	{
		Query: "SELECT pk,i2,f FROM one_pk LEFT JOIN niltable ON pk=i2 AND f IS NOT NULL ORDER BY 1", // AND clause causes right table join miss
		Expected: []sql.Row{
			{0, nil, nil},
			{1, nil, nil},
			{2, nil, nil},
			{3, nil, nil},
		},
	},
	{
		Query: "SELECT pk,i2,f FROM one_pk RIGHT JOIN niltable ON pk=i2 and pk > 0 ORDER BY 2,3", // > 0 clause in join condition is ignored
		Expected: []sql.Row{
			{nil, nil, nil},
			{nil, nil, nil},
			{nil, nil, 5.0},
			{2, int64(2), nil},
			{nil, int64(4), 4.0},
			{nil, int64(6), 6.0},
		},
	},
	{
		Query: "SELECT pk,i2,f FROM one_pk LEFT JOIN niltable ON pk=i WHERE i2 IS NOT NULL ORDER BY 1",
		Expected: []sql.Row{
			{2, int64(2), nil},
		},
	},
	{
		Query: "SELECT pk,i,f FROM one_pk LEFT JOIN niltable ON pk=i WHERE f IS NULL AND pk < 2 ORDER BY 1",
		Expected: []sql.Row{
			{0, nil, nil},
			{1, 1, nil},
		},
	},
	{
		Query: "SELECT pk,i2,f FROM one_pk RIGHT JOIN niltable ON pk=i WHERE f IS NOT NULL ORDER BY 2,3",
		Expected: []sql.Row{
			{nil, nil, 5.0},
			{nil, int64(4), 4.0},
			{nil, int64(6), 6.0},
		},
	},
	{
		Query: "SELECT pk,i,f FROM one_pk LEFT JOIN niltable ON pk=i WHERE pk > 1 ORDER BY 1",
		Expected: []sql.Row{
			{2, 2, nil},
			{3, 3, nil},
		},
	},
	{
		Query: "SELECT pk,i,f FROM one_pk LEFT JOIN niltable ON pk=i WHERE i2 > 1 ORDER BY 1",
		Expected: []sql.Row{
			{2, 2, nil},
		},
	},
	{
		Query: "SELECT pk,i,f FROM one_pk LEFT JOIN niltable ON pk=i WHERE i > 1 ORDER BY 1",
		Expected: []sql.Row{
			{2, 2, nil},
			{3, 3, nil},
		},
	},
	{
		Query: "SELECT pk,i,f FROM one_pk LEFT JOIN niltable ON pk=i WHERE c1 > 10 ORDER BY 1",
		Expected: []sql.Row{
			{2, 2, nil},
			{3, 3, nil},
		},
	},
	{
		Query: "SELECT pk,i,f FROM one_pk RIGHT JOIN niltable ON pk=i WHERE f IS NOT NULL ORDER BY 2,3",
		Expected: []sql.Row{
			{nil, 4, 4.0},
			{nil, 5, 5.0},
			{nil, 6, 6.0},
		},
	},
	{
		Query: "SELECT t1.i,t1.i2 FROM niltable t1 LEFT JOIN niltable t2 ON t1.i=t2.i2 WHERE t2.f IS NULL ORDER BY 1,2",
		Expected: []sql.Row{
			{1, nil},
			{2, 2},
			{3, nil},
			{5, nil},
		},
	},
	{
		Query: "SELECT pk,i2,f FROM one_pk LEFT JOIN niltable ON pk=i2 WHERE pk > 1 ORDER BY 1",
		Expected: []sql.Row{
			{2, int64(2), nil},
			{3, nil, nil},
		},
	},
	{
		Query: "SELECT pk,i2,f FROM one_pk RIGHT JOIN niltable ON pk=i2 WHERE pk > 0 ORDER BY 2,3",
		Expected: []sql.Row{
			{2, int64(2), nil},
		},
	},
	{
		Query: "SELECT GREATEST(CAST(i AS CHAR), CAST(b AS CHAR)) FROM niltable order by i",
		Expected: []sql.Row{
			{nil},
			{"2"},
			{"3"},
			{nil},
			{"5"},
			{"6"},
		},
	},
	{
		Query: "SELECT pk,pk1,pk2,one_pk.c1 AS foo, two_pk.c1 AS bar FROM one_pk JOIN two_pk ON one_pk.c1=two_pk.c1 ORDER BY 1,2,3",
		Expected: []sql.Row{
			{0, 0, 0, 0, 0},
			{1, 0, 1, 10, 10},
			{2, 1, 0, 20, 20},
			{3, 1, 1, 30, 30},
		},
	},
	{
		Query: "SELECT pk,pk1,pk2,one_pk.c1 AS foo,two_pk.c1 AS bar FROM one_pk JOIN two_pk ON one_pk.c1=two_pk.c1 WHERE one_pk.c1=10",
		Expected: []sql.Row{
			{1, 0, 1, 10, 10},
		},
	},
	{
		Query: "SELECT pk,pk1,pk2 FROM one_pk JOIN two_pk ON pk1-pk>0 AND pk2<1",
		Expected: []sql.Row{
			{0, 1, 0},
		},
	},
	{
		Query: "SELECT pk,pk1,pk2 FROM one_pk JOIN two_pk ORDER BY 1,2,3",
		Expected: []sql.Row{
			{0, 0, 0},
			{0, 0, 1},
			{0, 1, 0},
			{0, 1, 1},
			{1, 0, 0},
			{1, 0, 1},
			{1, 1, 0},
			{1, 1, 1},
			{2, 0, 0},
			{2, 0, 1},
			{2, 1, 0},
			{2, 1, 1},
			{3, 0, 0},
			{3, 0, 1},
			{3, 1, 0},
			{3, 1, 1},
		},
	},
	{
		Query: "SELECT a.pk,b.pk FROM one_pk a JOIN one_pk b ON a.pk = b.pk order by a.pk",
		Expected: []sql.Row{
			{0, 0},
			{1, 1},
			{2, 2},
			{3, 3},
		},
	},
	{
		Query: "SELECT a.pk,b.pk FROM one_pk a, one_pk b WHERE a.pk = b.pk order by a.pk",
		Expected: []sql.Row{
			{0, 0},
			{1, 1},
			{2, 2},
			{3, 3},
		},
	},
	{
		Query: "SELECT one_pk.pk,b.pk FROM one_pk JOIN one_pk b ON one_pk.pk = b.pk order by one_pk.pk",
		Expected: []sql.Row{
			{0, 0},
			{1, 1},
			{2, 2},
			{3, 3},
		},
	},
	{
		Query: "SELECT one_pk.pk,b.pk FROM one_pk, one_pk b WHERE one_pk.pk = b.pk order by one_pk.pk",
		Expected: []sql.Row{
			{0, 0},
			{1, 1},
			{2, 2},
			{3, 3},
		},
	},
	{
		Query: "select sum(x.i) + y.i from mytable as x, mytable as y where x.i = y.i GROUP BY x.i",
		Expected: []sql.Row{
			{float64(2)},
			{float64(4)},
			{float64(6)},
		},
	},
	{
		Query:    "SELECT 2.0 + CAST(5 AS DECIMAL)",
		Expected: []sql.Row{{float64(7)}},
	},
	{
		Query:    "SELECT (CASE WHEN i THEN i ELSE 0 END) as cases_i from mytable",
		Expected: []sql.Row{{int64(1)}, {int64(2)}, {int64(3)}},
	},
	{
		Query:    `SELECT ALL - - 20 * - CASE + AVG ( ALL + + 89 ) WHEN - 66 THEN NULL WHEN - 15 THEN 38 * COUNT( * ) * MIN( DISTINCT - + 88 ) - MIN( ALL + 0 ) - - COUNT( * ) + - 0 + - 14 * + ( 98 ) * + 70 * 14 * + 57 * 48 - 53 + + 7 END * + 78 + - 11 * + 29 + + + 46 + + 10 + + ( - 83 ) * - - 74 / - 8 + 18`,
		Expected: []sql.Row{{nil}},
	},
	{
		Query:    "SELECT 1/0 FROM dual",
		Expected: []sql.Row{{nil}},
	},
	{
		Query:    "SELECT 0/0 FROM dual",
		Expected: []sql.Row{{nil}},
	},
	{
		Query:    "SELECT 1.0/0.0 FROM dual",
		Expected: []sql.Row{{nil}},
	},
	{
		Query:    "SELECT 0.0/0.0 FROM dual",
		Expected: []sql.Row{{nil}},
	},
	{
		Query:    "SELECT 1 div 0 FROM dual",
		Expected: []sql.Row{{nil}},
	},
	{
		Query:    "SELECT 1.0 div 0.0 FROM dual",
		Expected: []sql.Row{{nil}},
	},
	{
		Query:    "SELECT 0 div 0 FROM dual",
		Expected: []sql.Row{{nil}},
	},
	{
		Query:    "SELECT 0.0 div 0.0 FROM dual",
		Expected: []sql.Row{{nil}},
	},
	{
		Query:    "SELECT NULL <=> NULL FROM dual",
		Expected: []sql.Row{{true}},
	},
	{
		Query:    "SELECT POW(2,3) FROM dual",
		Expected: []sql.Row{{float64(8)}},
	},
	{
		Query: `SELECT /*+ JOIN_ORDER(a, c, b, d) */ a.c1, b.c2, c.c3, d.c4 FROM one_pk a JOIN one_pk b ON a.pk = b.pk JOIN one_pk c ON c.pk = b.pk JOIN (select * from one_pk) d ON d.pk = c.pk`,
		Expected: []sql.Row{
			{0, 1, 2, 3},
			{10, 11, 12, 13},
			{20, 21, 22, 23},
			{30, 31, 32, 33},
		},
	},
	{
		Query: "SELECT * FROM people WHERE last_name='doe' and first_name='jane' order by dob",
		Expected: []sql.Row{
			sql.NewRow(time.Date(1990, time.Month(2), 21, 0, 0, 0, 0, time.UTC), "jane", "doe", "", int64(68), int64(1)),
			sql.NewRow(time.Date(2010, time.Month(3), 15, 0, 0, 0, 0, time.UTC), "jane", "doe", "", int64(69), int64(1)),
		},
	},
	{
		Query: "SELECT count(*) FROM people WHERE last_name='doe' and first_name='jane' order by dob",
		Expected: []sql.Row{
			sql.NewRow(2),
		},
	},
	{
		Query: "SELECT VALUES(i) FROM mytable",
		Expected: []sql.Row{
			sql.NewRow(nil),
			sql.NewRow(nil),
			sql.NewRow(nil),
		},
	},
	{
		Query: `select i, row_number() over (order by i desc),
				row_number() over (order by length(s),i) from mytable order by 1;`,
		Expected: []sql.Row{
			{1, 3, 1},
			{2, 2, 3},
			{3, 1, 2},
		},
	},
	{
		Query: `select i, row_number() over (order by i desc) from mytable where i = 2 order by 1;`,
		Expected: []sql.Row{
			{2, 1},
		},
	},
	{
		Query: `SELECT i, (SELECT row_number() over (order by ot.i2 desc) FROM othertable ot where ot.i2 = mt.i) from mytable mt order by 1;`,
		Expected: []sql.Row{
			{1, 1},
			{2, 1},
			{3, 1},
		},
	},
	{
		Query: `select row_number() over (order by i desc),
				row_number() over (order by length(s),i) from mytable order by i;`,
		Expected: []sql.Row{
			{3, 1},
			{2, 3},
			{1, 2},
		},
	},
	{
		Query: `select *, row_number() over (order by i desc),
				row_number() over (order by length(s),i) from mytable order by i;`,
		Expected: []sql.Row{
			{1, "first row", 3, 1},
			{2, "second row", 2, 3},
			{3, "third row", 1, 2},
		},
	},
	{
		Query: `select row_number() over (order by i desc),
				row_number() over (order by length(s),i)
				from mytable mt join othertable ot
				on mt.i = ot.i2
				order by mt.i;`,
		Expected: []sql.Row{
			{3, 1},
			{2, 3},
			{1, 2},
		},
	},
	{
		Query: `select i, row_number() over (order by i desc),
				row_number() over (order by length(s),i) from mytable order by 1 desc;`,
		Expected: []sql.Row{
			{3, 1, 2},
			{2, 2, 3},
			{1, 3, 1},
		},
	},
	{
		Query: `select i, row_number() over (order by i desc) as i_num,
				row_number() over (order by length(s),i) as s_num from mytable order by 1;`,
		Expected: []sql.Row{
			{1, 3, 1},
			{2, 2, 3},
			{3, 1, 2},
		},
	},
	{
		Query: `select i, row_number() over (order by i desc) + 3,
			row_number() over (order by length(s),i) as s_asc,
			row_number() over (order by length(s) desc,i desc) as s_desc
			from mytable order by 1;`,
		Expected: []sql.Row{
			{1, 6, 1, 3},
			{2, 5, 3, 1},
			{3, 4, 2, 2},
		},
	},
	{
		Query: `select i, row_number() over (order by i desc) + 3,
			row_number() over (order by length(s),i) + 0.0 / row_number() over (order by length(s) desc,i desc) + 0.0
			from mytable order by 1;`,
		Expected: []sql.Row{
			{1, 6, 1.0},
			{2, 5, 3.0},
			{3, 4, 2.0},
		},
	},
	{
		Query: "select pk1, pk2, row_number() over (partition by pk1 order by c1 desc) from two_pk order by 1,2;",
		Expected: []sql.Row{
			{0, 0, 2},
			{0, 1, 1},
			{1, 0, 2},
			{1, 1, 1},
		},
	},
	{
		Query: `select pk1, pk2,
			row_number() over (partition by pk1 order by c1 desc)
			from two_pk order by 1,2;`,
		Expected: []sql.Row{
			{0, 0, 2},
			{0, 1, 1},
			{1, 0, 2},
			{1, 1, 1},
		},
	},
	{
		Query: `select pk1, pk2,
			row_number() over (partition by pk1 order by c1 desc),
			row_number() over (partition by pk2 order by 10 - c1)
			from two_pk order by 1,2;`,
		Expected: []sql.Row{
			{0, 0, 2, 2},
			{0, 1, 1, 2},
			{1, 0, 2, 1},
			{1, 1, 1, 1},
		},
	},
	{
		Query: `select pk1, pk2,
			row_number() over (partition by pk1 order by c1 desc),
			row_number() over (partition by pk2 order by 10 - c1),
			max(c4) over ()
			from two_pk order by 1,2;`,
		Expected: []sql.Row{
			{0, 0, 2, 2, 33},
			{0, 1, 1, 2, 33},
			{1, 0, 2, 1, 33},
			{1, 1, 1, 1, 33},
		},
	},
	{
		Query: "SELECT pk, row_number() over (partition by v2 order by pk ), max(v3) over (partition by v2 order by pk) FROM one_pk_three_idx ORDER BY pk",
		Expected: []sql.Row{
			{0, 1, 3},
			{1, 2, 3},
			{2, 1, 0},
			{3, 1, 2},
			{4, 3, 3},
			{5, 4, 3},
			{6, 1, 0},
			{7, 1, 4},
		},
	},
	{
		Query: "SELECT pk, count(*) over (order by v2) FROM one_pk_three_idx ORDER BY pk",
		Expected: []sql.Row{
			{0, 4},
			{1, 4},
			{2, 5},
			{3, 6},
			{4, 4},
			{5, 4},
			{6, 7},
			{7, 8},
		},
	},
	{
		Query: "SELECT pk, count(*) over (partition by v2) FROM one_pk_three_idx ORDER BY pk",
		Expected: []sql.Row{
			{0, 4},
			{1, 4},
			{2, 1},
			{3, 1},
			{4, 4},
			{5, 4},
			{6, 1},
			{7, 1},
		},
	},
	{
		Query: "SELECT pk, row_number() over (order by v2, pk), max(pk) over () from one_pk_three_idx ORDER BY pk",
		Expected: []sql.Row{
			{0, 1, 7},
			{1, 2, 7},
			{2, 5, 7},
			{3, 6, 7},
			{4, 3, 7},
			{5, 4, 7},
			{6, 7, 7},
			{7, 8, 7},
		},
	},
	{
		Query: `select i,
			row_number() over (partition by case when i > 2 then "under two" else "over two" end order by i desc) as s_asc
			from mytable order by 1;`,
		Expected: []sql.Row{
			{1, 2},
			{2, 1},
			{3, 1},
		},
	},
	{
		Query: `SELECT pk,tpk.pk1,tpk2.pk1,tpk.pk2,tpk2.pk2 FROM one_pk
						LEFT JOIN two_pk tpk ON one_pk.pk=tpk.pk1 AND one_pk.pk=tpk.pk2
						JOIN two_pk tpk2 ON tpk2.pk1=TPK.pk2 AND TPK2.pk2=tpk.pk1`,
		Expected: []sql.Row{
			{0, 0, 0, 0, 0},
			{1, 1, 1, 1, 1},
		},
	},
	{
		Query: `SELECT pk,nt.i,nt2.i FROM one_pk
						RIGHT JOIN niltable nt ON pk=nt.i
						RIGHT JOIN niltable nt2 ON pk=nt2.i - 1
						ORDER BY 3`,
		Expected: []sql.Row{
			{nil, nil, 1},
			{1, 1, 2},
			{2, 2, 3},
			{3, 3, 4},
			{nil, nil, 5},
			{nil, nil, 6},
		},
	},
	{
		Query: `SELECT pk,pk2,
							(SELECT opk.c5 FROM one_pk opk JOIN two_pk tpk ON pk=pk1 ORDER BY 1 LIMIT 1)
							FROM one_pk t1, two_pk t2 WHERE pk=1 AND pk2=1 ORDER BY 1,2`,
		Expected: []sql.Row{
			{1, 1, 4},
			{1, 1, 4},
		},
	},
	{
		Query: `SELECT pk,pk2,
							(SELECT opk.c5 FROM one_pk opk JOIN two_pk tpk ON opk.c5=tpk.c5 ORDER BY 1 LIMIT 1)
							FROM one_pk t1, two_pk t2 WHERE pk=1 AND pk2=1 ORDER BY 1,2`,
		Expected: []sql.Row{
			{1, 1, 4},
			{1, 1, 4},
		},
	},
	{
		Query: `SELECT /*+ JOIN_ORDER(mytable, othertable) */ s2, i2, i FROM mytable INNER JOIN (SELECT * FROM othertable) othertable ON i2 = i`,
		Expected: []sql.Row{
			{"third", 1, 1},
			{"second", 2, 2},
			{"first", 3, 3},
		},
	},
	{
		Query: `SELECT lefttable.i, righttable.s
			FROM (SELECT * FROM mytable) lefttable
			JOIN (SELECT * FROM mytable) righttable
			ON lefttable.i = righttable.i AND righttable.s = lefttable.s
			ORDER BY lefttable.i ASC`,
		Expected: []sql.Row{
			{1, "first row"},
			{2, "second row"},
			{3, "third row"},
		},
	},
	{
		Query: "SELECT BINARY 'hi'",
		Expected: []sql.Row{
			{[]byte("hi")},
		},
	},
	{
		Query: "SELECT BINARY 1",
		Expected: []sql.Row{
			{[]byte("1")},
		},
	},
	{
		Query: "SELECT BINARY 1 = 1",
		Expected: []sql.Row{
			{true},
		},
	},
	{
		Query: "SELECT BINARY 'hello' = 'hello'",
		Expected: []sql.Row{
			{true},
		},
	},
	{
		Query: "SELECT BINARY NULL",
		Expected: []sql.Row{
			{nil},
		},
	},
	{
		Query:    "SELECT JSON_CONTAINS(NULL, 1)",
		Expected: []sql.Row{{nil}},
	},
	{
		Query:    "SELECT JSON_CONTAINS('1', NULL)",
		Expected: []sql.Row{{nil}},
	},
	{
		Query:    "SELECT JSON_CONTAINS('1', '1')",
		Expected: []sql.Row{{true}},
	},
	{
		Query:    "SELECT JSON_CONTAINS('1', NULL, '$.a')",
		Expected: []sql.Row{{nil}},
	},
	{
		Query:    `SELECT JSON_CONTAINS('{"a": 1, "b": 2, "c": {"d": 4}}', '1', '$.a')`,
		Expected: []sql.Row{{true}},
	},
	{
		Query:    `SELECT JSON_CONTAINS('{"a": 1, "b": 2, "c": {"d": 4}}', '1', '$.b')`,
		Expected: []sql.Row{{false}},
	},
	{
		Query:    `SELECT JSON_CONTAINS('{"a": 1, "b": 2, "c": {"d": 4}}', '{"d": 4}', '$.a')`,
		Expected: []sql.Row{{false}},
	},
	{
		Query:    `SELECT JSON_CONTAINS('{"a": 1, "b": 2, "c": {"d": 4}}', '{"d": 4}', '$.c')`,
		Expected: []sql.Row{{true}},
	},
	{
		Query: "select one_pk.pk, one_pk.c1 from one_pk join two_pk on one_pk.c1 = two_pk.c1 order by two_pk.c1",
		Expected: []sql.Row{
			{0, 0},
			{1, 10},
			{2, 20},
			{3, 30},
		},
	},
	{
		Query: `SELECT JSON_OBJECT(1000000, 10);`,
		Expected: []sql.Row{
			{sql.MustJSON(`{"1000000": 10}`)},
		},
	},
	{
		Query: `SELECT JSON_OBJECT(DATE('1981-02-16'), 10);`,
		Expected: []sql.Row{
			{sql.MustJSON(`{"1981-02-16": 10}`)},
		},
	},
	{
		Query: `SELECT JSON_OBJECT(JSON_OBJECT("foo", "bar"), 10);`,
		Expected: []sql.Row{
			{sql.MustJSON(`{"{\"foo\":\"bar\"}": 10}`)},
		},
	},
	{
		Query: `SELECT JSON_OBJECT(true, 10);`,
		Expected: []sql.Row{
			{sql.MustJSON(`{"true": 10}`)},
		},
	},
	{
		Query: `SELECT JSON_OBJECT(10.1, 10);`,
		Expected: []sql.Row{
			{sql.MustJSON(`{"10.1": 10}`)},
		},
	},

	{
		Query: `SELECT JSON_OBJECT("i",i,"s",s) as js FROM mytable;`,
		Expected: []sql.Row{
			{sql.MustJSON(`{"i": 1, "s": "first row"}`)},
			{sql.MustJSON(`{"i": 2, "s": "second row"}`)},
			{sql.MustJSON(`{"i": 3, "s": "third row"}`)},
		},
		ExpectedColumns: sql.Schema{
			{
				Name: "js",
				Type: sql.JSON,
			},
		},
	},
	{
		Query: `SELECT CONVERT_TZ("2004-01-01 4:00:00", "+00:00", "+04:00")`,
		Expected: []sql.Row{
			{time.Date(2004, 1, 1, 8, 0, 0, 0, time.UTC)},
		},
	},
	{
		Query: `SELECT CONVERT_TZ(datetime_col, "+00:00", "+04:00") FROM datetime_table WHERE i = 1`,
		Expected: []sql.Row{
			{time.Date(2020, 1, 1, 16, 0, 0, 0, time.UTC)},
		},
	},
	{
		Query: `SELECT 1 from dual WHERE EXISTS (SELECT 1 from dual);`,
		Expected: []sql.Row{
			{1},
		},
	},
	{
		Query: `SELECT 1 from dual WHERE EXISTS (SELECT NULL from dual);`,
		Expected: []sql.Row{
			{1},
		},
	},
	{
		Query:    `SELECT * FROM two_pk WHERE EXISTS (SELECT pk FROM one_pk WHERE pk > 4)`,
		Expected: []sql.Row{},
	},
	{
		Query:    `SELECT 2 + 2 WHERE NOT EXISTS (SELECT pk FROM one_pk WHERE pk > 4)`,
		Expected: []sql.Row{{4}},
	},
	{
		Query:    `SELECT 2 + 2 WHERE NOT EXISTS (SELECT * FROM one_pk WHERE pk > 4)`,
		Expected: []sql.Row{{4}},
	},
	{
		Query:    `SELECT 2 + 2 WHERE EXISTS (SELECT * FROM one_pk WHERE pk < 4)`,
		Expected: []sql.Row{{4}},
	},
	{
		Query:    `SELECT distinct pk1 FROM two_pk WHERE EXISTS (SELECT pk from one_pk where pk <= two_pk.pk1)`,
		Expected: []sql.Row{{0}, {1}},
	},
	{
		Query:    `select pk from one_pk where exists (SELECT pk1 FROM two_pk);`,
		Expected: []sql.Row{{0}, {1}, {2}, {3}},
	},
	{
		Query:    `SELECT EXISTS (SELECT NULL from dual);`,
		Expected: []sql.Row{{true}},
	},
	{
		Query:    `SELECT NOT EXISTS (SELECT NULL FROM dual)`,
		Expected: []sql.Row{{false}},
	},
	{
		Query:    `select exists (SELECT pk1 FROM two_pk);`,
		Expected: []sql.Row{{true}},
	},
	{
		Query:    `SELECT EXISTS (SELECT pk FROM one_pk WHERE pk > 4)`,
		Expected: []sql.Row{{false}},
	},
	{
		Query:    `START TRANSACTION READ ONLY`,
		Expected: []sql.Row{},
	},
	{
		Query:    `START TRANSACTION READ WRITE`,
		Expected: []sql.Row{},
	},
	{
		Query:    `SHOW STATUS`,
		Expected: []sql.Row{},
	},
	{
		Query:    `SHOW GLOBAL STATUS`,
		Expected: []sql.Row{},
	},
	{
		Query:    `SHOW SESSION STATUS`,
		Expected: []sql.Row{},
	},
	{
		Query:    `SHOW SESSION STATUS`,
		Expected: []sql.Row{},
	},
	{
		Query:    `SHOW SESSION STATUS LIKE 'Ssl_cipher'`,
		Expected: []sql.Row{},
	},
	{
		Query:    `SHOW SESSION STATUS WHERE Value > 5`,
		Expected: []sql.Row{},
	},
	{
		Query: `SELECT a.* FROM mytable a, mytable b where a.i = b.i`,
		Expected: []sql.Row{
			{1, "first row"},
			{2, "second row"},
			{3, "third row"},
		},
	},
	{
		Query: `SELECT a.* FROM mytable a, mytable b where a.i = b.i OR a.i = 1`,
		Expected: []sql.Row{
			{1, "first row"},
			{1, "first row"},
			{1, "first row"},
			{2, "second row"},
			{3, "third row"},
		},
	},
	{
		Query: `SELECT a.* FROM mytable a, mytable b where NOT(a.i = b.i OR a.s = b.i)`,
		Expected: []sql.Row{
			{1, "first row"},
			{1, "first row"},
			{2, "second row"},
			{2, "second row"},
			{3, "third row"},
			{3, "third row"},
		},
	},
	{
		Query: `SELECT a.* FROM mytable a CROSS JOIN mytable b where NOT(a.i = b.i OR a.s = b.i)`,
		Expected: []sql.Row{
			{1, "first row"},
			{1, "first row"},
			{2, "second row"},
			{2, "second row"},
			{3, "third row"},
			{3, "third row"},
		},
	},
	{
		Query: `SELECT a.* FROM mytable a, mytable b where a.i = b.s OR a.s = b.i IS FALSE`,
		Expected: []sql.Row{
			{1, "first row"},
			{2, "second row"},
			{3, "third row"},
			{1, "first row"},
			{2, "second row"},
			{3, "third row"},
			{1, "first row"},
			{2, "second row"},
			{3, "third row"},
		},
	},
	{
		Query: `SELECT a.* FROM mytable a CROSS JOIN mytable b where a.i = b.s OR a.s = b.i IS FALSE`,
		Expected: []sql.Row{
			{1, "first row"},
			{2, "second row"},
			{3, "third row"},
			{1, "first row"},
			{2, "second row"},
			{3, "third row"},
			{1, "first row"},
			{2, "second row"},
			{3, "third row"},
		},
	},
	{
		Query: `SELECT a.* FROM mytable a, mytable b where a.i >= b.i`,
		Expected: []sql.Row{
			{1, "first row"},
			{2, "second row"},
			{2, "second row"},
			{3, "third row"},
			{3, "third row"},
			{3, "third row"},
		},
	},
	{
		Query:    `SELECT a.* FROM mytable a, mytable b where a.i = a.s`,
		Expected: []sql.Row{},
	},
	{
		Query: `SELECT a.* FROM mytable a, mytable b where a.i in (2, 432, 7)`,
		Expected: []sql.Row{
			{2, "second row"},
			{2, "second row"},
			{2, "second row"},
		},
	},
	{
		Query: `SELECT a.* FROM mytable a, mytable b, mytable c, mytable d where a.i = b.i AND b.i = c.i AND c.i = d.i AND c.i = 2`,
		Expected: []sql.Row{
			{2, "second row"},
		},
	},
	{
		Query: `SELECT a.* FROM mytable a, mytable b, mytable c, mytable d where a.i = b.i AND b.i = c.i AND (c.i = d.s OR c.i = 2)`,
		Expected: []sql.Row{
			{2, "second row"},
			{2, "second row"},
			{2, "second row"},
		},
	},
	{
		Query: `SELECT a.* FROM mytable a, mytable b, mytable c, mytable d where a.i = b.i AND b.s = c.s`,
		Expected: []sql.Row{
			{1, "first row"},
			{2, "second row"},
			{3, "third row"},
			{1, "first row"},
			{2, "second row"},
			{3, "third row"},
			{1, "first row"},
			{2, "second row"},
			{3, "third row"},
		},
	},
	{
		Query: `SELECT a.* FROM mytable a CROSS JOIN mytable b where a.i = b.i`,
		Expected: []sql.Row{
			{1, "first row"},
			{2, "second row"},
			{3, "third row"},
		},
	},
	{
		Query: `SELECT a.* FROM mytable a CROSS JOIN mytable b where a.i = b.i OR a.i = 1`,
		Expected: []sql.Row{
			{1, "first row"},
			{1, "first row"},
			{1, "first row"},
			{2, "second row"},
			{3, "third row"},
		},
	},
	{
		Query: `SELECT a.* FROM mytable a CROSS JOIN mytable b where a.i >= b.i`,
		Expected: []sql.Row{
			{1, "first row"},
			{2, "second row"},
			{2, "second row"},
			{3, "third row"},
			{3, "third row"},
			{3, "third row"},
		},
	},
	{
		Query:    `SELECT a.* FROM mytable a CROSS JOIN mytable b where a.i = a.s`,
		Expected: []sql.Row{},
	},
	{
		Query: `SELECT a.* FROM mytable a CROSS JOIN mytable b CROSS JOIN mytable c CROSS JOIN mytable d where a.i = b.i AND b.i = c.i AND c.i = d.i AND c.i = 2`,
		Expected: []sql.Row{
			{2, "second row"},
		},
	},
	{
		Query: `SELECT a.* FROM mytable a CROSS JOIN mytable b CROSS JOIN mytable c CROSS JOIN mytable d where a.i = b.i AND b.i = c.i AND (c.i = d.s OR c.i = 2)`,
		Expected: []sql.Row{
			{2, "second row"},
			{2, "second row"},
			{2, "second row"}},
	},
	{
		Query: `SELECT a.* FROM mytable a CROSS JOIN mytable b CROSS JOIN mytable c CROSS JOIN mytable d where a.i = b.i AND b.s = c.s`,
		Expected: []sql.Row{
			{1, "first row"},
			{2, "second row"},
			{3, "third row"},
			{1, "first row"},
			{2, "second row"},
			{3, "third row"},
			{1, "first row"},
			{2, "second row"},
			{3, "third row"},
		},
	},
	{
		Query: `SELECT a.* FROM invert_pk as a, invert_pk as b WHERE a.y = b.z`,
		Expected: []sql.Row{
			{1, 1, 0},
			{2, 0, 1},
			{0, 2, 2},
		},
	},
	{
		Query: `SELECT a.* FROM invert_pk as a, invert_pk as b WHERE a.y = b.z AND a.z = 2`,
		Expected: []sql.Row{
			{0, 2, 2},
		},
	},
	{
		Query: `SELECT * FROM invert_pk WHERE y = 0`,
		Expected: []sql.Row{
			{2, 0, 1},
		},
	},
	{
		Query: `SELECT * FROM invert_pk WHERE y >= 0`,
		Expected: []sql.Row{
			{2, 0, 1},
			{0, 2, 2},
			{1, 1, 0},
		},
	},
	{
		Query: `SELECT * FROM invert_pk WHERE y >= 0 AND z < 1`,
		Expected: []sql.Row{
			{1, 1, 0},
		},
	},
	{
		Query:    `select c1 from jsontable where c1 LIKE (('%' OR 'dsads') OR '%')`,
		Expected: []sql.Row{},
	},
	{
		Query:    `select c1 from jsontable where c1 LIKE ('%' OR NULL)`,
		Expected: []sql.Row{},
	},
	{
		Query:    `select (('%' OR 'dsads') OR '%')`,
		Expected: []sql.Row{{false}},
	},
	{
		Query:    `show function status`,
		Expected: []sql.Row{},
	},
	{
		Query:    `show function status like 'foo'`,
		Expected: []sql.Row{},
	},
	{
		Query:    `show function status where Db='mydb'`,
		Expected: []sql.Row{},
	},
	{
		Query: `select uuid() = uuid()`,
		Expected: []sql.Row{
			{false},
		},
	},
	{
		Query:    `select * from mytable where 1 = 0 order by i asc`,
		Expected: []sql.Row{},
	},
	{
		Query:    `select * from mytable where i not in (1)`,
		Expected: []sql.Row{{2, "second row"}, {3, "third row"}},
	},
	{
		Query:    "(SELECT '1', 'first row' FROM dual) UNION (SELECT '6', 'sixth row' FROM dual) LIMIT 1",
		Expected: []sql.Row{{"1", "first row"}},
	},
	{
		Query:    "select GET_LOCK('10', 10)",
		Expected: []sql.Row{{1}},
	},
	{
		Query:    "Select IS_FREE_LOCK('10')",
		Expected: []sql.Row{{0}},
	},
	{
		Query:    "Select IS_USED_LOCK('10')",
		Expected: []sql.Row{{uint64(1)}},
	},
	{
		Query:    "Select RELEASE_LOCK('10')",
		Expected: []sql.Row{{1}},
	},
	{
		Query:    "Select RELEASE_ALL_LOCKS()",
		Expected: []sql.Row{{0}},
	},
	{
		Query:    "SELECT CONV('a',16,2)",
		Expected: []sql.Row{{"1010"}},
	},
	{
		Query:    "SELECT CONV('6E',18,8)",
		Expected: []sql.Row{{"172"}},
	},
	{
		Query:    "SELECT CONV(-18,10,-18)",
		Expected: []sql.Row{{"-10"}},
	},
	{
		Query:    "SELECT CONV(10+'10'+'10'+X'0a', 10, 10)",
		Expected: []sql.Row{{"40"}},
	},
	{
		Query:    "SELECT CONV(HEX(SUBSTRING('127.0', 1, 3)), 16, 10)",
		Expected: []sql.Row{{"3224119"}},
	},
	{
		Query:    "SELECT CONV(i, 10, 2) FROM mytable",
		Expected: []sql.Row{{"1"}, {"10"}, {"11"}},
	},
	{
		Query:    "select i from mytable where i in (select (select i from mytable order by i limit 1) as i)",
		Expected: []sql.Row{{1}},
	},
	{
		Query:    "with recursive a as (select 1 union select 2) select * from a union select * from a limit 1;",
		Expected: []sql.Row{{1}},
	},
	{
		Query:    "with recursive a(x) as (select 1 union select 2) select * from a having x > 1 union select * from a having x > 1;",
		Expected: []sql.Row{{2}},
	},
	{
		Query:    "with recursive a(x) as (select 1 union select 2) select * from a where x > 1 union select * from a where x > 1;",
		Expected: []sql.Row{{2}},
	},
	{
		Query:    "with recursive a(x) as (select 1 union select 2) select * from a union select * from a group by x;",
		Expected: []sql.Row{{1}, {2}},
	},
	{
		Query:    "with recursive a(x) as (select 1 union select 2) select * from a union select * from a order by x desc;",
		Expected: []sql.Row{{2}, {1}},
	},
<<<<<<< HEAD
=======
	{
		Query:    "with recursive a as (select 1 union select 2) select * from (select 1 where 1 in (select * from a)) as `temp`",
		Expected: []sql.Row{{1}},
	},
>>>>>>> c6922173
}

var KeylessQueries = []QueryTest{
	{
		Query: "SELECT * FROM keyless ORDER BY c0",
		Expected: []sql.Row{
			{0, 0},
			{1, 1},
			{1, 1},
			{2, 2},
		},
	},
	{
		Query: "SELECT * FROM keyless ORDER BY c1 DESC",
		Expected: []sql.Row{
			{2, 2},
			{1, 1},
			{1, 1},
			{0, 0},
		},
	},
	{
		Query: "SELECT * FROM keyless JOIN myTable where c0 = i",
		Expected: []sql.Row{
			{1, 1, 1, "first row"},
			{1, 1, 1, "first row"},
			{2, 2, 2, "second row"},
		},
	},
	{
		Query: "SELECT * FROM myTable JOIN keyless WHERE i = c0 ORDER BY i",
		Expected: []sql.Row{
			{1, "first row", 1, 1},
			{1, "first row", 1, 1},
			{2, "second row", 2, 2},
		},
	},
	{
		Query: "DESCRIBE keyless",
		Expected: []sql.Row{
			{"c0", "bigint", "YES", "", "NULL", ""},
			{"c1", "bigint", "YES", "", "NULL", ""},
		},
	},
	{
		Query: "SHOW COLUMNS FROM keyless",
		Expected: []sql.Row{
			{"c0", "bigint", "YES", "", "NULL", ""},
			{"c1", "bigint", "YES", "", "NULL", ""},
		},
	},
	{
		Query: "SHOW FULL COLUMNS FROM keyless",
		Expected: []sql.Row{
			{"c0", "bigint", nil, "YES", "", "NULL", "", "", ""},
			{"c1", "bigint", nil, "YES", "", "NULL", "", "", ""},
		},
	},
	{
		Query: "SHOW CREATE TABLE keyless",
		Expected: []sql.Row{
			{"keyless", "CREATE TABLE `keyless` (\n  `c0` bigint,\n  `c1` bigint\n) ENGINE=InnoDB DEFAULT CHARSET=utf8mb4 COLLATE=utf8mb4_0900_bin"},
		},
	},
}

// Queries that are known to be broken in the engine.
var BrokenQueries = []QueryTest{
	{
		Query:    "SELECT pk1, SUM(c1) FROM two_pk",
		Expected: []sql.Row{{0, 60.0}},
	},
	// this doesn't parse in MySQL (can't use an alias in a where clause), panics in engine
	{
		Query: `SELECT pk, (SELECT max(pk) FROM one_pk WHERE pk < opk.pk) AS x 
						FROM one_pk opk WHERE x > 0 ORDER BY x`,
		Expected: []sql.Row{
			{2, 1},
			{3, 2},
		},
	},
	{
		Query: `SELECT pk,
					(SELECT max(pk) FROM one_pk WHERE pk < opk.pk) AS min,
					(SELECT min(pk) FROM one_pk WHERE pk > opk.pk) AS max
					FROM one_pk opk
					WHERE max > 1
					ORDER BY max;`,
		Expected: []sql.Row{
			{1, 0, 2},
			{2, 1, 3},
		},
	},
	// AVG gives the wrong result for the first row
	{
		Query: `SELECT pk,
						(SELECT sum(c1) FROM two_pk WHERE c1 IN (SELECT c4 FROM two_pk WHERE c3 > opk.c5)) AS sum,
						(SELECT avg(c1) FROM two_pk WHERE pk2 IN (SELECT pk2 FROM two_pk WHERE c1 < opk.c2)) AS avg
					FROM one_pk opk ORDER BY pk`,
		Expected: []sql.Row{
			{0, 60.0, nil},
			{1, 50.0, 10.0},
			{2, 30.0, 15.0},
			{3, nil, 15.0},
		},
	},
	// something broken in the resolve_having analysis for this
	{
		Query: `SELECT column_0, sum(column_1) FROM 
			(values row(1,1), row(1,3), row(2,2), row(2,5), row(3,9)) a 
			group by 1 having avg(column_1) > 2 order by 1`,
		Expected: []sql.Row{
			{2, 7.0},
			{3, 9.0},
		},
	},
	// The outer CTE currently resolves before the inner one, which causes
	// this to return { {1}, {1}, } instead.
	{
		Query: `WITH t AS (SELECT 1) SELECT * FROM t UNION (WITH t AS (SELECT 2) SELECT * FROM t)`,
		Expected: []sql.Row{
			{1},
			{2},
		},
	},
	{
		Query: "SELECT json_array() FROM dual;",
	},
	{
		Query: "SELECT json_array_append() FROM dual;",
	},
	{
		Query: "SELECT json_array_insert() FROM dual;",
	},
	{
		Query: "SELECT json_contains() FROM dual;",
	},
	{
		Query: "SELECT json_contains_path() FROM dual;",
	},
	{
		Query: "SELECT json_depth() FROM dual;",
	},
	{
		Query: "SELECT json_insert() FROM dual;",
	},
	{
		Query: "SELECT json_keys() FROM dual;",
	},
	{
		Query: "SELECT json_length() FROM dual;",
	},
	{
		Query: "SELECT json_merge_patch() FROM dual;",
	},
	{
		Query: "SELECT json_merge_preserve() FROM dual;",
	},
	{
		Query: "SELECT json_object() FROM dual;",
	},
	{
		Query: "SELECT json_overlaps() FROM dual;",
	},
	{
		Query: "SELECT json_pretty() FROM dual;",
	},
	{
		Query: "SELECT json_quote() FROM dual;",
	},
	{
		Query: "SELECT json_remove() FROM dual;",
	},
	{
		Query: "SELECT json_replace() FROM dual;",
	},
	{
		Query: "SELECT json_schema_valid() FROM dual;",
	},
	{
		Query: "SELECT json_schema_validation_report() FROM dual;",
	},
	{
		Query: "SELECT json_set() FROM dual;",
	},
	{
		Query: "SELECT json_search() FROM dual;",
	},
	{
		Query: "SELECT json_storage_free() FROM dual;",
	},
	{
		Query: "SELECT json_storage_size() FROM dual;",
	},
	{
		Query: "SELECT json_type() FROM dual;",
	},
	{
		Query: "SELECT json_table() FROM dual;",
	},
	{
		Query: "SELECT json_valid() FROM dual;",
	},
	{
		Query: "SELECT json_value() FROM dual;",
	},
	// This gets an error "unable to cast "second row" of type string to int64"
	// Should throw sql.ErrAmbiguousColumnInOrderBy
	{
		Query: `SELECT s as i, i as i from mytable order by i`,
	},
	// These three queries return the right results, but the casing is wrong in the result schema.
	{
		Query: "SELECT i, I, s, S FROM mytable;",
		Expected: []sql.Row{
			{1, 1, "first row", "first row"},
			{2, 2, "second row", "second row"},
			{3, 3, "third row", "third row"},
		},
		ExpectedColumns: sql.Schema{
			{
				Name: "i",
				Type: sql.Int64,
			},
			{
				Name: "I",
				Type: sql.Int64,
			},
			{
				Name: "s",
				Type: sql.MustCreateStringWithDefaults(sqltypes.VarChar, 20),
			},
			{
				Name: "S",
				Type: sql.MustCreateStringWithDefaults(sqltypes.VarChar, 20),
			},
		},
	},
	{
		Query: "SELECT `i`, `I`, `s`, `S` FROM mytable;",
		Expected: []sql.Row{
			{1, 1, "first row", "first row"},
			{2, 2, "second row", "second row"},
			{3, 3, "third row", "third row"},
		},
		ExpectedColumns: sql.Schema{
			{
				Name: "i",
				Type: sql.Int64,
			},
			{
				Name: "I",
				Type: sql.Int64,
			},
			{
				Name: "s",
				Type: sql.MustCreateStringWithDefaults(sqltypes.VarChar, 20),
			},
			{
				Name: "S",
				Type: sql.MustCreateStringWithDefaults(sqltypes.VarChar, 20),
			},
		},
	},
	{
		Query: "SELECT `mytable`.`i`, `mytable`.`I`, `mytable`.`s`, `mytable`.`S` FROM mytable;",
		Expected: []sql.Row{
			{1, 1, "first row", "first row"},
			{2, 2, "second row", "second row"},
			{3, 3, "third row", "third row"},
		},
		ExpectedColumns: sql.Schema{
			{
				Name: "i",
				Type: sql.Int64,
			},
			{
				Name: "I",
				Type: sql.Int64,
			},
			{
				Name: "s",
				Type: sql.MustCreateStringWithDefaults(sqltypes.VarChar, 20),
			},
			{
				Name: "S",
				Type: sql.MustCreateStringWithDefaults(sqltypes.VarChar, 20),
			},
		},
	},
	// https://github.com/dolthub/go-mysql-server/issues/600
	{
		Query:    `SELECT json_unquote(json_extract('{"hi":"there"}', '$.nope'))`,
		Expected: []sql.Row{{nil}}, // currently returns string "null"
	},
	// Null-safe and type conversion tuple comparison is not correctly
	// implemented yet.
	{
		Query:    "SELECT 1 FROM DUAL WHERE (1, null) in ((1, null))",
		Expected: []sql.Row{},
	},
	{
		Query:    "SELECT 1 FROM DUAL WHERE (1, null) != (0, null)",
		Expected: []sql.Row{},
	},
	{
		Query:    "SELECT 1 FROM DUAL WHERE (0, null) = (0, null)",
		Expected: []sql.Row{},
	},
	{
		Query:    "SELECT 1 FROM DUAL WHERE ('0', 0) = (0, '0')",
		Expected: []sql.Row{{1}},
	},
	{
		Query:    "SELECT 1 FROM DUAL WHERE (null, null) = (select null, null from dual)",
		Expected: []sql.Row{},
	},
	// pushdownGroupByAliases breaks queries where subquery expressions
	// reference the outer table and an alias gets pushed to a projection
	// below a group by node.
	{
		Query: "SELECT c AS i_do_not_conflict, COUNT(*), MIN((SELECT COUNT(*) FROM (SELECT 1 AS d) b WHERE b.d = a.c)) FROM (SELECT 1 AS c) a GROUP BY i_do_not_conflict;",
	},
	{
		Query: "SELECT c AS c, COUNT(*), MIN((SELECT COUNT(*) FROM (SELECT 1 AS d) b WHERE b.d = a.c)) FROM (SELECT 1 AS c) a GROUP BY a.c;",
	},
	// TODO: support nested recursive CTEs
	{
		Query: `
			with recursive t1 (sub_part, part, quantity) as (
				with recursive t2 (sub_part, part, quantity) as (
					SELECT p2.sub_part, p2.part, p2.quantity FROM parts as p2
					UNION
					SELECT p1.sub_part, p1.part, p1.quantity FROM parts as p1
					JOIN t2
					ON
						p1.sub_part = t2.sub_part
					WHERE p1.part = 'pie' and t2.part = 'crust'
				) select * from t2
				UNION
				SELECT t1.sub_part, t1.part, t1.quantity
				FROM t1
				JOIN parts AS p
				ON p.part = p.part
			) SELECT t1.sub_part, sum(t1.quantity) as total_quantity FROM t1 GROUP BY t1.sub_part;`,
		Expected: []sql.Row{
			{"crust", float64(1)},
			{"filling", float64(2)},
			{"flour", float64(20)},
			{"butter", float64(18)},
			{"salt", float64(18)},
			{"sugar", float64(7)},
			{"fruit", float64(9)},
		},
	},
	{
		// TODO truncate date outputs
		Query:    "select i, date_col from datetime_table",
		Expected: []sql.Row{{1, "2019-12-31"}},
	},
	// Currently, not matching MySQL's information schema for this table
	{
		Query: `
		SELECT
			COLUMN_NAME,
			JSON_EXTRACT(HISTOGRAM, '$."number-of-buckets-specified"')
		FROM information_schema.COLUMN_STATISTICS
		WHERE SCHEMA_NAME = 'mydb'
		AND TABLE_NAME = 'mytable'
		`,
		Expected: nil,
	},
	// Currently, not matching MySQL's result format. This []uint8 gets converted to '\n' instead.
	{
		Query:    "SELECT X'0a'",
		Expected: []sql.Row{{"0x0A"}},
	},
	// Parsers for u, U, v, V, w, W, x and X are not supported yet.
	{
		Query:    "STR_TO_DATE('2013 32 Tuesday', '%X %V %W')", // Tuesday of 32th week
		Expected: []sql.Row{{"2013-08-13"}},
	},
}

var VersionedQueries = []QueryTest{
	{
		Query: "SELECT *  FROM myhistorytable AS OF '2019-01-01' AS foo ORDER BY i",
		Expected: []sql.Row{
			{int64(1), "first row, 1"},
			{int64(2), "second row, 1"},
			{int64(3), "third row, 1"},
		},
	},
	{
		Query: "SELECT *  FROM myhistorytable AS OF '2019-01-02' foo ORDER BY i",
		Expected: []sql.Row{
			{int64(1), "first row, 2"},
			{int64(2), "second row, 2"},
			{int64(3), "third row, 2"},
		},
	},
	// Testing support of function evaluation in AS OF
	{
		Query: "SELECT *  FROM myhistorytable AS OF GREATEST('2019-01-02','2019-01-01','') foo ORDER BY i",
		Expected: []sql.Row{
			{int64(1), "first row, 2"},
			{int64(2), "second row, 2"},
			{int64(3), "third row, 2"},
		},
	},
	{
		Query: "SELECT *  FROM myhistorytable ORDER BY i",
		Expected: []sql.Row{
			{int64(1), "first row, 3", "1"},
			{int64(2), "second row, 3", "2"},
			{int64(3), "third row, 3", "3"},
		},
	},
	{
		Query: "SHOW TABLES AS OF '2019-01-02' LIKE 'myhistorytable'",
		Expected: []sql.Row{
			{"myhistorytable"},
		},
	},
	{
		Query: "SHOW TABLES FROM mydb AS OF '2019-01-02' LIKE 'myhistorytable'",
		Expected: []sql.Row{
			{"myhistorytable"},
		},
	},
	{
		Query: "SHOW CREATE TABLE myhistorytable as of '2019-01-02'",
		Expected: []sql.Row{
			{"myhistorytable", "CREATE TABLE `myhistorytable` (\n" +
				"  `i` bigint NOT NULL,\n" +
				"  `s` text NOT NULL,\n" +
				"  PRIMARY KEY (`i`)\n" +
				") ENGINE=InnoDB DEFAULT CHARSET=utf8mb4 COLLATE=utf8mb4_0900_bin"},
		},
	},
	{
		Query: "SHOW CREATE TABLE myhistorytable as of '2019-01-03'",
		Expected: []sql.Row{
			{"myhistorytable", "CREATE TABLE `myhistorytable` (\n" +
				"  `i` bigint NOT NULL,\n" +
				"  `s` text NOT NULL,\n" +
				"  `c` text NOT NULL,\n" +
				"  PRIMARY KEY (`i`)\n" +
				") ENGINE=InnoDB DEFAULT CHARSET=utf8mb4 COLLATE=utf8mb4_0900_bin"},
		},
	},
}

var VersionedScripts = []ScriptTest{
	{
		Name: "user var for AS OF expression",
		SetUpScript: []string{
			"SET @rev1 = '2019-01-01', @rev2 = '2019-01-02'",
		},
		Assertions: []ScriptTestAssertion{
			{
				Query: "SELECT *  FROM myhistorytable AS OF @rev1 AS foo ORDER BY i",
				Expected: []sql.Row{
					{int64(1), "first row, 1"},
					{int64(2), "second row, 1"},
					{int64(3), "third row, 1"},
				},
			},
			{
				Query: "SELECT *  FROM myhistorytable AS OF @rev2 AS foo ORDER BY i",
				Expected: []sql.Row{
					{int64(1), "first row, 2"},
					{int64(2), "second row, 2"},
					{int64(3), "third row, 2"},
				},
			},
			{
				Query: "SHOW TABLES AS OF @rev1 LIKE 'myhistorytable'",
				Expected: []sql.Row{
					{"myhistorytable"},
				},
			},
			{
				Query: "DESCRIBE myhistorytable AS OF '2019-01-02'",
				Expected: []sql.Row{
					{"i", "bigint", "NO", "PRI", "NULL", ""},
					{"s", "text", "NO", "", "NULL", ""},
				},
			},
			{
				Query: "DESCRIBE myhistorytable AS OF '2019-01-03'",
				Expected: []sql.Row{
					{"i", "bigint", "NO", "PRI", "NULL", ""},
					{"s", "text", "NO", "", "NULL", ""},
					{"c", "text", "NO", "", "NULL", ""},
				},
			},
		},
	},
}

var DateParseQueries = []QueryTest{
	{
		Query:    "SELECT STR_TO_DATE('Jan 3, 2000', '%b %e, %Y')",
		Expected: []sql.Row{{"2000-01-03"}},
	},
	{
		Query:    "SELECT STR_TO_DATE('01,5,2013', '%d,%m,%Y')",
		Expected: []sql.Row{{"2013-05-01"}},
	},
	{
		Query:    "SELECT STR_TO_DATE('May 1, 2013','%M %d,%Y')",
		Expected: []sql.Row{{"2013-05-01"}},
	},
	{
		Query:    "SELECT STR_TO_DATE('a09:30:17','a%h:%i:%s')",
		Expected: []sql.Row{{"09:30:17"}},
	},
	{
		Query:    "SELECT STR_TO_DATE('a09:30:17','%h:%i:%s')",
		Expected: []sql.Row{{nil}},
	},
	{
		Query:    "SELECT STR_TO_DATE('09:30:17a','%h:%i:%s')",
		Expected: []sql.Row{{"09:30:17"}},
	},
	{
		Query:    "SELECT STR_TO_DATE('09:30:17 pm','%h:%i:%s %p')",
		Expected: []sql.Row{{"21:30:17"}},
	},
	{
		Query:    "SELECT STR_TO_DATE('9','%m')",
		Expected: []sql.Row{{"0000-09-00"}},
	},
	{
		Query:    "SELECT STR_TO_DATE('9','%s')",
		Expected: []sql.Row{{"00:00:09"}},
	},
	{
		Query:    "SELECT STR_TO_DATE('01/02/99 314', '%m/%e/%y %f')",
		Expected: []sql.Row{{"1999-01-02 00:00:00.314000"}},
	},
	{
		Query:    "SELECT STR_TO_DATE('01/02/99 0', '%m/%e/%y %f')",
		Expected: []sql.Row{{"1999-01-02 00:00:00.000000"}},
	},
	{
		Query:    "SELECT STR_TO_DATE('01/02/99 05:14:12 PM', '%m/%e/%y %r')",
		Expected: []sql.Row{{"1999-01-02 17:14:12"}},
	},
	{
		Query:    "SELECT STR_TO_DATE('May 3, 10:23:00 2000', '%b %e, %H:%i:%s %Y')",
		Expected: []sql.Row{{"2000-05-03 10:23:00"}},
	},
	{
		Query:    "SELECT STR_TO_DATE('May 3, 10:23:00 PM 2000', '%b %e, %h:%i:%s %p %Y')",
		Expected: []sql.Row{{"2000-05-03 22:23:00"}},
	},
	{
		Query:    "SELECT STR_TO_DATE('May 3, 10:23:00 PM 2000', '%b %e, %H:%i:%s %p %Y')", // cannot use 24 hour time (%H) with AM/PM (%p)
		Expected: []sql.Row{{nil}},
	},
	{
		Query:    "SELECT STR_TO_DATE('abc','abc')",
		Expected: []sql.Row{{nil}},
	},
	{
		Query:    "SELECT STR_TO_DATE('invalid', 'notvalid')",
		Expected: []sql.Row{{nil}},
	},
}

var InfoSchemaQueries = []QueryTest{
	{
		Query: "SHOW TABLES",
		Expected: []sql.Row{
			{"myview"},
			{"fk_tbl"},
			{"mytable"},
		},
	},
	{
		Query: "SHOW FULL TABLES",
		Expected: []sql.Row{
			{"fk_tbl", "BASE TABLE"},
			{"myview", "VIEW"},
			{"mytable", "BASE TABLE"},
		},
	},
	{
		Query: "SHOW TABLES FROM foo",
		Expected: []sql.Row{
			{"other_table"},
		},
	},
	{
		Query: "SHOW TABLES LIKE '%table'",
		Expected: []sql.Row{
			{"mytable"},
		},
	},
	{
		Query: `SHOW COLUMNS FROM mytable`,
		Expected: []sql.Row{
			{"i", "bigint", "NO", "PRI", "NULL", ""},
			{"s", "varchar(20)", "NO", "UNI", "NULL", ""},
		},
	},
	{
		Query: `DESCRIBE mytable`,
		Expected: []sql.Row{
			{"i", "bigint", "NO", "PRI", "NULL", ""},
			{"s", "varchar(20)", "NO", "UNI", "NULL", ""},
		},
	},
	{
		Query: `DESC mytable`,
		Expected: []sql.Row{
			{"i", "bigint", "NO", "PRI", "NULL", ""},
			{"s", "varchar(20)", "NO", "UNI", "NULL", ""},
		},
	},
	{
		Query: `SHOW COLUMNS FROM mytable WHERE Field = 'i'`,
		Expected: []sql.Row{
			{"i", "bigint", "NO", "PRI", "NULL", ""},
		},
	},
	{
		Query: `SHOW COLUMNS FROM mytable LIKE 'i'`,
		Expected: []sql.Row{
			{"i", "bigint", "NO", "PRI", "NULL", ""},
		},
	},
	{
		Query: `SHOW FULL COLUMNS FROM mytable`,
		Expected: []sql.Row{
			{"i", "bigint", nil, "NO", "PRI", "NULL", "", "", ""},
			{"s", "varchar(20)", "utf8mb4_0900_bin", "NO", "UNI", "NULL", "", "", "column s"},
		},
	},
	{
		Query: "SHOW TABLES WHERE `Tables_in_mydb` = 'mytable'",
		Expected: []sql.Row{
			{"mytable"},
		},
	},
	{
		Query: `
		SELECT
			LOGFILE_GROUP_NAME, FILE_NAME, TOTAL_EXTENTS, INITIAL_SIZE, ENGINE, EXTRA
		FROM INFORMATION_SCHEMA.FILES
		WHERE FILE_TYPE = 'UNDO LOG'
			AND FILE_NAME IS NOT NULL
			AND LOGFILE_GROUP_NAME IS NOT NULL
		GROUP BY LOGFILE_GROUP_NAME, FILE_NAME, ENGINE, TOTAL_EXTENTS, INITIAL_SIZE
		ORDER BY LOGFILE_GROUP_NAME
		`,
		Expected: nil,
	},
	{
		Query: `
		SELECT DISTINCT
			TABLESPACE_NAME, FILE_NAME, LOGFILE_GROUP_NAME, EXTENT_SIZE, INITIAL_SIZE, ENGINE
		FROM INFORMATION_SCHEMA.FILES
		WHERE FILE_TYPE = 'DATAFILE'
		ORDER BY TABLESPACE_NAME, LOGFILE_GROUP_NAME
		`,
		Expected: nil,
	},
	{
		Query: `
		SELECT TABLE_NAME FROM information_schema.TABLES
		WHERE TABLE_SCHEMA='mydb' AND (TABLE_TYPE='BASE TABLE' OR TABLE_TYPE='VIEW')
		ORDER BY 1
		`,
		Expected: []sql.Row{
			{"fk_tbl"},
			{"mytable"},
			{"myview"},
		},
	},
	{
		Query: `
		SELECT COLUMN_NAME, DATA_TYPE FROM information_schema.COLUMNS
		WHERE TABLE_SCHEMA='mydb' AND TABLE_NAME='mytable'
		`,
		Expected: []sql.Row{
			{"s", "varchar"},
			{"i", "bigint"},
		},
	},
	{
		Query: `
		SELECT COLUMN_NAME FROM information_schema.COLUMNS
		WHERE TABLE_SCHEMA=DATABASE() AND TABLE_NAME LIKE '%table'
		GROUP BY COLUMN_NAME
		`,
		Expected: []sql.Row{
			{"s"},
			{"i"},
		},
	},
	{
		Query: `
		SELECT COLUMN_NAME FROM information_schema.COLUMNS
		WHERE TABLE_SCHEMA=DATABASE() AND TABLE_NAME LIKE '%table'
		GROUP BY 1
		`,
		Expected: []sql.Row{
			{"s"},
			{"i"},
		},
	},
	{
		Query: `
		SELECT COLUMN_NAME AS COLUMN_NAME FROM information_schema.COLUMNS
		WHERE TABLE_SCHEMA=DATABASE() AND TABLE_NAME LIKE '%table'
		GROUP BY 1
		`,
		Expected: []sql.Row{
			{"s"},
			{"i"},
		},
	},
	{
		Query: `
		SELECT COLUMN_NAME AS COLUMN_NAME FROM information_schema.COLUMNS
		WHERE TABLE_SCHEMA=DATABASE() AND TABLE_NAME LIKE '%table'
		GROUP BY 1 HAVING SUBSTRING(COLUMN_NAME, 1, 1) = "s"
		`,
		Expected: []sql.Row{{"s"}},
	},
	{
		Query: `SHOW INDEXES FROM mytaBLE`,
		Expected: []sql.Row{
			{"mytable", 0, "PRIMARY", 1, "i", nil, 0, nil, nil, "", "BTREE", "", "", "YES", nil},
			{"mytable", 0, "mytable_s", 1, "s", nil, 0, nil, nil, "", "BTREE", "", "", "YES", nil},
			{"mytable", 1, "mytable_i_s", 1, "i", nil, 0, nil, nil, "", "BTREE", "", "", "YES", nil},
			{"mytable", 1, "mytable_i_s", 2, "s", nil, 0, nil, nil, "", "BTREE", "", "", "YES", nil},
			{"mytable", 1, "idx_si", 1, "s", nil, 0, nil, nil, "", "BTREE", "", "", "YES", nil},
			{"mytable", 1, "idx_si", 2, "i", nil, 0, nil, nil, "", "BTREE", "", "", "YES", nil},
		},
	},
	{
		Query: `SHOW KEYS FROM mytaBLE`,
		Expected: []sql.Row{
			{"mytable", 0, "PRIMARY", 1, "i", nil, 0, nil, nil, "", "BTREE", "", "", "YES", nil},
			{"mytable", 0, "mytable_s", 1, "s", nil, 0, nil, nil, "", "BTREE", "", "", "YES", nil},
			{"mytable", 1, "mytable_i_s", 1, "i", nil, 0, nil, nil, "", "BTREE", "", "", "YES", nil},
			{"mytable", 1, "mytable_i_s", 2, "s", nil, 0, nil, nil, "", "BTREE", "", "", "YES", nil},
			{"mytable", 1, "idx_si", 1, "s", nil, 0, nil, nil, "", "BTREE", "", "", "YES", nil},
			{"mytable", 1, "idx_si", 2, "i", nil, 0, nil, nil, "", "BTREE", "", "", "YES", nil},
		},
	},
	{
		Query: `SHOW CREATE TABLE mytaBLE`,
		Expected: []sql.Row{
			{"mytable", "CREATE TABLE `mytable` (\n" +
				"  `i` bigint NOT NULL,\n" +
				"  `s` varchar(20) NOT NULL COMMENT 'column s',\n" +
				"  PRIMARY KEY (`i`),\n" +
				"  KEY `idx_si` (`s`,`i`),\n" +
				"  KEY `mytable_i_s` (`i`,`s`),\n" +
				"  UNIQUE KEY `mytable_s` (`s`)\n" +
				") ENGINE=InnoDB DEFAULT CHARSET=utf8mb4 COLLATE=utf8mb4_0900_bin"},
		},
	},
	{
		Query: `SHOW CREATE TABLE fk_TBL`,
		Expected: []sql.Row{
			{"fk_tbl", "CREATE TABLE `fk_tbl` (\n" +
				"  `pk` bigint NOT NULL,\n" +
				"  `a` bigint,\n" +
				"  `b` varchar(20),\n" +
				"  PRIMARY KEY (`pk`),\n" +
				"  KEY `ab` (`a`,`b`),\n" +
				"  CONSTRAINT `fk1` FOREIGN KEY (`a`,`b`) REFERENCES `mytable` (`i`,`s`) ON DELETE CASCADE\n" +
				") ENGINE=InnoDB DEFAULT CHARSET=utf8mb4 COLLATE=utf8mb4_0900_bin"},
		},
	},
	{

		Query: "SELECT table_name, `auto_increment` FROM information_schema.tables " +
			"WHERE TABLE_SCHEMA='mydb' AND TABLE_TYPE='BASE TABLE' ORDER BY 1",
		Expected: []sql.Row{
			{"fk_tbl", nil},
			{"mytable", nil},
		},
	},
	{
		Query: "SHOW ENGINES",
		Expected: []sql.Row{
			{"InnoDB", "DEFAULT", "Supports transactions, row-level locking, and foreign keys", "YES", "YES", "YES"},
		},
	},
	{
		Query: "SELECT * FROM information_schema.table_constraints ORDER BY table_name, constraint_type;",
		Expected: []sql.Row{
			{"def", "mydb", "fk1", "mydb", "fk_tbl", "FOREIGN KEY", "YES"},
			{"def", "mydb", "PRIMARY", "mydb", "fk_tbl", "PRIMARY KEY", "YES"},
			{"def", "mydb", "PRIMARY", "mydb", "mytable", "PRIMARY KEY", "YES"},
			{"def", "mydb", "mytable_s", "mydb", "mytable", "UNIQUE", "YES"},
			{"def", "foo", "PRIMARY", "foo", "other_table", "PRIMARY KEY", "YES"},
		},
	},
	{
		Query:    "SELECT * FROM information_schema.check_constraints ORDER BY constraint_schema, constraint_name, check_clause ",
		Expected: []sql.Row{},
	},
	{
		Query: "SELECT * FROM information_schema.key_column_usage ORDER BY constraint_schema, table_name",
		Expected: []sql.Row{
			{"def", "foo", "PRIMARY", "def", "foo", "other_table", "text", 1, nil, nil, nil, nil},
			{"def", "mydb", "PRIMARY", "def", "mydb", "fk_tbl", "pk", 1, nil, nil, nil, nil},
			{"def", "mydb", "fk1", "def", "mydb", "fk_tbl", "a", 1, 1, "mydb", "mytable", "i"},
			{"def", "mydb", "fk1", "def", "mydb", "fk_tbl", "b", 2, 2, "mydb", "mytable", "s"},
			{"def", "mydb", "PRIMARY", "def", "mydb", "mytable", "i", 1, nil, nil, nil, nil},
			{"def", "mydb", "mytable_s", "def", "mydb", "mytable", "s", 1, nil, nil, nil, nil},
		},
	},
	{
		Query:    "SELECT * FROM information_schema.partitions",
		Expected: []sql.Row{},
	},
	{
		Query: `
				select CONCAT(tbl.table_schema, '.', tbl.table_name) as the_table,
				       col.column_name, GROUP_CONCAT(kcu.column_name SEPARATOR ',') as pk
				from information_schema.tables as tbl
				join information_schema.columns as col
				  on tbl.table_name = col.table_name
				join information_schema.key_column_usage as kcu
				  on tbl.table_name = kcu.table_name
				join information_schema.table_constraints as tc
				  on kcu.constraint_name = tc.constraint_name
				where tbl.table_schema = 'mydb' and
					  tbl.table_name = kcu.table_name and
					  tc.constraint_type = 'PRIMARY KEY' and
					  col.column_name like 'pk%'
				group by the_table, col.column_name
				`,
		Expected: []sql.Row{
			{"mydb.fk_tbl", "pk", "pk,pk,pk"},
		},
	},
	{
		Query: `SELECT * FROM information_schema.COLLATION_CHARACTER_SET_APPLICABILITY ORDER BY collation_name LIMIT 4 `,
		Expected: []sql.Row{
			{"armscii8_bin", "armscii8"},
			{"armscii8_general_ci", "armscii8"},
			{"ascii_bin", "ascii"},
			{"ascii_general_ci", "ascii"},
		},
	},
	{
		Query:    `SELECT * from information_schema.administrable_role_authorizations`,
		Expected: []sql.Row{},
	},
	{
		Query:    `SELECT * from information_schema.applicable_roles`,
		Expected: []sql.Row{},
	},
	{
		Query:    `SELECT * FROM information_schema.column_privileges`,
		Expected: []sql.Row{},
	},
	{
		Query:    `SELECT * FROM information_schema.columns_extensions`,
		Expected: []sql.Row{},
	},
	{
		Query:    `SELECT * FROM information_schema.connection_control_failed_login_attempts`,
		Expected: []sql.Row{},
	},
	{
		Query:    `SELECT * FROM information_schema.keywords`,
		Expected: []sql.Row{},
	},
	{
		Query:    `SELECT * FROM information_schema.mysql_firewall_users`,
		Expected: []sql.Row{},
	},
	{
		Query:    `SELECT * FROM information_schema.mysql_firewall_whitelist`,
		Expected: []sql.Row{},
	},
	{
		Query:    `SELECT * FROM information_schema.optimizer_trace`,
		Expected: []sql.Row{},
	},
	{
		Query:    `SELECT * FROM information_schema.plugins`,
		Expected: []sql.Row{},
	},
	{
		Query:    `SELECT * FROM information_schema.profiling`,
		Expected: []sql.Row{},
	},
	{
		Query:    `SELECT * FROM information_schema.resource_groups`,
		Expected: []sql.Row{},
	},
	{
		Query:    `SELECT * FROM information_schema.role_column_grants`,
		Expected: []sql.Row{},
	},
	{
		Query:    `SELECT * FROM information_schema.role_routine_grants`,
		Expected: []sql.Row{},
	},
	{
		Query:    `SELECT * FROM information_schema.schema_privileges`,
		Expected: []sql.Row{},
	},
	{
		Query:    `SELECT * FROM information_schema.schemata_extensions`,
		Expected: []sql.Row{},
	},
	{
		Query:    `SELECT * FROM information_schema.st_geometry_columns`,
		Expected: []sql.Row{},
	},
	{
		Query:    `SELECT * FROM information_schema.st_spatial_reference_systems`,
		Expected: []sql.Row{},
	},
	{
		Query:    `SELECT * FROM information_schema.st_units_of_measure`,
		Expected: []sql.Row{},
	},
	{
		Query:    `SELECT * FROM information_schema.table_constraints_extensions`,
		Expected: []sql.Row{},
	},
	{
		Query:    `SELECT * FROM information_schema.table_privileges`,
		Expected: []sql.Row{},
	},
	{
		Query:    `SELECT * FROM information_schema.tables_extensions`,
		Expected: []sql.Row{},
	},
	{
		Query:    `SELECT * FROM information_schema.tablespaces`,
		Expected: []sql.Row{},
	},
	{
		Query:    `SELECT * FROM information_schema.tablespaces_extensions`,
		Expected: []sql.Row{},
	},
	{
		Query:    `SELECT * FROM information_schema.user_attributes`,
		Expected: []sql.Row{},
	},
	{
		Query:    `SELECT * FROM information_schema.view_routine_usage`,
		Expected: []sql.Row{},
	},
	{
		Query:    `SELECT * FROM information_schema.view_table_usage`,
		Expected: []sql.Row{},
	},
	{
		Query:    `SELECT * from information_schema.innodb_buffer_page`,
		Expected: []sql.Row{},
	},
	{
		Query:    `SELECT * from information_schema.innodb_buffer_page_lru`,
		Expected: []sql.Row{},
	},
	{
		Query:    `SELECT * from information_schema.innodb_buffer_pool_stats`,
		Expected: []sql.Row{},
	},
	{
		Query:    `SELECT * from information_schema.innodb_cached_indexes`,
		Expected: []sql.Row{},
	},
	{
		Query:    `SELECT * from information_schema.innodb_cmp`,
		Expected: []sql.Row{},
	},
	{
		Query:    `SELECT * from information_schema.innodb_cmp_reset`,
		Expected: []sql.Row{},
	},
	{
		Query:    `SELECT * from information_schema.innodb_cmpmem`,
		Expected: []sql.Row{},
	},
	{
		Query:    `SELECT * from information_schema.innodb_cmpmem_reset`,
		Expected: []sql.Row{},
	},
	{
		Query:    `SELECT * from information_schema.innodb_cmp_per_index`,
		Expected: []sql.Row{},
	},
	{
		Query:    `SELECT * from information_schema.innodb_cmp_per_index_reset`,
		Expected: []sql.Row{},
	},
	{
		Query:    `SELECT * from information_schema.innodb_columns`,
		Expected: []sql.Row{},
	},
	{
		Query:    `SELECT * from information_schema.innodb_datafiles`,
		Expected: []sql.Row{},
	},
	{
		Query:    `SELECT * from information_schema.innodb_fields`,
		Expected: []sql.Row{},
	},
	{
		Query:    `SELECT * from information_schema.innodb_foreign`,
		Expected: []sql.Row{},
	},
	{
		Query:    `SELECT * from information_schema.innodb_foreign_cols`,
		Expected: []sql.Row{},
	},
	{
		Query:    `SELECT * from information_schema.innodb_ft_being_deleted`,
		Expected: []sql.Row{},
	},
	{
		Query:    `SELECT * from information_schema.innodb_ft_config`,
		Expected: []sql.Row{},
	},
	{
		Query:    `SELECT * from information_schema.innodb_ft_default_stopword`,
		Expected: []sql.Row{},
	},
	{
		Query:    `SELECT * from information_schema.innodb_ft_deleted`,
		Expected: []sql.Row{},
	},
	{
		Query:    `SELECT * from information_schema.innodb_ft_index_cache`,
		Expected: []sql.Row{},
	},
	{
		Query:    `SELECT * from information_schema.innodb_ft_index_table`,
		Expected: []sql.Row{},
	},
	{
		Query:    `SELECT * from information_schema.innodb_indexes`,
		Expected: []sql.Row{},
	},
	{
		Query:    `SELECT * from information_schema.innodb_metrics`,
		Expected: []sql.Row{},
	},
	{
		Query:    `SELECT * from information_schema.innodb_session_temp_tablespaces`,
		Expected: []sql.Row{},
	},
	{
		Query:    `SELECT * from information_schema.innodb_tables`,
		Expected: []sql.Row{},
	},
	{
		Query:    `SELECT * from information_schema.innodb_tablespaces`,
		Expected: []sql.Row{},
	},
	{
		Query:    `SELECT * from information_schema.innodb_tablespaces_brief`,
		Expected: []sql.Row{},
	},
	{
		Query:    `SELECT * from information_schema.innodb_tablestats`,
		Expected: []sql.Row{},
	},
	{
		Query:    `SELECT * from information_schema.innodb_temp_table_info`,
		Expected: []sql.Row{},
	},
	{
		Query:    `SELECT * from information_schema.innodb_trx`,
		Expected: []sql.Row{},
	},
	{
		Query:    `SELECT * from information_schema.innodb_virtual`,
		Expected: []sql.Row{},
	},
}

var SkippedInfoSchemaQueries = []QueryTest{
	{
		Query:    "SELECT table_rows FROM INFORMATION_SCHEMA.TABLES where table_name='mytable'",
		Expected: []sql.Row{{3}},
	},
}

var InfoSchemaScripts = []ScriptTest{
	{
		Name: "information_schema.table_constraints ignores non-unique indexes",
		SetUpScript: []string{
			"CREATE TABLE t (pk int primary key, test_score int, height int)",
			"CREATE INDEX myindex on t(test_score)",
		},
		Assertions: []ScriptTestAssertion{
			{
				Query: "SELECT * FROM information_schema.table_constraints where table_name='t' ORDER BY constraint_type,constraint_name",
				Expected: []sql.Row{
					{"def", "mydb", "PRIMARY", "mydb", "t", "PRIMARY KEY", "YES"},
				},
			},
		},
	},
	{
		Name: "information_schema.key_column_usage ignores non-unique indexes",
		SetUpScript: []string{
			"CREATE TABLE t (pk int primary key, test_score int, height int)",
			"CREATE INDEX myindex on t(test_score)",
		},
		Assertions: []ScriptTestAssertion{
			{
				Query: "SELECT * FROM information_schema.key_column_usage where table_name='t'",
				Expected: []sql.Row{
					{"def", "mydb", "PRIMARY", "def", "mydb", "t", "pk", 1, nil, nil, nil, nil},
				},
			},
		},
	},
	{
		Name: "information_schema.key_column_usage works with composite foreign keys",
		SetUpScript: []string{
			"CREATE TABLE ptable (pk int primary key, test_score int, height int)",
			"CREATE INDEX myindex on ptable(test_score, height)",
			"CREATE TABLE ptable2 (pk int primary key, test_score2 int, height2 int, CONSTRAINT fkr FOREIGN KEY (test_score2, height2) REFERENCES ptable(test_score,height));",
		},
		Assertions: []ScriptTestAssertion{
			{
				Query: "SELECT * FROM information_schema.key_column_usage where table_name='ptable2' ORDER BY constraint_name",
				Expected: []sql.Row{
					{"def", "mydb", "PRIMARY", "def", "mydb", "ptable2", "pk", 1, nil, nil, nil, nil},
					{"def", "mydb", "fkr", "def", "mydb", "ptable2", "test_score2", 1, 1, "mydb", "ptable", "test_score"},
					{"def", "mydb", "fkr", "def", "mydb", "ptable2", "height2", 2, 2, "mydb", "ptable", "height"},
				},
			},
		},
	},
	{
		Name: "information_schema.key_column_usage works with composite primary keys",
		SetUpScript: []string{
			"CREATE TABLE ptable (pk int, test_score int, height int, PRIMARY KEY (pk, test_score))",
		},
		Assertions: []ScriptTestAssertion{
			{
				Query: "SELECT * FROM information_schema.key_column_usage where table_name='ptable' ORDER BY constraint_name",
				Expected: []sql.Row{
					{"def", "mydb", "PRIMARY", "def", "mydb", "ptable", "pk", 1, nil, nil, nil, nil},
					{"def", "mydb", "PRIMARY", "def", "mydb", "ptable", "test_score", 2, nil, nil, nil, nil},
				},
			},
		},
	},
	{
		Name: "information_schema.triggers create trigger definer defined",
		SetUpScript: []string{
			"CREATE TABLE aa (x INT PRIMARY KEY)",
			"CREATE DEFINER=`dolt`@`localhost` TRIGGER trigger1 BEFORE INSERT ON aa FOR EACH ROW SET NEW.x = NEW.x + 1",
		},
		Assertions: []ScriptTestAssertion{
			{
				Query: "SELECT trigger_name, event_object_table, definer FROM INFORMATION_SCHEMA.TRIGGERS WHERE trigger_name = 'trigger1'",
				Expected: []sql.Row{
					{"trigger1", "aa", "`dolt`@`localhost`"},
				},
			},
		},
	},
	{
		Name: "information_schema.statistics shows non unique index",
		SetUpScript: []string{
			"CREATE TABLE t (pk int primary key, test_score int, height int)",
			"CREATE INDEX myindex on t(test_score)",
			"INSERT INTO t VALUES (2,23,25), (3,24,26)",
		},
		Assertions: []ScriptTestAssertion{
			{
				Query: "SELECT * FROM information_schema.statistics where table_name='t'",
				Expected: []sql.Row{
					{"def", "mydb", "t", 1, "mydb", "myindex", 1, "test_score", "A", int64(2), nil, nil, "YES", "BTREE", "", "", "YES", nil},
					{"def", "mydb", "t", 0, "mydb", "PRIMARY", 1, "pk", "A", int64(2), nil, nil, "", "BTREE", "", "", "YES", nil},
				},
			},
		},
	},
	{
		Name: "information_schema.columns shows default value",
		SetUpScript: []string{
			"CREATE TABLE t (pk int primary key, fname varchar(20), lname varchar(20), height int)",
			"ALTER TABLE t CHANGE fname fname varchar(20) NOT NULL DEFAULT ''",
			"ALTER TABLE t CHANGE lname lname varchar(20) NOT NULL DEFAULT 'ln'",
			"ALTER TABLE t CHANGE height h int DEFAULT NULL",
		},
		Assertions: []ScriptTestAssertion{
			{
				Query: "SELECT table_name, column_name, column_default, is_nullable FROM information_schema.columns where table_name='t'",
				Expected: []sql.Row{
					{"t", "pk", nil, "NO"},
					{"t", "fname", "", "NO"},
					{"t", "lname", "ln", "NO"},
					{"t", "h", nil, "YES"},
				},
			},
		},
	},
	{
		Name: "information_schema.columns shows default value with more types",
		SetUpScript: []string{
			"CREATE TABLE test_table (pk int primary key, col2 float NOT NULL DEFAULT 4.5, col3 double NOT NULL DEFAULT 3.14159, col4 datetime NULL DEFAULT '2008-04-22 16:16:16', col5 boolean NULL DEFAULT FALSE)",
		},
		Assertions: []ScriptTestAssertion{
			{
				Query: "SELECT table_name, column_name, column_default, is_nullable FROM information_schema.CoLuMnS where table_name='test_table'",
				Expected: []sql.Row{
					{"test_table", "pk", nil, "NO"},
					{"test_table", "col2", "4.5", "NO"},
					{"test_table", "col3", "3.14159", "NO"},
					{"test_table", "col4", "2008-04-22 16:16:16", "YES"},
					{"test_table", "col5", "0", "YES"},
				},
			},
		},
	},
	{
		Name: "information_schema.columns shows default value with more types",
		SetUpScript: []string{
			"CREATE TABLE test_table (pk int primary key, col2 float DEFAULT (length('he`Llo')), col3 int DEFAULT (greatest(`pk`, 2)), col4 int DEFAULT (5 + 5), col5 datetime default NOW(), create_time timestamp(6) NOT NULL DEFAULT NOW(6));",
		},
		Assertions: []ScriptTestAssertion{
			{
				Query: "SELECT table_name, column_name, column_default, is_nullable FROM information_schema.columns where table_name='test_table'",
				Expected: []sql.Row{
					{"test_table", "pk", nil, "NO"},
					{"test_table", "col2", "LENGTH('he`Llo')", "YES"},
					{"test_table", "col3", "GREATEST(pk, 2)", "YES"},
					{"test_table", "col4", "(5 + 5)", "YES"},
					{"test_table", "col5", "NOW()", "YES"},
					{"test_table", "create_time", "NOW(6)", "NO"},
				},
			},
		},
	},
	{
		Name: "information_schema.columns correctly shows numeric precision and scale for a wide variety of types",
		SetUpScript: []string{
			"CREATE TABLE `digits` (`c0` tinyint,`c1` tinyint unsigned,`c2` smallint,`c3` smallint unsigned,`c4` mediumint,`c5` mediumint unsigned,`c6` int,`c7` int unsigned,`c8` bigint,`c9` bigint unsigned,`c10` float,`c11` dec(5,2),`st` varchar(100))",
		},
		Assertions: []ScriptTestAssertion{
			{
				Query: "select column_name, numeric_precision, numeric_scale from information_schema.columns where table_name='digits' order by ordinal_position;",
				Expected: []sql.Row{
					{"c0", 3, 0},
					{"c1", 3, 0},
					{"c2", 5, 0},
					{"c3", 5, 0},
					{"c4", 7, 0},
					{"c5", 7, 0},
					{"c6", 10, 0},
					{"c7", 10, 0},
					{"c8", 19, 0},
					{"c9", 20, 0},
					{"c10", 12, nil},
					{"c11", 5, 2},
					{"st", nil, nil},
				},
			},
		},
	},
	{
		Name: "information_schema.routines",
		SetUpScript: []string{
			"CREATE PROCEDURE p1() COMMENT 'hi' DETERMINISTIC SELECT 6",
			"CREATE definer=`user` PROCEDURE p2() SQL SECURITY INVOKER SELECT 7",
			"CREATE PROCEDURE p21() SQL SECURITY DEFINER SELECT 8",
			"USE foo",
			"CREATE PROCEDURE p12() COMMENT 'hello' DETERMINISTIC SELECT 6",
		},
		Assertions: []ScriptTestAssertion{
			{
				Query: "SELECT specific_name, routine_catalog, routine_schema, routine_name, routine_type, " +
					"data_type, character_maximum_length, character_octet_length, numeric_precision, numeric_scale, " +
					"datetime_precision, character_set_name, collation_name, dtd_identifier, " +
					"routine_body, external_name, external_language, parameter_style, is_deterministic, " +
					"sql_data_access, sql_path, security_type, sql_mode, routine_comment, definer, " +
					"character_set_client, collation_connection, database_collation FROM information_schema.routines",
				Expected: []sql.Row{
					{"p1", "def", "mydb", "p1", "PROCEDURE", "", nil, nil, nil, nil, nil, nil, nil, "", "SQL",
						nil, "SQL", "SQL", "", "", nil, "DEFINER", "SQL", "hi", "", "utf8mb4", "utf8mb4_0900_bin",
						"utf8mb4_0900_bin"},
					{"p2", "def", "mydb", "p2", "PROCEDURE", "", nil, nil, nil, nil, nil, nil, nil, "", "SQL",
						nil, "SQL", "SQL", "", "", nil, "INVOKER", "SQL", "", "`user`@`%`", "utf8mb4", "utf8mb4_0900_bin",
						"utf8mb4_0900_bin"},
					{"p12", "def", "foo", "p12", "PROCEDURE", "", nil, nil, nil, nil, nil, nil, nil, "", "SQL",
						nil, "SQL", "SQL", "", "", nil, "DEFINER", "SQL", "hello", "", "utf8mb4", "utf8mb4_0900_bin",
						"utf8mb4_0900_bin"},
					{"p21", "def", "mydb", "p21", "PROCEDURE", "", nil, nil, nil, nil, nil, nil, nil, "", "SQL",
						nil, "SQL", "SQL", "", "", nil, "DEFINER", "SQL", "", "", "utf8mb4", "utf8mb4_0900_bin",
						"utf8mb4_0900_bin"},
				},
			},
		},
	},
	{
		Name: "information_schema.columns for view",
		SetUpScript: []string{
			"USE foo",
			"drop table other_table",
			"CREATE TABLE t (i int)",
			"CREATE VIEW v as select * from t",
		},
		Assertions: []ScriptTestAssertion{
			{
				Query: "SELECT * FROM INFORMATION_SCHEMA.COLUMNS WHERE table_schema = 'foo'",
				Expected: []sql.Row{
					{"def", "foo", "t", "i", uint32(1), nil, "YES", "int", nil, nil, int64(10), int64(0), nil, nil, nil, "int", "", "", "select", "", "", nil},
					{"def", "foo", "v", "", uint32(0), nil, "", nil, nil, nil, nil, nil, nil, "", "", "", "", "", "select", "", "", nil},
				},
			},
		},
	},
	{
		Name: "information_schema.columns with column key check for PRI and UNI",
		SetUpScript: []string{
			"CREATE TABLE about (id int unsigned NOT NULL AUTO_INCREMENT, uuid char(36) NOT NULL, " +
				"status varchar(255) NOT NULL DEFAULT 'draft', date_created timestamp DEFAULT NULL, date_updated timestamp DEFAULT NULL, " +
				"url_key varchar(255) NOT NULL, PRIMARY KEY (uuid), UNIQUE KEY about_url_key_unique (url_key), UNIQUE KEY id (id))",
		},
		Assertions: []ScriptTestAssertion{
			{
				Query: "SELECT TABLE_NAME, COLUMN_NAME, COLUMN_DEFAULT, IS_NULLABLE, COLUMN_TYPE, COLUMN_KEY, CHARACTER_MAXIMUM_LENGTH, EXTRA FROM INFORMATION_SCHEMA.COLUMNS WHERE TABLE_NAME = 'about'",
				Expected: []sql.Row{
					{"about", "id", nil, "NO", "int unsigned", "UNI", nil, "auto_increment"},
					{"about", "uuid", nil, "NO", "char(36)", "PRI", 36, ""},
					{"about", "status", "draft", "NO", "varchar(255)", "", 255, ""},
					{"about", "date_created", nil, "YES", "timestamp", "", nil, ""},
					{"about", "date_updated", nil, "YES", "timestamp", "", nil, ""},
					{"about", "url_key", nil, "NO", "varchar(255)", "UNI", 255, ""},
				},
			},
		},
	},
	{
		Name: "information_schema.columns with column key check for MUL",
		SetUpScript: []string{
			"create table new_table (id int, name varchar(30), cname varbinary(100));",
			"alter table new_table modify column id int NOT NULL, add key(id);",
		},
		Assertions: []ScriptTestAssertion{
			{
				Query: "SELECT TABLE_NAME, COLUMN_NAME, IS_NULLABLE, DATA_TYPE, COLUMN_TYPE, COLUMN_KEY, CHARACTER_MAXIMUM_LENGTH, EXTRA FROM INFORMATION_SCHEMA.COLUMNS WHERE TABLE_NAME = 'new_table'",
				Expected: []sql.Row{
					{"new_table", "id", "NO", "int", "int", "MUL", nil, ""},
					{"new_table", "name", "YES", "varchar", "varchar(30)", "", 30, ""},
					{"new_table", "cname", "YES", "varbinary", "varbinary(100)", "", 100, ""},
				},
			},
		},
	},
	{
		Name: "information_schema.columns with column key check for MUL for only the first column of composite unique key",
		SetUpScript: []string{
			"create table comp_uni (pk int not null, c0 int, c1 int, primary key (pk), unique key c0c1 (c0, c1));",
		},
		Assertions: []ScriptTestAssertion{
			{
				Query: "SELECT TABLE_NAME, COLUMN_NAME, IS_NULLABLE, COLUMN_TYPE, COLUMN_KEY FROM INFORMATION_SCHEMA.COLUMNS WHERE TABLE_NAME = 'comp_uni'",
				Expected: []sql.Row{
					{"comp_uni", "pk", "NO", "int", "PRI"},
					{"comp_uni", "c0", "YES", "int", "MUL"},
					{"comp_uni", "c1", "YES", "int", ""},
				},
			},
		},
	},
	{
		Name: "information_schema.columns with column key UNI is displayed as PRI if it cannot contain NULL values and there is no PRIMARY KEY in the table",
		SetUpScript: []string{
			"create table ptable (id int not null, id2 int not null, col1 bool, UNIQUE KEY unique_key (id), UNIQUE KEY unique_key2 (id2));",
		},
		Assertions: []ScriptTestAssertion{
			{
				Query: "SELECT TABLE_NAME, COLUMN_NAME, IS_NULLABLE, DATA_TYPE, COLUMN_TYPE, COLUMN_KEY FROM INFORMATION_SCHEMA.COLUMNS WHERE TABLE_NAME = 'ptable'",
				Expected: []sql.Row{
					{"ptable", "id", "NO", "int", "int", "PRI"},
					{"ptable", "id2", "NO", "int", "int", "UNI"},
					{"ptable", "col1", "YES", "tinyint", "tinyint(1)", ""},
				},
			},
		},
	},
	{
		Name: "information_schema.columns with srs_id defined in spatial columns",
		SetUpScript: []string{
			"CREATE TABLE stable (geo GEOMETRY NOT NULL DEFAULT (POINT(2, 5)), line LINESTRING NOT NULL, pnt POINT SRID 4326, pol POLYGON NOT NULL SRID 0);",
		},
		Assertions: []ScriptTestAssertion{
			{
				Query: "SELECT TABLE_NAME, COLUMN_NAME, COLUMN_DEFAULT, IS_NULLABLE, DATA_TYPE, COLUMN_TYPE, COLUMN_KEY, SRS_ID FROM INFORMATION_SCHEMA.COLUMNS WHERE TABLE_NAME = 'stable'",
				Expected: []sql.Row{
					{"stable", "geo", "POINT(2, 5)", "NO", "geometry", "geometry", "", nil},
					{"stable", "line", nil, "NO", "linestring", "linestring", "", nil},
					{"stable", "pnt", nil, "YES", "point", "point", "", uint32(4326)},
					{"stable", "pol", nil, "NO", "polygon", "polygon", "", uint32(0)},
				},
			},
		},
	},
}

type QueryErrorTest struct {
	Query          string
	Bindings       map[string]sql.Expression
	ExpectedErr    *errors.Kind
	ExpectedErrStr string
}

var ErrorQueries = []QueryErrorTest{
	{
		// Test for: https://github.com/dolthub/dolt/issues/3247
		Query:       "select * from dual where foo() and true;",
		ExpectedErr: sql.ErrFunctionNotFound,
	},
	{
		Query:       "select * from mytable where (i = 1, i = 0 or i = 2) and (i > -1)",
		ExpectedErr: sql.ErrInvalidOperandColumns,
	},
	{
		Query:       "select * from mytable where (i = 1, i = 0 or i = 2) or (i > -1)",
		ExpectedErr: sql.ErrInvalidOperandColumns,
	},
	{
		Query:       "select * from mytable where ((i = 1, i = 0 or i = 2) or (i > -1)) and (i < 6)",
		ExpectedErr: sql.ErrInvalidOperandColumns,
	},
	{
		Query:       "select * from mytable where ((i = 1, i = 0 or i = 2) is true or (i > -1)) and (i < 6)",
		ExpectedErr: sql.ErrInvalidOperandColumns,
	},
	{
		Query:       "select foo.i from mytable as a",
		ExpectedErr: sql.ErrTableNotFound,
	},
	{
		Query:       "select foo.i from mytable",
		ExpectedErr: sql.ErrTableNotFound,
	},
	{
		Query:       "select foo.* from mytable",
		ExpectedErr: sql.ErrTableNotFound,
	},
	{
		Query:       "select foo.* from mytable as a",
		ExpectedErr: sql.ErrTableNotFound,
	},
	{
		Query:       "select x from mytable",
		ExpectedErr: sql.ErrColumnNotFound,
	},
	{
		Query:       "select mytable.x from mytable",
		ExpectedErr: sql.ErrTableColumnNotFound,
	},
	{
		Query:       "select a.x from mytable as a",
		ExpectedErr: sql.ErrTableColumnNotFound,
	},
	{
		Query:       "select a from notable",
		ExpectedErr: sql.ErrTableNotFound,
	},
	{
		Query:       "select myTable.i from mytable as mt", // alias overwrites the original table name
		ExpectedErr: sql.ErrTableNotFound,
	},
	{
		Query:       "select myTable.* from mytable as mt", // alias overwrites the original table name
		ExpectedErr: sql.ErrTableNotFound,
	},
	{
		Query:       "SELECT one_pk.c5,pk1,pk2 FROM one_pk opk JOIN two_pk tpk ON one_pk.pk=two_pk.pk1 ORDER BY 1,2,3", // alias overwrites the original table name
		ExpectedErr: sql.ErrTableNotFound,
	},
	{
		Query:       "SELECT pk,pk1,pk2 FROM one_pk opk JOIN two_pk tpk ON one_pk.pk=two_pk.pk1 AND opk.pk=tpk.pk2 ORDER BY 1,2,3", // alias overwrites the original table name
		ExpectedErr: sql.ErrTableNotFound,
	},
	{
		Query:       "SELECT t.i, myview1.s FROM myview AS t ORDER BY i", // alias overwrites the original view name
		ExpectedErr: sql.ErrTableNotFound,
	},
	{
		Query:       "SELECT * FROM mytable AS t, othertable as t", // duplicate alias
		ExpectedErr: sql.ErrDuplicateAliasOrTable,
	},
	{
		// case-insensitive duplicate
		Query:       "select * from mytable a join mytable A on a.i = A.i;",
		ExpectedErr: sql.ErrDuplicateAliasOrTable,
	},
	{
		Query:       "SELECT * FROM mytable AS t UNION SELECT * FROM mytable AS t, othertable AS t", // duplicate alias in union
		ExpectedErr: sql.ErrDuplicateAliasOrTable,
	},
	{
		Query:       "SELECT * FROM mytable AS OTHERTABLE, othertable", // alias / table conflict
		ExpectedErr: sql.ErrDuplicateAliasOrTable,
	},
	{
		Query:       `SELECT * FROM mytable WHERE s REGEXP("*main.go")`,
		ExpectedErr: expression.ErrInvalidRegexp,
	},
	{
		Query:       `SELECT SUBSTRING(s, 1, 10) AS sub_s, SUBSTRING(SUB_S, 2, 3) AS sub_sub_s FROM mytable`,
		ExpectedErr: sql.ErrMisusedAlias,
	},
	{
		Query:       "SELECT pk, (SELECT max(pk) FROM one_pk b WHERE b.pk <= one_pk.pk) FROM one_pk opk ORDER BY 1",
		ExpectedErr: sql.ErrTableNotFound,
	},
	{
		Query:       "SELECT pk, (SELECT max(pk) FROM one_pk WHERE b.pk <= one_pk.pk) FROM one_pk opk ORDER BY 1",
		ExpectedErr: sql.ErrTableNotFound,
	},
	{
		Query:       "SELECT pk, (SELECT max(pk) FROM one_pk WHERE b.pk <= one_pk.pk) FROM one_pk opk ORDER BY 1",
		ExpectedErr: sql.ErrTableNotFound,
	},
	{
		Query:       "SELECT pk, (SELECT max(pk) FROM two_pk WHERE pk <= one_pk.pk3) FROM one_pk ORDER BY 1",
		ExpectedErr: sql.ErrTableColumnNotFound,
	},
	{
		Query:       "SELECT pk, (SELECT max(pk) FROM dne WHERE pk <= one_pk.pk3) FROM one_pk ORDER BY 1",
		ExpectedErr: sql.ErrTableNotFound,
	},
	{
		Query:       "SELECT pk, (SELECT max(pk) FROM two_pk WHERE pk <= c6) FROM one_pk ORDER BY 1",
		ExpectedErr: sql.ErrColumnNotFound,
	},
	{
		Query:       "SELECT i FROM myhistorytable AS OF abc",
		ExpectedErr: sql.ErrInvalidAsOfExpression,
	},
	{
		Query:       "SELECT i FROM myhistorytable AS OF MAX(abc)",
		ExpectedErr: sql.ErrInvalidAsOfExpression,
	},
	{
		Query:       "SELECT pk FROM one_pk WHERE pk > ?",
		ExpectedErr: sql.ErrUnboundPreparedStatementVariable,
	},
	{
		Query:       "SELECT pk FROM one_pk WHERE pk > :pk",
		ExpectedErr: sql.ErrUnboundPreparedStatementVariable,
	},
	{
		Query:       "with cte1 as (SELECT c3 FROM one_pk WHERE c4 < opk.c2 ORDER BY 1 DESC LIMIT 1)  SELECT pk, (select c3 from cte1) FROM one_pk opk ORDER BY 1",
		ExpectedErr: sql.ErrTableNotFound,
	},
	{
		Query: `WITH mt1 (x,y) as (select i,s FROM mytable)
			SELECT mt1.i, mt1.s FROM mt1`,
		ExpectedErr: sql.ErrTableColumnNotFound,
	},
	{
		Query: `WITH mt1 (x,y) as (select i,s FROM mytable)
			SELECT i, s FROM mt1`,
		ExpectedErr: sql.ErrColumnNotFound,
	},
	{
		Query: `WITH mt1 (x,y,z) as (select i,s FROM mytable)
			SELECT i, s FROM mt1`,
		ExpectedErr: sql.ErrColumnCountMismatch,
	},
	// TODO: this results in a stack overflow, need to check for this
	// {
	// 	Query: `WITH mt1 as (select i,s FROM mt2), mt2 as (select i,s from mt1)
	// 		SELECT i, s FROM mt1`,
	// 	ExpectedErr: sql.ErrColumnCountMismatch,
	// },
	// TODO: related to the above issue, CTEs are only allowed to mentioned previously defined CTEs (to prevent cycles).
	//  This query works, but shouldn't
	// {
	// 	Query: `WITH mt1 as (select i,s FROM mt2), mt2 as (select i,s from mytable)
	// 		SELECT i, s FROM mt1`,
	// 	ExpectedErr: sql.ErrColumnCountMismatch,
	// },
	{
		Query: `WITH mt1 as (select i,s FROM mytable), mt2 as (select i+1, concat(s, '!') from mytable)
			SELECT mt1.i, mt2.s FROM mt1 join mt2 on mt1.i = mt2.i;`,
		ExpectedErr: sql.ErrTableColumnNotFound,
	},
	// TODO: this should be an error, as every table alias (including subquery aliases) must be unique
	// {
	// 	Query: "SELECT s,i FROM (select i,s FROM mytable) mt join (select i,s FROM mytable) mt;",
	// 	ExpectedErr: sql.ErrDuplicateAliasOrTable,
	// },
	// TODO: this should be an error, as every table alias must be unique.
	// {
	// 	Query: "WITH mt as (select i,s FROM mytable) SELECT s,i FROM mt join mt;",
	// 	ExpectedErr: sql.ErrDuplicateAliasOrTable,
	// },
	// TODO: Bug: the having column must appear in the select list
	// {
	// 	Query:       "SELECT pk1, sum(c1) FROM two_pk GROUP BY 1 having c1 > 10;",
	// 	ExpectedErr: sql.ErrColumnNotFound,
	// },
	{
		Query:       `SHOW TABLE STATUS FROM baddb`,
		ExpectedErr: sql.ErrDatabaseNotFound,
	},
	{
		Query:       `SELECT s as i, i as i from mytable order by 1`,
		ExpectedErr: sql.ErrAmbiguousColumnInOrderBy,
	},
	{
		Query: `SELECT pk as pk, nt.i  as i, nt2.i as i FROM one_pk
						RIGHT JOIN niltable nt ON pk=nt.i
						RIGHT JOIN niltable nt2 ON pk=nt2.i - 1
						ORDER BY 3`,
		ExpectedErr: sql.ErrAmbiguousColumnInOrderBy,
	},
	{
		Query:       "SELECT C FROM (select i,s FROM mytable) mt (a,b) order by a desc;",
		ExpectedErr: sql.ErrColumnNotFound,
	},
	{
		Query:       "SELECT i FROM (select i,s FROM mytable) mt (a,b) order by a desc;",
		ExpectedErr: sql.ErrColumnNotFound,
	},
	{
		Query:       "SELECT mt.i FROM (select i,s FROM mytable) mt (a,b) order by a desc;",
		ExpectedErr: sql.ErrTableColumnNotFound,
	},
	{
		Query:       "SELECT a FROM (select i,s FROM mytable) mt (a) order by a desc;",
		ExpectedErr: sql.ErrColumnCountMismatch,
	},
	{
		Query:       "SELECT a FROM (select i,s FROM mytable) mt (a,b,c) order by a desc;",
		ExpectedErr: sql.ErrColumnCountMismatch,
	},
	{
		Query:       `SELECT name FROM specialtable t WHERE t.name LIKE '$%' ESCAPE 'abc'`,
		ExpectedErr: sql.ErrInvalidArgument,
	},
	{
		Query:       `SELECT name FROM specialtable t WHERE t.name LIKE '$%' ESCAPE '$$'`,
		ExpectedErr: sql.ErrInvalidArgument,
	},
	{
		Query:       `SELECT JSON_OBJECT("a","b","c") FROM dual`,
		ExpectedErr: sql.ErrInvalidArgumentNumber,
	},
	{
		Query:          `select JSON_EXTRACT('{"id":"abc"}', '$.id')-1;`,
		ExpectedErrStr: `error: 'abc' is not a valid value for 'double'`,
	},
	{
		Query:          `select JSON_EXTRACT('{"id":{"a": "abc"}}', '$.id')-1;`,
		ExpectedErrStr: `error: 'map[string]interface {}' is not a valid value type for 'double'`,
	},
	{
		Query:       `alter table mytable add primary key (s)`,
		ExpectedErr: sql.ErrMultiplePrimaryKeysDefined,
	},
	// TODO: The following two queries should work. See https://github.com/dolthub/go-mysql-server/issues/542.
	{
		Query:       "SELECT SUM(i), i FROM mytable GROUP BY i ORDER BY 1+SUM(i) ASC",
		ExpectedErr: analyzer.ErrAggregationUnsupported,
	},
	{
		Query:       "SELECT SUM(i) as sum, i FROM mytable GROUP BY i ORDER BY 1+SUM(i) ASC",
		ExpectedErr: analyzer.ErrAggregationUnsupported,
	},
	{
		Query:       "select ((1, 2)) from dual",
		ExpectedErr: sql.ErrInvalidOperandColumns,
	},
	{
		Query:       "select (select 1, 2 from dual) from dual",
		ExpectedErr: sql.ErrInvalidOperandColumns,
	},
	{
		Query:       "select concat((1, 2)) from dual",
		ExpectedErr: sql.ErrInvalidOperandColumns,
	},
	{
		Query:       "select (1, 2) = (1) from dual",
		ExpectedErr: sql.ErrInvalidOperandColumns,
	},
	{
		Query:       "select (1) in (select 1, 2 from dual) from dual",
		ExpectedErr: sql.ErrInvalidOperandColumns,
	},
	{
		Query:       "select (1, 2) in (select 1, 2, 3 from dual) from dual",
		ExpectedErr: sql.ErrInvalidOperandColumns,
	},
	{
		Query:       "select (select 1 from dual) in ((1, 2)) from dual",
		ExpectedErr: sql.ErrInvalidOperandColumns,
	},
	{
		Query:       "select (((1,2),3)) = (((1,2))) from dual",
		ExpectedErr: sql.ErrInvalidOperandColumns,
	},
	{
		Query:       "select (((1,2),3)) = (((1),2)) from dual",
		ExpectedErr: sql.ErrInvalidOperandColumns,
	},
	{
		Query:       "select (((1,2),3)) = (((1))) from dual",
		ExpectedErr: sql.ErrInvalidOperandColumns,
	},
	{
		Query:       "select (((1,2),3)) = (((1,2),3),(4,5)) from dual",
		ExpectedErr: sql.ErrInvalidOperandColumns,
	},
	{
		Query:       "select ((4,5),((1,2),3)) = ((1,2),(4,5)) from dual",
		ExpectedErr: sql.ErrInvalidOperandColumns,
	},
	{
		Query:       "SELECT (2, 2)=1 FROM dual where exists (SELECT 1 FROM dual)",
		ExpectedErr: sql.ErrInvalidOperandColumns,
	},
	{
		Query:       `SELECT pk, (SELECT concat(pk, pk) FROM one_pk WHERE pk < opk.pk ORDER BY 1 DESC LIMIT 1) as strpk FROM one_pk opk where strpk > "0" ORDER BY 2`,
		ExpectedErr: sql.ErrColumnNotFound,
	},
	{
		Query:       `CREATE TABLE test (pk int, primary key(pk, noexist))`,
		ExpectedErr: sql.ErrUnknownIndexColumn,
	},
	{
		Query:       `CREATE TABLE test (pk int auto_increment, pk2 int auto_increment, primary key (pk))`,
		ExpectedErr: sql.ErrInvalidAutoIncCols,
	},
	{
		Query:       `CREATE TABLE test (pk int auto_increment)`,
		ExpectedErr: sql.ErrInvalidAutoIncCols,
	},
	{
		Query:       `CREATE TABLE test (pk int primary key auto_increment default 100, col int)`,
		ExpectedErr: sql.ErrInvalidAutoIncCols,
	},
	{
		Query:       "with recursive t (n) as (select (1) from dual union all select n from t where n < 2) select sum(n) from t",
		ExpectedErr: sql.ErrCteRecursionLimitExceeded,
	},
	{
		Query:       "with recursive t (n) as (select (1) from dual union all select n + 1 from t where n < 1002) select sum(n) from t",
		ExpectedErr: sql.ErrCteRecursionLimitExceeded,
	},
	{
		Query:       `alter table a add fulltext index idx (id)`,
		ExpectedErr: sql.ErrUnsupportedFeature,
	},
	{
		Query:       `CREATE TABLE test (pk int primary key, body text, FULLTEXT KEY idx_body (body))`,
		ExpectedErr: sql.ErrUnsupportedFeature,
	},
	{
		Query:       `CREATE FULLTEXT INDEX idx ON opening_lines(opening_line)`,
		ExpectedErr: sql.ErrUnsupportedFeature,
	},
	{
		Query:       `SELECT * FROM datetime_table where date_col >= 'not a valid date'`,
		ExpectedErr: sql.ErrConvertingToTime,
	},
	{
		Query:       `SELECT * FROM datetime_table where datetime_col >= 'not a valid datetime'`,
		ExpectedErr: sql.ErrConvertingToTime,
	},
	{
		Query: `SELECT t1.*
					  FROM
						mytable as t1,
						mytable as t2,
						mytable as t3,
						mytable as t4,
						mytable as t5,
						mytable as t6,
						mytable as t7,
						mytable as t8,
						mytable as t9,
						mytable as t10,
						mytable as t11,
						mytable as t12,
						mytable as t13,
						mytable as t14,
						mytable as t15
					  WHERE
						t1.i = t2.i and
						t2.i = t3.i and
						t3.i = t4.i and
						t4.i = t5.i and
						t5.i = t6.i and
						t6.i = t7.i and
						t7.i = t8.i and
						t8.i = t9.i and
						t9.i = t10.i and
						t10.i = t11.i and
						t11.i = t12.i and
						t12.i = t13.i and
						t13.i = t14.i and
						t14.i = t15.i`,
		ExpectedErr: sql.ErrUnsupportedJoinFactorCount,
	},
	{
		Query: `SELECT t1.*
					  FROM
						mytable as t1
						LEFT JOIN mytable as t2 ON t1.i = t2.i
						LEFT JOIN mytable as t3 ON t2.i = t3.i
						LEFT JOIN mytable as t4 ON t3.i = t4.i
						LEFT JOIN mytable as t5 ON t4.i = t5.i
						LEFT JOIN mytable as t6 ON t5.i = t6.i
						LEFT JOIN mytable as t7 ON t6.i = t7.i
						LEFT JOIN mytable as t8 ON t7.i = t8.i
						LEFT JOIN mytable as t9 ON t8.i = t9.i
						LEFT JOIN mytable as t10 ON t9.i = t10.i
						LEFT JOIN mytable as t11 ON t10.i = t11.i
						LEFT JOIN mytable as t12 ON t11.i = t12.i
						LEFT JOIN mytable as t13 ON t12.i = t13.i
						LEFT JOIN mytable as t14 ON t13.i = t14.i
						LEFT JOIN mytable as t15 ON t14.i = t15.i`,
		ExpectedErr: sql.ErrUnsupportedJoinFactorCount,
	},
	// this query was panicing, but should be allowed and should return error when this query is called
	{
		Query:       `CREATE PROCEDURE proc1 (OUT out_count INT) READS SQL DATA SELECT COUNT(*) FROM mytable WHERE i = 1 AND s = 'first row' AND func1(i);`,
		ExpectedErr: sql.ErrFunctionNotFound,
	},
	{
		Query:          "CREATE TABLE table_test (id int PRIMARY KEY, c float DEFAULT rand())",
		ExpectedErrStr: "column default function expressions must be enclosed in parentheses",
	},
	{
		Query:          "CREATE TABLE table_test (id int PRIMARY KEY, c float DEFAULT rand)",
		ExpectedErrStr: "Invalid default value for 'c'",
	},
	{
		Query:       "CREATE TABLE table_test (id int PRIMARY KEY, c float DEFAULT (select 1))",
		ExpectedErr: sql.ErrColumnDefaultSubquery,
	},
	{
		Query:       "CREATE TABLE table_test (id int PRIMARY KEY, b int DEFAULT '2', c int DEFAULT `b`)",
		ExpectedErr: sql.ErrInvalidColumnDefaultValue,
	},
	{
		Query:       "CREATE TABLE t0 (id INT PRIMARY KEY, v1 POINT DEFAULT POINT(1,2));",
		ExpectedErr: sql.ErrSyntaxError,
	},
	{
		Query:       "CREATE TABLE t0 (id INT PRIMARY KEY, v1 JSON DEFAULT JSON_ARRAY(1,2));",
		ExpectedErr: sql.ErrSyntaxError,
	},
	{
		Query:       "CREATE TABLE t0 (id INT PRIMARY KEY, j JSON DEFAULT '{}');",
		ExpectedErr: sql.ErrInvalidTextBlobColumnDefault,
	},
	{
		Query:       "CREATE TABLE t0 (id INT PRIMARY KEY, g GEOMETRY DEFAULT '');",
		ExpectedErr: sql.ErrInvalidTextBlobColumnDefault,
	},
	{
		Query:       "CREATE TABLE t0 (id INT PRIMARY KEY, t TEXT DEFAULT '');",
		ExpectedErr: sql.ErrInvalidTextBlobColumnDefault,
	},
	{
		Query:       "CREATE TABLE t0 (id INT PRIMARY KEY, b BLOB DEFAULT '');",
		ExpectedErr: sql.ErrInvalidTextBlobColumnDefault,
	},
	{
		Query:       "with a as (select * from a) select * from a",
		ExpectedErr: sql.ErrTableNotFound,
	},
	{
		Query:          "with a as (select * from c), b as (select * from a), c as (select * from b) select * from a",
		ExpectedErrStr: "table not found: a", // TODO: should be c
	},
	{
		Query:       "WITH Numbers AS ( SELECT n = 1 UNION ALL SELECT n + 1 FROM Numbers WHERE n+1 <= 10) SELECT n FROM Numbers;",
		ExpectedErr: sql.ErrColumnNotFound, // TODO: this should actually be ErrTableNotFound
	},
	{
		Query:       "WITH recursive Numbers AS ( SELECT n = 1 UNION ALL SELECT n + 1 FROM Numbers WHERE n+1 <= 10) SELECT n FROM Numbers;",
		ExpectedErr: sql.ErrColumnNotFound,
	},
	{
		Query:          "CREATE TABLE invalid_decimal (number DECIMAL(65,31));",
		ExpectedErrStr: "Too big scale 31 specified. Maximum is 30.",
	},
	{
		Query:          "CREATE TABLE invalid_decimal (number DECIMAL(66,30));",
		ExpectedErrStr: "Too big precision 66 specified. Maximum is 65.",
	},
	{
		Query:          "CREATE TABLE invalid_decimal (number DECIMAL(66,31));",
		ExpectedErrStr: "Too big scale 31 specified. Maximum is 30.",
	},
}

var BrokenErrorQueries = []QueryErrorTest{
	{
		Query:          "with a as (select * from c), b as (select * from a), c as (select * from b) select * from a",
		ExpectedErrStr: "table not found: c",
	},
	{
		Query:       "WITH Numbers AS ( SELECT n = 1 UNION ALL SELECT n + 1 FROM Numbers WHERE n+1 <= 10) SELECT n FROM Numbers;",
		ExpectedErr: sql.ErrTableNotFound,
	},
}

// WriteQueryTest is a query test for INSERT, UPDATE, etc. statements. It has a query to run and a select query to
// validate the results.
type WriteQueryTest struct {
	WriteQuery          string
	ExpectedWriteResult []sql.Row
	SelectQuery         string
	ExpectedSelect      []sql.Row
	Bindings            map[string]sql.Expression
}

// GenericErrorQueryTest is a query test that is used to assert an error occurs for some query, without specifying what
// the error was.
type GenericErrorQueryTest struct {
	Name     string
	Query    string
	Bindings map[string]sql.Expression
}

var ViewTests = []QueryTest{
	{
		Query: "SELECT * FROM myview ORDER BY i",
		Expected: []sql.Row{
			sql.NewRow(int64(1), "first row"),
			sql.NewRow(int64(2), "second row"),
			sql.NewRow(int64(3), "third row"),
		},
	},
	{
		Query: "SELECT myview.* FROM myview ORDER BY i",
		Expected: []sql.Row{
			sql.NewRow(int64(1), "first row"),
			sql.NewRow(int64(2), "second row"),
			sql.NewRow(int64(3), "third row"),
		},
	},
	{
		Query: "SELECT i FROM myview ORDER BY i",
		Expected: []sql.Row{
			sql.NewRow(int64(1)),
			sql.NewRow(int64(2)),
			sql.NewRow(int64(3)),
		},
	},
	{
		Query: "SELECT t.* FROM myview AS t ORDER BY i",
		Expected: []sql.Row{
			sql.NewRow(int64(1), "first row"),
			sql.NewRow(int64(2), "second row"),
			sql.NewRow(int64(3), "third row"),
		},
	},
	{
		Query: "SELECT t.i FROM myview AS t ORDER BY i",
		Expected: []sql.Row{
			sql.NewRow(int64(1)),
			sql.NewRow(int64(2)),
			sql.NewRow(int64(3)),
		},
	},
	{
		Query: "SELECT * FROM myview2",
		Expected: []sql.Row{
			sql.NewRow(int64(1), "first row"),
		},
	},
	{
		Query: "SELECT i FROM myview2",
		Expected: []sql.Row{
			sql.NewRow(int64(1)),
		},
	},
	{
		Query: "SELECT myview2.i FROM myview2",
		Expected: []sql.Row{
			sql.NewRow(int64(1)),
		},
	},
	{
		Query: "SELECT myview2.* FROM myview2",
		Expected: []sql.Row{
			sql.NewRow(int64(1), "first row"),
		},
	},
	{
		Query: "SELECT t.* FROM myview2 as t",
		Expected: []sql.Row{
			sql.NewRow(int64(1), "first row"),
		},
	},
	{
		Query: "SELECT t.i FROM myview2 as t",
		Expected: []sql.Row{
			sql.NewRow(int64(1)),
		},
	},
	// info schema support
	{
		Query: "select * from information_schema.views where table_schema = 'mydb' order by table_name",
		Expected: []sql.Row{
			sql.NewRow("def", "mydb", "myview", "SELECT * FROM mytable", "NONE", "YES", "", "DEFINER", "utf8mb4", "utf8mb4_0900_bin"),
			sql.NewRow("def", "mydb", "myview2", "SELECT * FROM myview WHERE i = 1", "NONE", "YES", "", "DEFINER", "utf8mb4", "utf8mb4_0900_bin"),
		},
	},
	{
		Query: "select table_name from information_schema.tables where table_schema = 'mydb' and table_type = 'VIEW' order by 1",
		Expected: []sql.Row{
			sql.NewRow("myview"),
			sql.NewRow("myview2"),
		},
	},
}

var VersionedViewTests = []QueryTest{
	{
		Query: "SELECT * FROM myview1 ORDER BY i",
		Expected: []sql.Row{
			sql.NewRow(int64(1), "first row, 3", "1"),
			sql.NewRow(int64(2), "second row, 3", "2"),
			sql.NewRow(int64(3), "third row, 3", "3"),
		},
	},
	{
		Query: "SELECT t.* FROM myview1 AS t ORDER BY i",
		Expected: []sql.Row{
			sql.NewRow(int64(1), "first row, 3", "1"),
			sql.NewRow(int64(2), "second row, 3", "2"),
			sql.NewRow(int64(3), "third row, 3", "3"),
		},
	},
	{
		Query: "SELECT t.i FROM myview1 AS t ORDER BY i",
		Expected: []sql.Row{
			sql.NewRow(int64(1)),
			sql.NewRow(int64(2)),
			sql.NewRow(int64(3)),
		},
	},
	{
		Query: "SELECT * FROM myview1 AS OF '2019-01-01' ORDER BY i",
		Expected: []sql.Row{
			sql.NewRow(int64(1), "first row, 1"),
			sql.NewRow(int64(2), "second row, 1"),
			sql.NewRow(int64(3), "third row, 1"),
		},
	},

	// Nested views
	{
		Query: "SELECT * FROM myview2",
		Expected: []sql.Row{
			sql.NewRow(int64(1), "first row, 3", "1"),
		},
	},
	{
		Query: "SELECT i FROM myview2",
		Expected: []sql.Row{
			sql.NewRow(int64(1)),
		},
	},
	{
		Query: "SELECT myview2.i FROM myview2",
		Expected: []sql.Row{
			sql.NewRow(int64(1)),
		},
	},
	{
		Query: "SELECT myview2.* FROM myview2",
		Expected: []sql.Row{
			sql.NewRow(int64(1), "first row, 3", "1"),
		},
	},
	{
		Query: "SELECT t.* FROM myview2 as t",
		Expected: []sql.Row{
			sql.NewRow(int64(1), "first row, 3", "1"),
		},
	},
	{
		Query: "SELECT t.i FROM myview2 as t",
		Expected: []sql.Row{
			sql.NewRow(int64(1)),
		},
	},
	{
		Query: "SELECT * FROM myview2 AS OF '2019-01-01'",
		Expected: []sql.Row{
			sql.NewRow(int64(1), "first row, 1"),
		},
	},

	// Views with unions
	{
		Query: "SELECT * FROM myview3 AS OF '2019-01-01'",
		Expected: []sql.Row{
			{"1"},
			{"2"},
			{"3"},
			{"first row, 1"},
			{"second row, 1"},
			{"third row, 1"},
		},
	},
	{
		Query: "SELECT * FROM myview3 AS OF '2019-01-02'",
		Expected: []sql.Row{
			{"1"},
			{"2"},
			{"3"},
			{"first row, 2"},
			{"second row, 2"},
			{"third row, 2"},
		},
	},
	{
		Query: "SELECT * FROM myview3 AS OF '2019-01-03'",
		Expected: []sql.Row{
			{"1"},
			{"2"},
			{"3"},
			{"first row, 3"},
			{"second row, 3"},
			{"third row, 3"},
		},
	},

	// Views with subqueries
	{
		Query: "SELECT * FROM myview4 AS OF '2019-01-01'",
		Expected: []sql.Row{
			{1, "first row, 1"},
		},
	},
	{
		Query: "SELECT * FROM myview4 AS OF '2019-01-02'",
		Expected: []sql.Row{
			{2, "second row, 2"},
		},
	},
	{
		Query: "SELECT * FROM myview4 AS OF '2019-01-03'",
		Expected: []sql.Row{
			{3, "third row, 3", "3"},
		},
	},

	// Views with subquery aliases
	{
		Query: "SELECT * FROM myview5 AS OF '2019-01-01'",
		Expected: []sql.Row{
			{1, "first row, 1"},
		},
	},
	{
		Query: "SELECT * FROM myview5 AS OF '2019-01-02'",
		Expected: []sql.Row{
			{2, "second row, 2"},
		},
	},
	{
		Query: "SELECT * FROM myview5 AS OF '2019-01-03'",
		Expected: []sql.Row{
			{3, "third row, 3", "3"},
		},
	},

	// info schema support
	{
		Query: "select * from information_schema.views where table_schema = 'mydb'",
		Expected: []sql.Row{
			sql.NewRow("def", "mydb", "myview", "SELECT * FROM mytable", "NONE", "YES", "", "DEFINER", "utf8mb4", "utf8mb4_0900_bin"),
			sql.NewRow("def", "mydb", "myview1", "SELECT * FROM myhistorytable", "NONE", "YES", "", "DEFINER", "utf8mb4", "utf8mb4_0900_bin"),
			sql.NewRow("def", "mydb", "myview2", "SELECT * FROM myview1 WHERE i = 1", "NONE", "YES", "", "DEFINER", "utf8mb4", "utf8mb4_0900_bin"),
			sql.NewRow("def", "mydb", "myview3", "SELECT i from myview1 union select s from myhistorytable", "NONE", "YES", "", "DEFINER", "utf8mb4", "utf8mb4_0900_bin"),
			sql.NewRow("def", "mydb", "myview4", "SELECT * FROM myhistorytable where i in (select distinct cast(RIGHT(s, 1) as signed) from myhistorytable)", "NONE", "YES", "", "DEFINER", "utf8mb4", "utf8mb4_0900_bin"),
			sql.NewRow("def", "mydb", "myview5", "SELECT * FROM (select * from myhistorytable where i in (select distinct cast(RIGHT(s, 1) as signed))) as sq", "NONE", "YES", "", "DEFINER", "utf8mb4", "utf8mb4_0900_bin"),
		},
	},
	{
		Query: "select table_name from information_schema.tables where table_schema = 'mydb' and table_type = 'VIEW' order by 1",
		Expected: []sql.Row{
			sql.NewRow("myview"),
			sql.NewRow("myview1"),
			sql.NewRow("myview2"),
			sql.NewRow("myview3"),
			sql.NewRow("myview4"),
			sql.NewRow("myview5"),
		},
	},
}

var ShowTableStatusQueries = []QueryTest{
	{
		Query: `SHOW TABLE STATUS FROM mydb`,
		Expected: []sql.Row{
			{"mytable", "InnoDB", "10", "Fixed", uint64(3), uint64(88), uint64(264), uint64(0), int64(0), int64(0), nil, nil, nil, nil, "utf8mb4_0900_bin", nil, nil, nil},
			{"othertable", "InnoDB", "10", "Fixed", uint64(3), uint64(88), uint64(264), uint64(0), int64(0), int64(0), nil, nil, nil, nil, "utf8mb4_0900_bin", nil, nil, nil},
		},
	},
	{
		Query: `SHOW TABLE STATUS LIKE '%table'`,
		Expected: []sql.Row{
			{"mytable", "InnoDB", "10", "Fixed", uint64(3), uint64(88), uint64(264), uint64(0), int64(0), int64(0), nil, nil, nil, nil, "utf8mb4_0900_bin", nil, nil, nil},
			{"othertable", "InnoDB", "10", "Fixed", uint64(3), uint64(88), uint64(264), uint64(0), int64(0), int64(0), nil, nil, nil, nil, "utf8mb4_0900_bin", nil, nil, nil},
		},
	},
	{
		Query: `SHOW TABLE STATUS FROM mydb LIKE 'othertable'`,
		Expected: []sql.Row{
			{"othertable", "InnoDB", "10", "Fixed", uint64(3), uint64(88), uint64(264), uint64(0), int64(0), int64(0), nil, nil, nil, nil, "utf8mb4_0900_bin", nil, nil, nil},
		},
	},
	{
		Query: `SHOW TABLE STATUS WHERE Name = 'mytable'`,
		Expected: []sql.Row{
			{"mytable", "InnoDB", "10", "Fixed", uint64(3), uint64(88), uint64(264), uint64(0), int64(0), int64(0), nil, nil, nil, nil, "utf8mb4_0900_bin", nil, nil, nil},
		},
	},
	{
		Query: `SHOW TABLE STATUS`,
		Expected: []sql.Row{
			{"mytable", "InnoDB", "10", "Fixed", uint64(3), uint64(88), uint64(264), uint64(0), int64(0), int64(0), nil, nil, nil, nil, "utf8mb4_0900_bin", nil, nil, nil},
			{"othertable", "InnoDB", "10", "Fixed", uint64(3), uint64(88), uint64(264), uint64(0), int64(0), int64(0), nil, nil, nil, nil, "utf8mb4_0900_bin", nil, nil, nil},
		},
	},
	{
		Query: `SHOW TABLE STATUS FROM mydb LIKE 'othertable'`,
		Expected: []sql.Row{
			{"othertable", "InnoDB", "10", "Fixed", uint64(3), uint64(88), uint64(264), uint64(0), int64(0), int64(0), nil, nil, nil, nil, "utf8mb4_0900_bin", nil, nil, nil},
		},
	},
}

var StatisticsQueries = []ScriptTest{
	{
		Name: "analyze single int column",
		SetUpScript: []string{
			"CREATE TABLE t (i int primary key)",
			"INSERT INTO t VALUES (1), (2), (3)",
			"ANALYZE TABLE t",
		},
		Assertions: []ScriptTestAssertion{
			{
				Query: "SELECT * FROM information_schema.column_statistics",
				Expected: []sql.Row{
					{"mydb", "t", "i", float64(2), float64(1), float64(3), uint64(3), uint64(0), uint64(3), "[[1.00, 1.00, 0.33],[2.00, 2.00, 0.33],[3.00, 3.00, 0.33]]"},
				},
			},
		},
	},
	{
		Name: "analyze two int columns",
		SetUpScript: []string{
			"CREATE TABLE t (i int, j int)",
			"INSERT INTO t VALUES (1, 4), (2, 5), (3, 6)",
			"ANALYZE TABLE t",
		},
		Assertions: []ScriptTestAssertion{
			{
				Query: "SELECT * FROM information_schema.column_statistics",
				Expected: []sql.Row{
					{"mydb", "t", "i", float64(2), float64(1), float64(3), uint64(3), uint64(0), uint64(3), "[[1.00, 1.00, 0.33],[2.00, 2.00, 0.33],[3.00, 3.00, 0.33]]"},
					{"mydb", "t", "j", float64(5), float64(4), float64(6), uint64(3), uint64(0), uint64(3), "[[4.00, 4.00, 0.33],[5.00, 5.00, 0.33],[6.00, 6.00, 0.33]]"},
				},
			},
		},
	},
	{
		Name: "analyze float columns",
		SetUpScript: []string{
			"CREATE TABLE t (i float)",
			"INSERT INTO t VALUES (1.25), (45.25), (7.5), (10.5)",
			"ANALYZE TABLE t",
		},
		Assertions: []ScriptTestAssertion{
			{
				Query: "SELECT * FROM information_schema.column_statistics",
				Expected: []sql.Row{
					{"mydb", "t", "i", float64(16.125), float64(1.25), float64(45.25), uint64(4), uint64(0), uint64(4), "[[1.25, 1.25, 0.25],[7.50, 7.50, 0.25],[10.50, 10.50, 0.25],[45.25, 45.25, 0.25]]"},
				},
			},
		},
	},
	{
		Name: "analyze empty table creates stats with 0s",
		SetUpScript: []string{
			"CREATE TABLE t (i float)",
			"ANALYZE TABLE t",
		},
		Assertions: []ScriptTestAssertion{
			{
				Query: "SELECT * FROM information_schema.column_statistics",
				Expected: []sql.Row{
					{"mydb", "t", "i", float64(0), float64(0), float64(0), uint64(0), uint64(0), uint64(0), "[]"},
				},
			},
		},
	},
	{
		Name: "analyze columns that can't be converted to float throws error",
		SetUpScript: []string{
			"CREATE TABLE t (t longtext)",
			"INSERT INTO t VALUES ('not a number')",
			"ANALYZE TABLE t",
		},
		Assertions: []ScriptTestAssertion{
			{
				Query:    "SELECT * FROM information_schema.column_statistics",
				Expected: []sql.Row{},
			},
		},
	},
}<|MERGE_RESOLUTION|>--- conflicted
+++ resolved
@@ -6961,13 +6961,10 @@
 		Query:    "with recursive a(x) as (select 1 union select 2) select * from a union select * from a order by x desc;",
 		Expected: []sql.Row{{2}, {1}},
 	},
-<<<<<<< HEAD
-=======
 	{
 		Query:    "with recursive a as (select 1 union select 2) select * from (select 1 where 1 in (select * from a)) as `temp`",
 		Expected: []sql.Row{{1}},
 	},
->>>>>>> c6922173
 }
 
 var KeylessQueries = []QueryTest{
