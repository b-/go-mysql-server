--- conflicted
+++ resolved
@@ -427,77 +427,6 @@
 		},
 	},
 	{
-<<<<<<< HEAD
-		Name: "Group Concat Queries",
-		SetUpScript: []string{
-			"CREATE TABLE x (pk int)",
-			"INSERT INTO x VALUES (1),(2),(3),(4),(NULL)",
-
-			"create table t (o_id int, attribute longtext, value longtext)",
-			"INSERT INTO t VALUES (2, 'color', 'red'), (2, 'fabric', 'silk')",
-			"INSERT INTO t VALUES (3, 'color', 'green'), (3, 'shape', 'square')",
-
-			"create table nulls(pk int)",
-			"INSERT INTO nulls VALUES (NULL)",
-		},
-		Assertions: []ScriptTestAssertion{
-			{
-				Query:    `SELECT group_concat(pk) FROM x;`,
-				Expected: []sql.Row{{"1,2,3,4"}},
-			},
-			{
-				Query:    `SELECT group_concat(DISTINCT pk) FROM x;`,
-				Expected: []sql.Row{{"1,2,3,4"}},
-			},
-			{
-				Query:    `SELECT group_concat(DISTINCT pk SEPARATOR '-') FROM x;`,
-				Expected: []sql.Row{{"1-2-3-4"}},
-			},
-			{
-				Query: 	 `SELECT group_concat(attribute) FROM t group by o_id`,
-				Expected: []sql.Row{{"color,fabric"}, {"color,shape"}},
-			},
-			{
-				Query: 	 `SELECT group_concat(DISTINCT attribute ORDER BY value DESC SEPARATOR ';') FROM t group by o_id`,
-				Expected: []sql.Row{{"fabric;color"}, {"shape;color"}},
-			},
-			{
-				Query: 	 `SELECT group_concat(DISTINCT attribute) FROM t`,
-				Expected: []sql.Row{{"color,fabric,shape"}},
-			},
-			{
-				Query: 	 `SELECT group_concat(attribute) FROM t`,
-				Expected: []sql.Row{{"color,fabric,color,shape"}},
-			},
-			{
-				Query:    `SELECT group_concat((SELECT 2)) FROM x;`,
-				Expected: []sql.Row{{"2,2,2,2,2"}},
-			},
-			{
-				Query:    `SELECT group_concat(DISTINCT (SELECT 2)) FROM x;`,
-				Expected: []sql.Row{{"2"}},
-			},
-			{
-				Query: 	 `SELECT group_concat(DISTINCT attribute ORDER BY attribute ASC) FROM t`,
-				Expected: []sql.Row{{"color,fabric,shape"}},
-			},
-			{
-				Query: 	 `SELECT group_concat(DISTINCT attribute ORDER BY attribute DESC) FROM t`,
-				Expected: []sql.Row{{"shape,fabric,color"}},
-			},
-			{
-				Query: 	 `SELECT group_concat(pk) FROM nulls`,
-				Expected: []sql.Row{{nil}},
-			},
-			{
-				Query: `SELECT group_concat((SELECT * FROM t LIMIT 1)) from t`,
-				ExpectedErr: analyzer.ErrSubqueryMultipleColumns,
-			},
-			{
-				Query: `SELECT group_concat((SELECT * FROM x)) from t`,
-				ExpectedErr: sql.ErrExpectedSingleRow,
-			},
-=======
 		Name: "last_insert_id() behavior",
 		SetUpScript: []string{
 			"create table a (x int primary key auto_increment, y int)",
@@ -691,7 +620,78 @@
 			{1, 1},
 			{2, 2},
 			{3, 3},
->>>>>>> 71956bc0
+		},
+	},
+	{
+		Name: "Group Concat Queries",
+		SetUpScript: []string{
+			"CREATE TABLE x (pk int)",
+			"INSERT INTO x VALUES (1),(2),(3),(4),(NULL)",
+
+			"create table t (o_id int, attribute longtext, value longtext)",
+			"INSERT INTO t VALUES (2, 'color', 'red'), (2, 'fabric', 'silk')",
+			"INSERT INTO t VALUES (3, 'color', 'green'), (3, 'shape', 'square')",
+
+			"create table nulls(pk int)",
+			"INSERT INTO nulls VALUES (NULL)",
+		},
+		Assertions: []ScriptTestAssertion{
+			{
+				Query:    `SELECT group_concat(pk) FROM x;`,
+				Expected: []sql.Row{{"1,2,3,4"}},
+			},
+			{
+				Query:    `SELECT group_concat(DISTINCT pk) FROM x;`,
+				Expected: []sql.Row{{"1,2,3,4"}},
+			},
+			{
+				Query:    `SELECT group_concat(DISTINCT pk SEPARATOR '-') FROM x;`,
+				Expected: []sql.Row{{"1-2-3-4"}},
+			},
+			{
+				Query:    `SELECT group_concat(attribute) FROM t group by o_id`,
+				Expected: []sql.Row{{"color,fabric"}, {"color,shape"}},
+			},
+			{
+				Query:    `SELECT group_concat(DISTINCT attribute ORDER BY value DESC SEPARATOR ';') FROM t group by o_id`,
+				Expected: []sql.Row{{"fabric;color"}, {"shape;color"}},
+			},
+			{
+				Query:    `SELECT group_concat(DISTINCT attribute) FROM t`,
+				Expected: []sql.Row{{"color,fabric,shape"}},
+			},
+			{
+				Query:    `SELECT group_concat(attribute) FROM t`,
+				Expected: []sql.Row{{"color,fabric,color,shape"}},
+			},
+			{
+				Query:    `SELECT group_concat((SELECT 2)) FROM x;`,
+				Expected: []sql.Row{{"2,2,2,2,2"}},
+			},
+			{
+				Query:    `SELECT group_concat(DISTINCT (SELECT 2)) FROM x;`,
+				Expected: []sql.Row{{"2"}},
+			},
+			{
+				Query:    `SELECT group_concat(DISTINCT attribute ORDER BY attribute ASC) FROM t`,
+				Expected: []sql.Row{{"color,fabric,shape"}},
+			},
+			{
+				Query:    `SELECT group_concat(DISTINCT attribute ORDER BY attribute DESC) FROM t`,
+				Expected: []sql.Row{{"shape,fabric,color"}},
+			},
+			{
+				Query:    `SELECT group_concat(pk) FROM nulls`,
+				Expected: []sql.Row{{nil}},
+			},
+			{
+				Query:       `SELECT group_concat((SELECT * FROM t LIMIT 1)) from t`,
+				ExpectedErr: analyzer.ErrSubqueryMultipleColumns,
+			},
+			{
+				Query:       `SELECT group_concat((SELECT * FROM x)) from t`,
+				ExpectedErr: sql.ErrExpectedSingleRow,
+			},
 		},
 	},
 }