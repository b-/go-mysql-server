// Copyright 2020-2021 Dolthub, Inc.
//
// Licensed under the Apache License, Version 2.0 (the "License");
// you may not use this file except in compliance with the License.
// You may obtain a copy of the License at
//
//     http://www.apache.org/licenses/LICENSE-2.0
//
// Unless required by applicable law or agreed to in writing, software
// distributed under the License is distributed on an "AS IS" BASIS,
// WITHOUT WARRANTIES OR CONDITIONS OF ANY KIND, either express or implied.
// See the License for the specific language governing permissions and
// limitations under the License.

package analyzer

import (
	"fmt"
	"strings"

	"github.com/dolthub/vitess/go/vt/sqlparser"

	"github.com/dolthub/go-mysql-server/sql"
	"github.com/dolthub/go-mysql-server/sql/expression"
	"github.com/dolthub/go-mysql-server/sql/parse"
	"github.com/dolthub/go-mysql-server/sql/plan"
	"github.com/dolthub/go-mysql-server/sql/planbuilder"
	"github.com/dolthub/go-mysql-server/sql/transform"
)

// validateCreateTrigger handles CreateTrigger nodes, resolving references to "old" and "new" table references in
// the trigger body. Also validates that these old and new references are being used appropriately -- they are only
// valid for certain kinds of triggers and certain statements.
func validateCreateTrigger(ctx *sql.Context, a *Analyzer, node sql.Node, scope *plan.Scope, sel RuleSelector) (sql.Node, transform.TreeIdentity, error) {
	ct, ok := node.(*plan.CreateTrigger)
	if !ok {
		return node, transform.SameTree, nil
	}

	// We just want to verify that the trigger is correctly defined before creating it. If it is, we replace the
	// UnresolvedColumn expressions with placeholder expressions that say they are Resolved().
	// TODO: this might work badly for databases with tables named new and old. Needs tests.
	var err error
	transform.InspectExpressions(ct.Body, func(e sql.Expression) bool {
		switch e := e.(type) {
		case *expression.UnresolvedColumn:
			if strings.ToLower(e.Table()) == "new" {
				if ct.TriggerEvent == sqlparser.DeleteStr {
					err = sql.ErrInvalidUseOfOldNew.New("new", ct.TriggerEvent)
				}
			}
			if strings.ToLower(e.Table()) == "old" {
				if ct.TriggerEvent == sqlparser.InsertStr {
					err = sql.ErrInvalidUseOfOldNew.New("old", ct.TriggerEvent)
				}
			}
		case *deferredColumn:
			if strings.ToLower(e.Table()) == "new" {
				if ct.TriggerEvent == sqlparser.DeleteStr {
					err = sql.ErrInvalidUseOfOldNew.New("new", ct.TriggerEvent)
				}
			}
			if strings.ToLower(e.Table()) == "old" {
				if ct.TriggerEvent == sqlparser.InsertStr {
					err = sql.ErrInvalidUseOfOldNew.New("old", ct.TriggerEvent)
				}
			}
		}
		return true
	})

	if err != nil {
		return nil, transform.SameTree, err
	}

	// Check to see if the plan sets a value for "old" rows, or if an AFTER trigger assigns to NEW. Both are illegal.
	transform.InspectExpressionsWithNode(ct.Body, func(n sql.Node, e sql.Expression) bool {
		if _, ok := n.(*plan.Set); !ok {
			return true
		}

		switch e := e.(type) {
		case *expression.SetField:
			switch left := e.Left.(type) {
			case column:
				if strings.ToLower(left.Table()) == "old" {
					err = sql.ErrInvalidUpdateOfOldRow.New()
				}
				if ct.TriggerTime == sqlparser.AfterStr && strings.ToLower(left.Table()) == "new" {
					err = sql.ErrInvalidUpdateInAfterTrigger.New()
				}
			}
		}

		return true
	})

	if err != nil {
		return nil, transform.SameTree, err
	}

	trigTable := getResolvedTable(ct.Table)
	sch := trigTable.Schema()
	colsList := make(map[string]struct{})
	for _, c := range sch {
		colsList[c.Name] = struct{}{}
	}

	// Check to see if the columns with "new" and "old" table reference are valid columns from the trigger table.
	transform.InspectExpressions(ct.Body, func(e sql.Expression) bool {
		switch e := e.(type) {
		case *expression.UnresolvedColumn:
			if strings.ToLower(e.Table()) == "old" || strings.ToLower(e.Table()) == "new" {
				if _, ok := colsList[e.Name()]; !ok {
					err = sql.ErrUnknownColumn.New(e.Name(), e.Table())
				}
			}
		case *deferredColumn:
			if strings.ToLower(e.Table()) == "old" || strings.ToLower(e.Table()) == "new" {
				if _, ok := colsList[e.Name()]; !ok {
					err = sql.ErrUnknownColumn.New(e.Name(), e.Table())
				}
			}
		}
		return true
	})

	if err != nil {
		return nil, transform.SameTree, err
	}
	return node, transform.NewTree, nil
}

func applyTriggers(ctx *sql.Context, a *Analyzer, n sql.Node, scope *plan.Scope, sel RuleSelector) (sql.Node, transform.TreeIdentity, error) {
	// Skip this step for CreateTrigger statements
	if _, ok := n.(*plan.CreateTrigger); ok {
		return n, transform.SameTree, nil
	}

	var affectedTables []string
	var triggerEvent plan.TriggerEvent
	db := ctx.GetCurrentDatabase()
	transform.Inspect(n, func(n sql.Node) bool {
		switch n := n.(type) {
		case *plan.InsertInto:
			affectedTables = append(affectedTables, getTableName(n))
			triggerEvent = plan.InsertTrigger
			if n.Database() != nil && n.Database().Name() != "" {
				db = n.Database().Name()
			}
		case *plan.Update:
			affectedTables = append(affectedTables, getTableName(n))
			triggerEvent = plan.UpdateTrigger
			if n.Database() != "" {
				db = n.Database()
			}
		case *plan.DeleteFrom:
			for _, target := range n.GetDeleteTargets() {
				affectedTables = append(affectedTables, getTableName(target))
			}
			triggerEvent = plan.DeleteTrigger
			if n.Database() != "" {
				db = n.Database()
			}
		}
		return true
	})

	if len(affectedTables) == 0 {
		return n, transform.SameTree, nil
	}

	// TODO: database should be dependent on the table being inserted / updated, but we don't have that info available
	//  from the table object yet.
	database, err := a.Catalog.Database(ctx, db)
	if err != nil {
		return nil, transform.SameTree, err
	}

	var affectedTriggers []*plan.CreateTrigger
	if tdb, ok := database.(sql.TriggerDatabase); ok {
		triggers, err := tdb.GetTriggers(ctx)
		if err != nil {
			return nil, transform.SameTree, err
		}

		for _, trigger := range triggers {
<<<<<<< HEAD
			parsedTrigger, err := parse.ParseWithOptions(ctx, trigger.CreateStatement,
				sqlparser.ParserOptions{AnsiQuotes: trigger.AnsiQuotes})
=======
			var parsedTrigger sql.Node
			if ctx.Version == sql.VersionExperimental {
				b := planbuilder.New(ctx, a.Catalog)
				b.TriggerCtx().Call = true
				parsedTrigger, _, _, err = b.Parse(trigger.CreateStatement, false)
				b.TriggerCtx().Call = false
			} else {
				parsedTrigger, err = parse.Parse(ctx, trigger.CreateStatement)
			}
>>>>>>> 12b176a3
			if err != nil {
				return nil, transform.SameTree, err
			}

			ct, ok := parsedTrigger.(*plan.CreateTrigger)
			if !ok {
				return nil, transform.SameTree, sql.ErrTriggerCreateStatementInvalid.New(trigger.CreateStatement)
			}

			triggerTable := getTableName(ct.Table)
			if stringContains(affectedTables, triggerTable) && triggerEventsMatch(triggerEvent, ct.TriggerEvent) {
				if block, ok := ct.Body.(*plan.BeginEndBlock); ok {
					ct.Body = plan.NewTriggerBeginEndBlock(block)
				}
				affectedTriggers = append(affectedTriggers, ct)
			}
		}
	}

	if len(affectedTriggers) == 0 {
		return n, transform.SameTree, nil
	}

	triggers := orderTriggersAndReverseAfter(affectedTriggers)
	originalNode := n
	same := transform.SameTree
	allSame := transform.SameTree
	for _, trigger := range triggers {
		err = validateNoCircularUpdates(trigger, originalNode, scope)
		if err != nil {
			return nil, transform.SameTree, err
		}

		n, same, err = applyTrigger(ctx, a, originalNode, n, scope, trigger)
		if err != nil {
			return nil, transform.SameTree, err
		}
		allSame = same && allSame
	}

	return n, allSame, nil
}

// applyTrigger applies the trigger given to the node given, returning the resulting node
func applyTrigger(ctx *sql.Context, a *Analyzer, originalNode, n sql.Node, scope *plan.Scope, trigger *plan.CreateTrigger) (sql.Node, transform.TreeIdentity, error) {
	triggerLogic, err := getTriggerLogic(ctx, a, originalNode, scope, trigger)
	if err != nil {
		return nil, transform.SameTree, err
	}

	return transform.NodeWithCtx(n, nil, func(c transform.Context) (sql.Node, transform.TreeIdentity, error) {
		// Don't double-apply trigger executors to the bodies of triggers. To avoid this, don't apply the trigger if the
		// parent is a trigger body.
		// TODO: this won't work for BEGIN END blocks, stored procedures, etc. For those, we need to examine all ancestors,
		//  not just the immediate parent. Alternately, we could do something like not walk all children of some node types
		//  (probably better).
		if _, ok := c.Parent.(*plan.TriggerExecutor); ok {
			if c.ChildNum == 1 { // Right child is the trigger execution logic
				return c.Node, transform.SameTree, nil
			}
		}

		switch n := c.Node.(type) {
		case *plan.InsertInto:
			if trigger.TriggerTime == sqlparser.BeforeStr {
				triggerExecutor := plan.NewTriggerExecutor(n.Source, triggerLogic, plan.InsertTrigger, plan.TriggerTime(trigger.TriggerTime), sql.TriggerDefinition{
					Name:            trigger.TriggerName,
					CreateStatement: trigger.CreateTriggerString,
				})
				return n.WithSource(triggerExecutor), transform.NewTree, nil
			} else {
				return plan.NewTriggerExecutor(n, triggerLogic, plan.InsertTrigger, plan.TriggerTime(trigger.TriggerTime), sql.TriggerDefinition{
					Name:            trigger.TriggerName,
					CreateStatement: trigger.CreateTriggerString,
				}), transform.NewTree, nil
			}
		case *plan.Update:
			if trigger.TriggerTime == sqlparser.BeforeStr {
				triggerExecutor := plan.NewTriggerExecutor(n.Child, triggerLogic, plan.UpdateTrigger, plan.TriggerTime(trigger.TriggerTime), sql.TriggerDefinition{
					Name:            trigger.TriggerName,
					CreateStatement: trigger.CreateTriggerString,
				})
				node, err := n.WithChildren(triggerExecutor)
				return node, transform.NewTree, err
			} else {
				return plan.NewTriggerExecutor(n, triggerLogic, plan.UpdateTrigger, plan.TriggerTime(trigger.TriggerTime), sql.TriggerDefinition{
					Name:            trigger.TriggerName,
					CreateStatement: trigger.CreateTriggerString,
				}), transform.NewTree, nil
			}
		case *plan.DeleteFrom:
			// TODO: This should work correctly when there is only one table that
			//       has a trigger on it, but it won't work if a DELETE FROM JOIN
			//       is deleting from two tables that both have triggers. Seems
			//       like we need something like a MultipleTriggerExecutor node
			//       that could execute multiple triggers on the same row from its
			//       wrapped iterator. There is also an issue with running triggers
			//       because their field indexes assume the row they evalute will
			//       only ever contain the columns from the single table the trigger
			//       is based on, but this isn't true with UPDATE JOIN or DELETE JOIN.
			if n.HasExplicitTargets() {
				return nil, transform.SameTree, fmt.Errorf("delete from with explicit target tables " +
					"does not support triggers; retry with single table deletes")
			}

			if trigger.TriggerTime == sqlparser.BeforeStr {
				triggerExecutor := plan.NewTriggerExecutor(n.Child, triggerLogic, plan.DeleteTrigger, plan.TriggerTime(trigger.TriggerTime), sql.TriggerDefinition{
					Name:            trigger.TriggerName,
					CreateStatement: trigger.CreateTriggerString,
				})
				node, err := n.WithChildren(triggerExecutor)
				return node, transform.NewTree, err
			} else {
				return plan.NewTriggerExecutor(n, triggerLogic, plan.DeleteTrigger, plan.TriggerTime(trigger.TriggerTime), sql.TriggerDefinition{
					Name:            trigger.TriggerName,
					CreateStatement: trigger.CreateTriggerString,
				}), transform.NewTree, nil
			}
		}

		return c.Node, transform.SameTree, nil
	})
}

// getTriggerLogic analyzes and returns the Node representing the trigger body for the trigger given, applied to the
// plan node given, which must be an insert, update, or delete.
func getTriggerLogic(ctx *sql.Context, a *Analyzer, n sql.Node, scope *plan.Scope, trigger *plan.CreateTrigger) (sql.Node, error) {
	// For trigger body analysis, we don't want any row update accumulators applied to insert / update / delete
	// statements, we need the raw output from them.
	var noRowUpdateAccumulators RuleSelector
	noRowUpdateAccumulators = func(id RuleId) bool {
		return DefaultRuleSelector(id) && id != applyRowUpdateAccumulatorsId
	}

	// For the reference to the row in the trigger table, we use the scope mechanism. This is a little strange because
	// scopes for subqueries work with the child schemas of a scope node, but we don't have such a node here. Instead we
	// fabricate one with the right properties (its child schema matches the table schema, with the right aliased name)
	var triggerLogic sql.Node
	var err error
	switch trigger.TriggerEvent {
	case sqlparser.InsertStr:
		scopeNode := plan.NewProject(
			[]sql.Expression{expression.NewStar()},
			plan.NewTableAlias("new", getResolvedTable(n)),
		)
		s := (*plan.Scope)(nil).NewScope(scopeNode).WithMemos(scope.Memo(n).MemoNodes()).WithProcedureCache(scope.ProcedureCache())
		triggerLogic, _, err = a.analyzeWithSelector(ctx, trigger.Body, s, SelectAllBatches, noRowUpdateAccumulators)
	case sqlparser.UpdateStr:
		scopeNode := plan.NewProject(
			[]sql.Expression{expression.NewStar()},
			plan.NewCrossJoin(
				plan.NewTableAlias("old", getResolvedTable(n)),
				plan.NewTableAlias("new", getResolvedTable(n)),
			),
		)
		s := (*plan.Scope)(nil).NewScope(scopeNode).WithMemos(scope.Memo(n).MemoNodes()).WithProcedureCache(scope.ProcedureCache())
		triggerLogic, _, err = a.analyzeWithSelector(ctx, trigger.Body, s, SelectAllBatches, noRowUpdateAccumulators)
	case sqlparser.DeleteStr:
		scopeNode := plan.NewProject(
			[]sql.Expression{expression.NewStar()},
			plan.NewTableAlias("old", getResolvedTable(n)),
		)
		s := (*plan.Scope)(nil).NewScope(scopeNode).WithMemos(scope.Memo(n).MemoNodes()).WithProcedureCache(scope.ProcedureCache())
		triggerLogic, _, err = a.analyzeWithSelector(ctx, trigger.Body, s, SelectAllBatches, noRowUpdateAccumulators)
	}

	return StripPassthroughNodes(triggerLogic), err
}

// validateNoCircularUpdates returns an error if the trigger logic attempts to update the table that invoked it (or any
// table being updated in an outer scope of this analysis)
func validateNoCircularUpdates(trigger *plan.CreateTrigger, n sql.Node, scope *plan.Scope) error {
	var circularRef error
	transform.Inspect(trigger.Body, func(node sql.Node) bool {
		switch node := node.(type) {
		case *plan.Update, *plan.InsertInto, *plan.DeleteFrom:
			for _, n := range append([]sql.Node{n}, scope.MemoNodes()...) {
				invokingTableName := getUnaliasedTableName(n)
				updatedTable := getUnaliasedTableName(node)
				// TODO: need to compare DB as well
				if updatedTable == invokingTableName {
					circularRef = sql.ErrTriggerTableInUse.New(updatedTable)
					return false
				}
			}
		}
		return true
	})

	return circularRef
}

func orderTriggersAndReverseAfter(triggers []*plan.CreateTrigger) []*plan.CreateTrigger {
	beforeTriggers, afterTriggers := plan.OrderTriggers(triggers)

	// Reverse the order of after triggers. This is because we always apply them to the Insert / Update / Delete node
	// that initiated the trigger, so after triggers, which wrap the Insert, need be applied in reverse order for them to
	// run in the correct order.
	for left, right := 0, len(afterTriggers)-1; left < right; left, right = left+1, right-1 {
		afterTriggers[left], afterTriggers[right] = afterTriggers[right], afterTriggers[left]
	}

	return append(beforeTriggers, afterTriggers...)
}

func triggerEventsMatch(event plan.TriggerEvent, event2 string) bool {
	return strings.ToLower((string)(event)) == strings.ToLower(event2)
}

// wrapWritesWithRollback wraps the entire tree iff it contains a trigger, allowing rollback when a trigger errors
func wrapWritesWithRollback(ctx *sql.Context, a *Analyzer, n sql.Node, scope *plan.Scope, sel RuleSelector) (sql.Node, transform.TreeIdentity, error) {
	// Check if tree contains a TriggerExecutor
	containsTrigger := false
	transform.Inspect(n, func(n sql.Node) bool {
		// After Triggers wrap nodes
		if _, ok := n.(*plan.TriggerExecutor); ok {
			containsTrigger = true
			return false // done, don't bother to recurse
		}

		// Before Triggers on Inserts are inside Source
		if n, ok := n.(*plan.InsertInto); ok {
			if _, ok := n.Source.(*plan.TriggerExecutor); ok {
				containsTrigger = true
				return false
			}
		}

		// Before Triggers on Delete and Update should be in children
		return true
	})

	// No TriggerExecutor, so return same tree
	if !containsTrigger {
		return n, transform.SameTree, nil
	}

	// If we don't have a transaction session we can't do rollbacks
	_, ok := ctx.Session.(sql.TransactionSession)
	if !ok {
		return plan.NewNoopTriggerRollback(n), transform.NewTree, nil
	}

	// Wrap tree with new node
	return plan.NewTriggerRollback(n), transform.NewTree, nil
}<|MERGE_RESOLUTION|>--- conflicted
+++ resolved
@@ -185,10 +185,6 @@
 		}
 
 		for _, trigger := range triggers {
-<<<<<<< HEAD
-			parsedTrigger, err := parse.ParseWithOptions(ctx, trigger.CreateStatement,
-				sqlparser.ParserOptions{AnsiQuotes: trigger.AnsiQuotes})
-=======
 			var parsedTrigger sql.Node
 			if ctx.Version == sql.VersionExperimental {
 				b := planbuilder.New(ctx, a.Catalog)
@@ -196,9 +192,9 @@
 				parsedTrigger, _, _, err = b.Parse(trigger.CreateStatement, false)
 				b.TriggerCtx().Call = false
 			} else {
-				parsedTrigger, err = parse.Parse(ctx, trigger.CreateStatement)
-			}
->>>>>>> 12b176a3
+				parsedTrigger, err = parse.ParseWithOptions(ctx, trigger.CreateStatement,
+				sqlparser.ParserOptions{AnsiQuotes: trigger.AnsiQuotes})
+			}
 			if err != nil {
 				return nil, transform.SameTree, err
 			}
