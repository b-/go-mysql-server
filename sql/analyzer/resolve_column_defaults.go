--- conflicted
+++ resolved
@@ -441,15 +441,9 @@
 	TargetSchema() sql.Schema
 }
 
-<<<<<<< HEAD
-func resolveColumnDefaults(ctx *sql.Context, a *Analyzer, n sql.Node, scope *Scope, sel RuleSelector) (sql.Node, transform.TreeIdentity, error) {
+func resolveColumnDefaults(ctx *sql.Context, _ *Analyzer, n sql.Node, _ *Scope, _ RuleSelector) (sql.Node, transform.TreeIdentity, error) {
 	span, ctx := ctx.Span("resolveColumnDefaults")
 	defer span.End()
-=======
-func resolveColumnDefaults(ctx *sql.Context, _ *Analyzer, n sql.Node, _ *Scope, _ RuleSelector) (sql.Node, transform.TreeIdentity, error) {
-	span, _ := ctx.Span("resolveColumnDefaults")
-	defer span.Finish()
->>>>>>> 29cab013
 
 	// TODO: this is pretty hacky, many of the transformations below rely on a particular ordering of expressions
 	//  returned by Expressions() for these nodes
@@ -612,15 +606,9 @@
 // parseColumnDefaults transforms UnresolvedColumnDefault expressions into ColumnDefaultValue expressions, which
 // amounts to parsing the string representation into an actual expression. We only require an actual column default
 // value for some node types, where the value will be used.
-<<<<<<< HEAD
-func parseColumnDefaults(ctx *sql.Context, a *Analyzer, n sql.Node, scope *Scope, sel RuleSelector) (sql.Node, transform.TreeIdentity, error) {
+func parseColumnDefaults(ctx *sql.Context, _ *Analyzer, n sql.Node, _ *Scope, _ RuleSelector) (sql.Node, transform.TreeIdentity, error) {
 	span, ctx := ctx.Span("parse_column_defaults")
 	defer span.End()
-=======
-func parseColumnDefaults(ctx *sql.Context, _ *Analyzer, n sql.Node, _ *Scope, _ RuleSelector) (sql.Node, transform.TreeIdentity, error) {
-	span, _ := ctx.Span("parse_column_defaults")
-	defer span.Finish()
->>>>>>> 29cab013
 
 	nodeChanged := false
 	switch nn := n.(type) {
