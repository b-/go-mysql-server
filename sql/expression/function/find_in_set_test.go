--- conflicted
+++ resolved
@@ -69,21 +69,9 @@
 			expected: 0,
 		},
 		{
-<<<<<<< HEAD
 			name: "special characters ok",
 			left: "test@example.com",
 			right: "nottest@example.com,hello@example.com,test@example.com",
-=======
-			name:     "case insensitive",
-			left:     "ABC",
-			right:    "a,ab,abc",
-			expected: 3,
-		},
-		{
-			name:     "special characters ok",
-			left:     "test@example.com",
-			right:    "nottest@example.com,hello@example.com,TEST@eXaMpLe.COM",
->>>>>>> 89c0a269
 			expected: 3,
 		},
 		{
