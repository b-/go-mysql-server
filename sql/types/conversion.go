// Copyright 2022 Dolthub, Inc.
//
// Licensed under the Apache License, Version 2.0 (the "License");
// you may not use this file except in compliance with the License.
// You may obtain a copy of the License at
//
//     http://www.apache.org/licenses/LICENSE-2.0
//
// Unless required by applicable law or agreed to in writing, software
// distributed under the License is distributed on an "AS IS" BASIS,
// WITHOUT WARRANTIES OR CONDITIONS OF ANY KIND, either express or implied.
// See the License for the specific language governing permissions and
// limitations under the License.

package types

import (
	"fmt"
	"strconv"
	"strings"
	"time"

	"github.com/dolthub/vitess/go/sqltypes"
	"github.com/dolthub/vitess/go/vt/proto/query"
	"github.com/dolthub/vitess/go/vt/sqlparser"
	"github.com/shopspring/decimal"
	"gopkg.in/src-d/go-errors.v1"

	"github.com/dolthub/go-mysql-server/sql"
)

// ApproximateTypeFromValue returns the closest matching type to the given value. For example, an int16 will return SMALLINT.
func ApproximateTypeFromValue(val interface{}) sql.Type {
	switch v := val.(type) {
	case bool:
		return Boolean
	case int:
		if strconv.IntSize == 32 {
			return Int32
		}
		return Int64
	case int64:
		return Int64
	case int32:
		return Int32
	case int16:
		return Int16
	case int8:
		return Int8
	case uint:
		if strconv.IntSize == 32 {
			return Uint32
		}
		return Uint64
	case uint64:
		return Uint64
	case uint32:
		return Uint32
	case uint16:
		return Uint16
	case uint8:
		return Uint8
	case Timespan, time.Duration:
		return Time
	case time.Time:
		return DatetimeMaxPrecision
	case float32:
		return Float32
	case float64:
		return Float64
	case string:
		typ, err := CreateString(sqltypes.VarChar, int64(len(v)), sql.Collation_Default)
		if err != nil {
			typ, err = CreateString(sqltypes.Text, int64(len(v)), sql.Collation_Default)
			if err != nil {
				typ = LongText
			}
		}
		return typ
	case []byte:
		typ, err := CreateBinary(sqltypes.VarBinary, int64(len(v)))
		if err != nil {
			typ, err = CreateBinary(sqltypes.Blob, int64(len(v)))
			if err != nil {
				typ = LongBlob
			}
		}
		return typ
	case decimal.Decimal:
		str := v.String()
		dotIdx := strings.Index(str, ".")
		if len(str) > 66 {
			return Float64
		} else if dotIdx == -1 {
			typ, err := CreateDecimalType(uint8(len(str)), 0)
			if err != nil {
				return Float64
			}
			return typ
		} else {
			precision := uint8(len(str) - 1)
			scale := uint8(len(str) - dotIdx - 1)
			typ, err := CreateDecimalType(precision, scale)
			if err != nil {
				return Float64
			}
			return typ
		}
	case decimal.NullDecimal:
		if !v.Valid {
			return Float64
		}
		return ApproximateTypeFromValue(v.Decimal)
	case nil:
		return Null
	default:
		return LongText
	}
}

// IsBinary returns whether the type represents binary data.
func IsBinary(sqlType query.Type) bool {
	switch sqlType {
	case sqltypes.Binary,
		sqltypes.VarBinary,
		sqltypes.Blob,
		sqltypes.TypeJSON,
		sqltypes.Geometry:
		return true
	}
	return false
}

func allowsCharSet(sqlType query.Type) bool {
	switch sqlType {
	case sqltypes.VarChar,
		sqltypes.Char,
		sqltypes.Text,
		sqltypes.Enum,
		sqltypes.Set:
		return true
	}
	return false
}

var ErrCharacterSetOnInvalidType = errors.NewKind("Only character columns, enums, and sets can have a CHARACTER SET option")

// ColumnTypeToType gets the column type using the column definition.
func ColumnTypeToType(ct *sqlparser.ColumnType) (sql.Type, error) {
	if resolvedType, ok := ct.ResolvedType.(sql.Type); ok {
		return resolvedType, nil
	}
	sqlType := ct.SQLType()

	if !allowsCharSet(sqlType) && len(ct.Charset) != 0 {
		return nil, ErrCharacterSetOnInvalidType.New()
	}

	collate := ct.Collate
	if IsBinary(sqlType) && collate == "" {
		collate = sql.Collation_binary.Name()
	}

	switch strings.ToLower(ct.Type) {
	case "boolean", "bool":
		return Boolean, nil
	case "tinyint":
		if ct.Length != nil {
			displayWidth, err := strconv.Atoi(string(ct.Length.Val))
			if err != nil {
				return nil, fmt.Errorf("unable to parse display width value: %w", err)
			}

			// As of MySQL 8.1.0, TINYINT is the only integer type for which MySQL will retain a display width,
			// and ONLY if it's 1. All other types and display width values are dropped. TINYINT(1) seems to be
			// left for backwards compatibility with ORM tools like ActiveRecord that rely on it for mapping to
			// a boolean type.
			if !ct.Unsigned && displayWidth == 1 {
				return Boolean, nil
			}
		}

		if ct.Unsigned {
			return Uint8, nil
		}
		return Int8, nil
	case "smallint":
		if ct.Unsigned {
			return Uint16, nil
		}
		return Int16, nil
	case "mediumint":
		if ct.Unsigned {
			return Uint24, nil
		}
		return Int24, nil
	case "int", "integer":
		if ct.Unsigned {
			return Uint32, nil
		}
		return Int32, nil
	case "bigint":
		if ct.Unsigned {
			return Uint64, nil
		}
		return Int64, nil
	case "float":
		if ct.Length != nil {
			precision, err := strconv.ParseInt(string(ct.Length.Val), 10, 8)
			if err != nil {
				return nil, err
			}
			if precision > 53 || precision < 0 {
				return nil, sql.ErrInvalidColTypeDefinition.New(ct.String(), "Valid range for precision is 0-24 or 25-53")
			} else if precision > 24 {
				return Float64, nil
			} else {
				return Float32, nil
			}
		}
		return Float32, nil
	case "double", "real", "double precision":
		return Float64, nil
	case "decimal", "fixed", "dec", "numeric":
		precision := int64(0)
		scale := int64(0)
		if ct.Length != nil {
			var err error
			precision, err = strconv.ParseInt(string(ct.Length.Val), 10, 8)
			if err != nil {
				return nil, err
			}
		}
		if ct.Scale != nil {
			var err error
			scale, err = strconv.ParseInt(string(ct.Scale.Val), 10, 8)
			if err != nil {
				return nil, err
			}
		}
		return CreateColumnDecimalType(uint8(precision), uint8(scale))
	case "bit":
		length := int64(1)
		if ct.Length != nil {
			var err error
			length, err = strconv.ParseInt(string(ct.Length.Val), 10, 8)
			if err != nil {
				return nil, err
			}
		}
		return CreateBitType(uint8(length))
	case "tinytext", "tinyblob":
		collation, err := sql.ParseCollation(ct.Charset, collate, ct.BinaryCollate)
		if err != nil {
			return nil, err
		}
		return CreateString(sqltypes.Text, TinyTextBlobMax/collation.CharacterSet().MaxLength(), collation)
	case "text", "blob":
		collation, err := sql.ParseCollation(ct.Charset, collate, ct.BinaryCollate)
		if err != nil {
			return nil, err
		}
		if ct.Length == nil {
			return CreateString(sqltypes.Text, TextBlobMax/collation.CharacterSet().MaxLength(), collation)
		}
		length, err := strconv.ParseInt(string(ct.Length.Val), 10, 64)
		if err != nil {
			return nil, err
		}
		return CreateString(sqltypes.Text, length, collation)
	case "mediumtext", "mediumblob", "long", "long varchar":
		collation, err := sql.ParseCollation(ct.Charset, collate, ct.BinaryCollate)
		if err != nil {
			return nil, err
		}
		return CreateString(sqltypes.Text, MediumTextBlobMax/collation.CharacterSet().MaxLength(), collation)
	case "longtext", "longblob":
		collation, err := sql.ParseCollation(ct.Charset, collate, ct.BinaryCollate)
		if err != nil {
			return nil, err
		}
		return CreateString(sqltypes.Text, LongTextBlobMax/collation.CharacterSet().MaxLength(), collation)
	case "char", "character", "binary":
		collation, err := sql.ParseCollation(ct.Charset, collate, ct.BinaryCollate)
		if err != nil {
			return nil, err
		}
		length := int64(1)
		if ct.Length != nil {
			var err error
			length, err = strconv.ParseInt(string(ct.Length.Val), 10, 64)
			if err != nil {
				return nil, err
			}
		}
		return CreateString(sqltypes.Char, length, collation)
	case "nchar", "national char", "national character":
		length := int64(1)
		if ct.Length != nil {
			var err error
			length, err = strconv.ParseInt(string(ct.Length.Val), 10, 64)
			if err != nil {
				return nil, err
			}
		}
		return CreateString(sqltypes.Char, length, sql.Collation_utf8mb3_general_ci)
	case "varchar", "char varying", "character varying":
		collation, err := sql.ParseCollation(ct.Charset, collate, ct.BinaryCollate)
		if err != nil {
			return nil, err
		}
		if ct.Length == nil {
			return nil, fmt.Errorf("VARCHAR requires a length")
		}

		var strLen = string(ct.Length.Val)
		var length int64
		if strings.ToLower(strLen) == "max" {
			length = 16383
		} else {
			length, err = strconv.ParseInt(strLen, 10, 64)
			if err != nil {
				return nil, err
			}
		}
		return CreateString(sqltypes.VarChar, length, collation)
	case "nchar varchar", "nchar varying", "nvarchar", "national varchar", "national char varying", "national character varying":
		if ct.Length == nil {
			return nil, fmt.Errorf("VARCHAR requires a length")
		}
		length, err := strconv.ParseInt(string(ct.Length.Val), 10, 64)
		if err != nil {
			return nil, err
		}
		return CreateString(sqltypes.VarChar, length, sql.Collation_utf8mb3_general_ci)
	case "varbinary":
		collation, err := sql.ParseCollation(ct.Charset, collate, ct.BinaryCollate)
		if err != nil {
			return nil, err
		}
		if ct.Length == nil {
			return nil, fmt.Errorf("VARBINARY requires a length")
		}
		length, err := strconv.ParseInt(string(ct.Length.Val), 10, 64)
		if err != nil {
			return nil, err
		}
		// we need to have a separate check for varbinary, as CreateString checks varbinary against json limit
		if length > varcharVarbinaryMax {
			return nil, ErrLengthTooLarge.New(length, varcharVarbinaryMax)
		}
		return CreateString(sqltypes.VarBinary, length, collation)
	case "year":
		return Year, nil
	case "date":
		return CreateDatetimeType(sqltypes.Date, 0)
	case "time":
		if ct.Length != nil {
			length, err := strconv.ParseInt(string(ct.Length.Val), 10, 64)
			if err != nil {
				return nil, err
			}
			switch length {
			case 0, 1, 2, 3, 4, 5:
				return nil, fmt.Errorf("TIME length not yet supported")
			case 6:
				return Time, nil
			default:
				return nil, fmt.Errorf("TIME only supports a length from 0 to 6")
			}
		}
		return Time, nil
	case "timestamp":
		precision := int64(0)
		if ct.Length != nil {
			var err error
			precision, err = strconv.ParseInt(string(ct.Length.Val), 10, 64)
			if err != nil {
				return nil, err
			}

			if precision > 6 || precision < 0 {
				return nil, fmt.Errorf("TIMESTAMP supports precision from 0 to 6")
			}
		}

		return CreateDatetimeType(sqltypes.Timestamp, int(precision))
	case "datetime":
		precision := int64(0)
		if ct.Length != nil {
			var err error
			precision, err = strconv.ParseInt(string(ct.Length.Val), 10, 64)
			if err != nil {
				return nil, err
			}

			if precision > 6 || precision < 0 {
				return nil, fmt.Errorf("DATETIME supports precision from 0 to 6")
			}
		}

		return CreateDatetimeType(sqltypes.Datetime, int(precision))
	case "enum":
		collation, err := sql.ParseCollation(ct.Charset, collate, ct.BinaryCollate)
		if err != nil {
			return nil, err
		}
		if collation.Sorter() == nil {
			return nil, sql.ErrCollationNotYetImplementedTemp.New(collation.Name())
		}
		return CreateEnumType(ct.EnumValues, collation)
	case "set":
		collation, err := sql.ParseCollation(ct.Charset, collate, ct.BinaryCollate)
		if err != nil {
			return nil, err
		}
		if collation.Sorter() == nil {
			return nil, sql.ErrCollationNotYetImplementedTemp.New(collation.Name())
		}
		return CreateSetType(ct.EnumValues, collation)
	case "json":
		return JSON, nil
	case "geometry":
		return GeometryType{}, nil
	case "geometrycollection":
		return GeomCollType{}, nil
	case "linestring":
		return LineStringType{}, nil
	case "multilinestring":
		return MultiLineStringType{}, nil
	case "point":
		return PointType{}, nil
	case "multipoint":
		return MultiPointType{}, nil
	case "polygon":
		return PolygonType{}, nil
	case "multipolygon":
		return MultiPolygonType{}, nil
	default:
		return nil, fmt.Errorf("unknown type: %v", ct.Type)
	}
	return nil, fmt.Errorf("type not yet implemented: %v", ct.Type)
}

// CompareNulls compares two values, and returns true if either is null.
// The returned integer represents the ordering, with a rule that states nulls
// as being ordered before non-nulls.
func CompareNulls(a interface{}, b interface{}) (bool, int) {
	aIsNull := a == nil
	bIsNull := b == nil
	if aIsNull && bIsNull {
		return true, 0
	} else if aIsNull && !bIsNull {
		return true, 1
	} else if !aIsNull && bIsNull {
		return true, -1
	}
	return false, 0
}

// NumColumns returns the number of columns in a type. This is one for all
// types, except tuples.
func NumColumns(t sql.Type) int {
	v, ok := t.(TupleType)
	if !ok {
		return 1
	}
	return len(v)
}

// ErrIfMismatchedColumns returns an operand error if the number of columns in
// t1 is not equal to the number of columns in t2. If the number of columns is
// equal, and both types are tuple types, it recurses into each subtype,
// asserting that those subtypes are structurally identical as well.
func ErrIfMismatchedColumns(t1, t2 sql.Type) error {
	if NumColumns(t1) != NumColumns(t2) {
		return sql.ErrInvalidOperandColumns.New(NumColumns(t1), NumColumns(t2))
	}
	v1, ok1 := t1.(TupleType)
	v2, ok2 := t2.(TupleType)
	if ok1 && ok2 {
		for i := range v1 {
			if err := ErrIfMismatchedColumns(v1[i], v2[i]); err != nil {
				return err
			}
		}
	}
	return nil
}

// ErrIfMismatchedColumnsInTuple returns an operand error is t2 is not a tuple
// type whose subtypes are structurally identical to t1.
func ErrIfMismatchedColumnsInTuple(t1, t2 sql.Type) error {
	v2, ok2 := t2.(TupleType)
	if !ok2 {
		return sql.ErrInvalidOperandColumns.New(NumColumns(t1), NumColumns(t2))
	}
	for _, v := range v2 {
		if err := ErrIfMismatchedColumns(t1, v); err != nil {
			return err
		}
	}
	return nil
}

// TypesEqual compares two Types and returns whether they are equivalent.
func TypesEqual(a, b sql.Type) bool {
	// TODO: replace all of the Type() == Type() calls with TypesEqual

	// We can assume they have the same implementing type if this passes, so we have to check the parameters
	if a == nil || b == nil || a.Type() != b.Type() {
		return false
	}
	// Some types cannot be compared structurally as they contain non-comparable types (such as slices), so we handle
	// those separately.
	switch at := a.(type) {
	case EnumType:
		aEnumType := at
		bEnumType := b.(EnumType)
		if len(aEnumType.idxToVal) != len(bEnumType.idxToVal) {
			return false
		}
		for i := 0; i < len(aEnumType.idxToVal); i++ {
			if aEnumType.idxToVal[i] != bEnumType.idxToVal[i] {
				return false
			}
		}
		return aEnumType.collation == bEnumType.collation
	case SetType:
		aSetType := at
		bSetType := b.(SetType)
		if len(aSetType.bitToVal) != len(bSetType.bitToVal) {
			return false
		}
		for bit, aVal := range aSetType.bitToVal {
			if bVal, ok := bSetType.bitToVal[bit]; ok && aVal != bVal {
				return false
			}
		}
		return aSetType.collation == bSetType.collation
	case TupleType:
		if tupA, ok := a.(TupleType); ok {
			if tupB, ok := b.(TupleType); ok && len(tupA) == len(tupB) {
				for i := range tupA {
					if !TypesEqual(tupA[i], tupB[i]) {
						return false
					}
				}
				return true
			}
		}
		return false
	default:
		return a.Equals(b)
	}
}

// generalizeNumberTypes assumes both inputs return true for IsNumber
func generalizeNumberTypes(a, b sql.Type) sql.Type {
	if IsFloat(a) || IsFloat(b) {
		// TODO: handle cases where MySQL returns Float32
		return Float64
	}

	if IsDecimal(a) || IsDecimal(b) {
		// TODO: match precision and scale to that of the decimal type, check if defines column
		return MustCreateDecimalType(DecimalTypeMaxPrecision, DecimalTypeMaxScale)
	}

	aIsSigned := IsSigned(a)
	bIsSigned := IsSigned(b)

	if a == Uint64 || b == Uint64 {
		if aIsSigned || bIsSigned {
			return MustCreateDecimalType(DecimalTypeMaxPrecision, 0)
		}
		return Uint64
	}

	if a == Int64 || b == Int64 {
		return Int64
	}

	if a == Uint32 || b == Uint32 {
		if aIsSigned || bIsSigned {
			return Int64
		}
		return Uint32
	}

	if a == Int32 || b == Int32 {
		return Int32
	}

	if a == Uint24 || b == Uint24 {
		if aIsSigned || bIsSigned {
			return Int32
		}
		return Uint24
	}

	if a == Int24 || b == Int24 {
		return Int24
	}

	if a == Uint16 || b == Uint16 {
		if aIsSigned || bIsSigned {
			return Int24
		}
		return Uint16
	}

	if a == Int16 || b == Int16 {
		return Int16
	}

	if a == Uint8 || b == Uint8 {
		if aIsSigned || bIsSigned {
			return Int16
		}
		return Uint8
	}

	if a == Int8 || b == Int8 {
		return Int8
	}

	if IsBoolean(a) && IsBoolean(b) {
		return Boolean
	}

	return Int64
}

// GeneralizeTypes returns the more "general" of two types as defined by
// https://dev.mysql.com/doc/refman/8.4/en/flow-control-functions.html
// TODO: Create and handle "Illegal mix of collations" error
func GeneralizeTypes(a, b sql.Type) sql.Type {
	if a == Null {
		return b
	}
	if b == Null {
		return a
	}

	if a == b {
		return a
	}

	if svt, ok := a.(sql.SystemVariableType); ok {
		a = svt.UnderlyingType()
	}
	if svt, ok := a.(sql.SystemVariableType); ok {
		b = svt.UnderlyingType()
	}

	if IsJSON(a) && IsJSON(b) {
		return JSON
	}

	if IsGeometry(a) && IsGeometry(b) {
		return a
	}

	if IsEnum(a) && IsEnum(b) {
		return a
	}

	if IsSet(a) && IsSet(b) {
		return a
	}

	aIsTimespan := IsTimespan(a)
	bIsTimespan := IsTimespan(b)
	if aIsTimespan && bIsTimespan {
		return Time
	}
	if (IsTime(a) || aIsTimespan) && (IsTime(b) || bIsTimespan) {
		if IsDateType(a) && IsDateType(b) {
			return Date
		}
		if IsTimestampType(a) && IsTimestampType(b) {
			// TODO: match precision to max precision of the two timestamps
			return TimestampMaxPrecision
		}
		// TODO: match precision to max precision of the two time types
		return DatetimeMaxPrecision
	}

	if IsBlobType(a) || IsBlobType(b) {
		// TODO: match blob length to max of the blob lengths
		return LongBlob
	}

	aIsBit := IsBit(a)
	bIsBit := IsBit(b)
	if aIsBit && bIsBit {
		// TODO: match max bits to max of max bits between a and b
		return a.Promote()
	}
	if aIsBit {
		a = Int64
	}
	if bIsBit {
		b = Int64
	}

	aIsYear := IsYear(a)
	bIsYear := IsYear(b)
	if aIsYear && bIsYear {
		return a
	}
	if aIsYear {
		a = Int32
	}
	if bIsYear {
		b = Int32
	}

	if IsNumber(a) && IsNumber(b) {
		return generalizeNumberTypes(a, b)
	}
<<<<<<< HEAD
	
	if IsText(a) && IsText(b) {
=======

	if IsText(a) || IsText(b) {
>>>>>>> dff2d009
		return a
	}

	// TODO: decide if we want to make this VarChar to match MySQL, match VarChar length to max of two types
	return LongText
}<|MERGE_RESOLUTION|>--- conflicted
+++ resolved
@@ -720,14 +720,14 @@
 	if IsNumber(a) && IsNumber(b) {
 		return generalizeNumberTypes(a, b)
 	}
-<<<<<<< HEAD
 	
 	if IsText(a) && IsText(b) {
-=======
-
-	if IsText(a) || IsText(b) {
->>>>>>> dff2d009
-		return a
+		sta := a.(sql.StringType)
+		stb := b.(sql.StringType)
+		if sta.Length() > stb.Length() {
+			return a
+		}
+		return b
 	}
 
 	// TODO: decide if we want to make this VarChar to match MySQL, match VarChar length to max of two types
