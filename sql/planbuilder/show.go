--- conflicted
+++ resolved
@@ -523,18 +523,10 @@
 	if s.Filter != nil {
 		if s.Filter.Filter != nil {
 			filter = b.buildScalar(outScope, s.Filter.Filter)
-<<<<<<< HEAD
-		}
-		if s.Filter.Like != "" {
-			like = expression.NewLike(
-				expression.NewGetField(0, types.LongText, "variable_name", false),
-				expression.NewLiteral(strings.ToLower(s.Filter.Like), types.LongText),
-=======
 		} else if s.Filter.Like != "" {
 			filter = expression.NewLike(
 				expression.NewGetField(0, node.Schema()[0].Type, plan.ShowStatusVariableCol, false),
-				expression.NewLiteral(s.Filter.Like, types.LongText),
->>>>>>> bce49039
+				expression.NewLiteral(strings.ToLower(s.Filter.Like), types.LongText),
 				nil,
 			)
 		}
