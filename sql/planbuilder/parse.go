// Copyright 2023 Dolthub, Inc.
//
// Licensed under the Apache License, Version 2.0 (the "License");
// you may not use this file except in compliance with the License.
// You may obtain a copy of the License at
//
//     http://www.apache.org/licenses/LICENSE-2.0
//
// Unless required by applicable law or agreed to in writing, software
// distributed under the License is distributed on an "AS IS" BASIS,
// WITHOUT WARRANTIES OR CONDITIONS OF ANY KIND, either express or implied.
// See the License for the specific language governing permissions and
// limitations under the License.

package planbuilder

import (
	goerrors "errors"

	ast "github.com/dolthub/vitess/go/vt/sqlparser"
	"go.opentelemetry.io/otel/attribute"
	"go.opentelemetry.io/otel/trace"
	"gopkg.in/src-d/go-errors.v1"

	"github.com/dolthub/go-mysql-server/sql"
	"github.com/dolthub/go-mysql-server/sql/plan"
)

const maxAnalysisIterations = 8

// ErrMaxAnalysisIters is thrown when the analysis iterations are exceeded
var ErrMaxAnalysisIters = errors.NewKind("exceeded max analysis iterations (%d)")

// Parse parses the given SQL |query| using the default parsing settings and returns the corresponding node.
<<<<<<< HEAD
func Parse(ctx *sql.Context, cat sql.Catalog, query string) (ret sql.Node, err error) {
	sqlMode := sql.LoadSqlMode(ctx)
	var parserOpts ast.ParserOptions
	if err != nil {
		parserOpts = ast.ParserOptions{}
	} else {
		parserOpts = sqlMode.ParserOptions()
	}
	return ParseWithOptions(ctx, cat, query, parserOpts)
}

func ParseWithOptions(ctx *sql.Context, cat sql.Catalog, query string, options ast.ParserOptions) (ret sql.Node, err error) {
	defer func() {
		if r := recover(); r != nil {
			switch r := r.(type) {
			case parseErr:
				err = r.err
			default:
				panic(r)
			}
		}
	}()
	ret, _, _, err = parse(ctx, cat, query, false, options)
	return
}

func ParseOne(ctx *sql.Context, cat sql.SchemaCatalog, query string) (sql.Node, string, string, error) {
	sqlMode := sql.LoadSqlMode(ctx)
	return parse(ctx, cat, query, true, sqlMode.ParserOptions())
=======
func Parse(ctx *sql.Context, cat sql.Catalog, query string) (sql.Node, error) {
	return ParseWithOptions(ctx, cat, query, sql.LoadSqlMode(ctx).ParserOptions())
>>>>>>> 0e38605f
}

func ParseWithOptions(ctx *sql.Context, cat sql.Catalog, query string, options ast.ParserOptions) (sql.Node, error) {
	// TODO: need correct parser
	b := New(ctx, cat, sql.NewMysqlParser())
	b.SetParserOptions(options)
	node, _, _, err := b.Parse(query, false)
	return node, err
}

func (b *Builder) Parse(query string, multi bool) (ret sql.Node, parsed, remainder string, err error) {
	b.nesting++
	if b.nesting > maxAnalysisIterations {
		return nil, "", "", ErrMaxAnalysisIters.New(maxAnalysisIterations)
	}
	defer func() {
		b.nesting--
		if r := recover(); r != nil {
			switch r := r.(type) {
			case parseErr:
				err = r.err
			default:
				panic(r)
			}
		}
	}()
	span, ctx := b.ctx.Span("parse", trace.WithAttributes(attribute.String("query", query)))
	defer span.End()

	stmt, parsed, remainder, err := b.parser.ParseWithOptions(query, ';', multi, b.parserOpts)
	if err != nil {
		if goerrors.Is(err, ast.ErrEmpty) {
			ctx.Warn(0, "query was empty after trimming comments, so it will be ignored")
			return plan.NothingImpl, parsed, remainder, nil
		}
		return nil, parsed, remainder, sql.ErrSyntaxError.New(err.Error())
	}

	outScope := b.build(nil, stmt, parsed)

	return outScope.node, parsed, remainder, err
}

func (b *Builder) BindOnly(stmt ast.Statement, s string) (ret sql.Node, err error) {
	defer func() {
		if r := recover(); r != nil {
			switch r := r.(type) {
			case parseErr:
				err = r.err
			default:
				panic(r)
			}
		}
	}()
	outScope := b.build(nil, stmt, s)
	return outScope.node, err
}<|MERGE_RESOLUTION|>--- conflicted
+++ resolved
@@ -32,40 +32,8 @@
 var ErrMaxAnalysisIters = errors.NewKind("exceeded max analysis iterations (%d)")
 
 // Parse parses the given SQL |query| using the default parsing settings and returns the corresponding node.
-<<<<<<< HEAD
-func Parse(ctx *sql.Context, cat sql.Catalog, query string) (ret sql.Node, err error) {
-	sqlMode := sql.LoadSqlMode(ctx)
-	var parserOpts ast.ParserOptions
-	if err != nil {
-		parserOpts = ast.ParserOptions{}
-	} else {
-		parserOpts = sqlMode.ParserOptions()
-	}
-	return ParseWithOptions(ctx, cat, query, parserOpts)
-}
-
-func ParseWithOptions(ctx *sql.Context, cat sql.Catalog, query string, options ast.ParserOptions) (ret sql.Node, err error) {
-	defer func() {
-		if r := recover(); r != nil {
-			switch r := r.(type) {
-			case parseErr:
-				err = r.err
-			default:
-				panic(r)
-			}
-		}
-	}()
-	ret, _, _, err = parse(ctx, cat, query, false, options)
-	return
-}
-
-func ParseOne(ctx *sql.Context, cat sql.SchemaCatalog, query string) (sql.Node, string, string, error) {
-	sqlMode := sql.LoadSqlMode(ctx)
-	return parse(ctx, cat, query, true, sqlMode.ParserOptions())
-=======
 func Parse(ctx *sql.Context, cat sql.Catalog, query string) (sql.Node, error) {
 	return ParseWithOptions(ctx, cat, query, sql.LoadSqlMode(ctx).ParserOptions())
->>>>>>> 0e38605f
 }
 
 func ParseWithOptions(ctx *sql.Context, cat sql.Catalog, query string, options ast.ParserOptions) (sql.Node, error) {
