// Copyright 2020-2021 Dolthub, Inc.
//
// Licensed under the Apache License, Version 2.0 (the "License");
// you may not use this file except in compliance with the License.
// You may obtain a copy of the License at
//
//     http://www.apache.org/licenses/LICENSE-2.0
//
// Unless required by applicable law or agreed to in writing, software
// distributed under the License is distributed on an "AS IS" BASIS,
// WITHOUT WARRANTIES OR CONDITIONS OF ANY KIND, either express or implied.
// See the License for the specific language governing permissions and
// limitations under the License.

package plan

import (
	"fmt"

	"github.com/dolthub/go-mysql-server/sql"
	"github.com/dolthub/go-mysql-server/sql/expression"
	"github.com/dolthub/go-mysql-server/sql/types"
)

// InSubquery is an expression that checks an expression is in the result of a subquery. It's in the plan package,
// instead of the expression package, because Subquery is itself in the plan package (because it functions more like a
// plan node than an expression in its evaluation).
type InSubquery struct {
	expression.BinaryExpressionStub
}

var _ sql.Expression = (*InSubquery)(nil)
var _ sql.CollationCoercible = (*InSubquery)(nil)

// Type implements sql.Expression
func (in *InSubquery) Type() sql.Type {
	return types.Boolean
}

// CollationCoercibility implements the interface sql.CollationCoercible.
func (*InSubquery) CollationCoercibility(ctx *sql.Context) (collation sql.CollationID, coercibility byte) {
	return sql.Collation_binary, 5
}

// NewInSubquery creates an InSubquery expression.
func NewInSubquery(left sql.Expression, right sql.Expression) *InSubquery {
	return &InSubquery{expression.BinaryExpressionStub{LeftChild: left, RightChild: right}}
}

var nilKey, _ = sql.HashOf(sql.NewRow(nil))

// Eval implements the Expression interface.
func (in *InSubquery) Eval(ctx *sql.Context, row sql.Row) (interface{}, error) {
	typ := in.LeftChild.Type().Promote()
	left, err := in.LeftChild.Eval(ctx, row)
	if err != nil {
		return nil, err
	}

	// The NULL handling for IN expressions is tricky. According to
	// https://dev.mysql.com/doc/refman/8.0/en/comparison-operators.html#operator_in:
	// To comply with the SQL standard, IN() returns NULL not only if the expression on the left hand side is NULL, but
	// also if no match is found in the list and one of the expressions in the list is NULL.
	// However, there's a strange edge case. NULL IN (empty list) return 0, not NULL.
	leftNull := left == nil

	left, _, err = typ.Convert(left)
	if err != nil {
		return nil, err
	}

	switch right := in.RightChild.(type) {
	case *Subquery:
		if types.NumColumns(typ) != types.NumColumns(right.Type()) {
			return nil, sql.ErrInvalidOperandColumns.New(types.NumColumns(typ), types.NumColumns(right.Type()))
		}

		typ := right.Type()

		values, err := right.HashMultiple(ctx, row)
		if err != nil {
			return nil, err
		}

		// NULL IN (list) returns NULL. NULL IN (empty list) returns 0
		if leftNull {
			if values.Size() == 0 {
				return false, nil
			}
			return nil, nil
		}

		// convert left to right's type
		nLeft, _, err := typ.Convert(left)
		if err != nil {
			return false, nil
		}

		key, err := sql.HashOf(sql.NewRow(nLeft))
		if err != nil {
			return nil, err
		}

		val, notFoundErr := values.Get(key)
		if notFoundErr != nil {
			if _, nilValNotFoundErr := values.Get(nilKey); nilValNotFoundErr == nil {
				return nil, nil
			}
			return false, nil
		}

		val, _, err = typ.Convert(val)
		if err != nil {
			return false, nil
		}

		cmp, err := typ.Compare(left, val)
		if err != nil {
			return nil, err
		}

		return cmp == 0, nil

	default:
		return nil, expression.ErrUnsupportedInOperand.New(right)
	}
}

// WithChildren implements the Expression interface.
func (in *InSubquery) WithChildren(children ...sql.Expression) (sql.Expression, error) {
	if len(children) != 2 {
		return nil, sql.ErrInvalidChildrenNumber.New(in, len(children), 2)
	}
	return NewInSubquery(children[0], children[1]), nil
}

// Describe implements the sql.Describable interface
func (in *InSubquery) Describe(options sql.DescribeOptions) string {
	pr := sql.NewTreePrinter()
	_ = pr.WriteNode("InSubquery")
<<<<<<< HEAD
	children := []string{fmt.Sprintf("left: %s", in.LeftChild), fmt.Sprintf("right: %s", in.RightChild)}
=======
	children := []string{fmt.Sprintf("left: %s", sql.Describe(in.Left, options)),
		fmt.Sprintf("right: %s", sql.Describe(in.Right, options))}
>>>>>>> 94a67fb6
	_ = pr.WriteChildren(children...)
	return pr.String()
}

// String implements the fmt.Stringer interface
func (in *InSubquery) String() string {
	return in.Describe(sql.DescribeOptions{
		Analyze:   false,
		Estimates: false,
		Debug:     false,
	})
}

// DebugString implements the sql.DebugStringer interface
func (in *InSubquery) DebugString() string {
<<<<<<< HEAD
	pr := sql.NewTreePrinter()
	_ = pr.WriteNode("InSubquery")
	children := []string{fmt.Sprintf("left: %s", sql.DebugString(in.LeftChild)), fmt.Sprintf("right: %s", sql.DebugString(in.RightChild))}
	_ = pr.WriteChildren(children...)
	return pr.String()
=======
	return in.Describe(sql.DescribeOptions{
		Analyze:   false,
		Estimates: false,
		Debug:     true,
	})
>>>>>>> 94a67fb6
}

// Children implements the Expression interface.
func (in *InSubquery) Children() []sql.Expression {
	return []sql.Expression{in.LeftChild, in.RightChild}
}

// Dispose implements sql.Disposable
func (in *InSubquery) Dispose() {
	if sq, ok := in.RightChild.(*Subquery); ok {
		sq.Dispose()
	}
}

// NewNotInSubquery creates a new NotInSubquery expression.
func NewNotInSubquery(left sql.Expression, right sql.Expression) sql.Expression {
	return expression.NewNot(NewInSubquery(left, right))
}<|MERGE_RESOLUTION|>--- conflicted
+++ resolved
@@ -138,12 +138,8 @@
 func (in *InSubquery) Describe(options sql.DescribeOptions) string {
 	pr := sql.NewTreePrinter()
 	_ = pr.WriteNode("InSubquery")
-<<<<<<< HEAD
-	children := []string{fmt.Sprintf("left: %s", in.LeftChild), fmt.Sprintf("right: %s", in.RightChild)}
-=======
-	children := []string{fmt.Sprintf("left: %s", sql.Describe(in.Left, options)),
-		fmt.Sprintf("right: %s", sql.Describe(in.Right, options))}
->>>>>>> 94a67fb6
+	children := []string{fmt.Sprintf("left: %s", sql.Describe(in.Left(), options)),
+		fmt.Sprintf("right: %s", sql.Describe(in.Right(), options))}
 	_ = pr.WriteChildren(children...)
 	return pr.String()
 }
@@ -159,19 +155,11 @@
 
 // DebugString implements the sql.DebugStringer interface
 func (in *InSubquery) DebugString() string {
-<<<<<<< HEAD
-	pr := sql.NewTreePrinter()
-	_ = pr.WriteNode("InSubquery")
-	children := []string{fmt.Sprintf("left: %s", sql.DebugString(in.LeftChild)), fmt.Sprintf("right: %s", sql.DebugString(in.RightChild))}
-	_ = pr.WriteChildren(children...)
-	return pr.String()
-=======
 	return in.Describe(sql.DescribeOptions{
 		Analyze:   false,
 		Estimates: false,
 		Debug:     true,
 	})
->>>>>>> 94a67fb6
 }
 
 // Children implements the Expression interface.
