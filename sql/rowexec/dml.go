// Copyright 2023 Dolthub, Inc.
//
// Licensed under the Apache License, Version 2.0 (the "License");
// you may not use this file except in compliance with the License.
// You may obtain a copy of the License at
//
//     http://www.apache.org/licenses/LICENSE-2.0
//
// Unless required by applicable law or agreed to in writing, software
// distributed under the License is distributed on an "AS IS" BASIS,
// WITHOUT WARRANTIES OR CONDITIONS OF ANY KIND, either express or implied.
// See the License for the specific language governing permissions and
// limitations under the License.

package rowexec

import (
	"errors"
	"fmt"
	"strings"
	"sync"

	"github.com/dolthub/go-mysql-server/sql"
	"github.com/dolthub/go-mysql-server/sql/fulltext"
	"github.com/dolthub/go-mysql-server/sql/plan"
	"github.com/dolthub/go-mysql-server/sql/transform"
	"github.com/dolthub/go-mysql-server/sql/types"
)

func (b *BaseBuilder) buildInsertInto(ctx *sql.Context, ii *plan.InsertInto, row sql.Row) (sql.RowIter, error) {
	dstSchema := ii.Destination.Schema()

	insertable, err := plan.GetInsertable(ii.Destination)
	if err != nil {
		return nil, err
	}

	var inserter sql.RowInserter

	var replacer sql.RowReplacer
	var updater sql.RowUpdater
	// These type casts have already been asserted in the analyzer
	if ii.IsReplace {
		replacer = insertable.(sql.ReplaceableTable).Replacer(ctx)
	} else {
		inserter = insertable.Inserter(ctx)
		if len(ii.OnDupExprs) > 0 {
			updater = insertable.(sql.UpdatableTable).Updater(ctx)
		}
	}

	rowIter, err := b.buildNodeExec(ctx, ii.Source, row)
	if err != nil {
		return nil, err
	}

	var unlocker func()
	insertExpressions := getInsertExpressions(ii.Source)
	if ii.FirstGeneratedAutoIncRowIdx >= 0 {
		_, i, _ := sql.SystemVariables.GetGlobal("innodb_autoinc_lock_mode")
		lockMode, ok := i.(int64)
		if !ok {
			return nil, errors.New(fmt.Sprintf("unexpected type for innodb_autoinc_lock_mode, expected int64, got %T", i))
		}
		// Lock modes "traditional" (0) and "consecutive" (1) require that a single lock is held for the entire iteration.
		// Lock mode "interleaved" (2) will acquire the lock only when inserting into the table.
		if lockMode != 2 {
			autoIncrementable, ok := sql.GetUnderlyingTable(insertable).(sql.AutoIncrementTable)
			if !ok {
				return nil, errors.New("auto increment expression on non-AutoIncrement table. This should not be possible")
			}

			unlocker, err = autoIncrementable.AutoIncrementSetter(ctx).AcquireAutoIncrementLock(ctx)
			if err != nil {
				return nil, err
			}
		}
	}
	insertIter := &insertIter{
		schema:                      dstSchema,
		tableNode:                   ii.Destination,
		inserter:                    inserter,
		replacer:                    replacer,
		updater:                     updater,
		rowSource:                   rowIter,
		unlocker:                    unlocker,
		updateExprs:                 ii.OnDupExprs,
		insertExprs:                 insertExpressions,
		checks:                      ii.Checks(),
		ctx:                         ctx,
		ignore:                      ii.Ignore,
		firstGeneratedAutoIncRowIdx: ii.FirstGeneratedAutoIncRowIdx,
<<<<<<< HEAD
		returnExprs:                 ii.Returning,
		returnSchema:                ii.Schema(),
=======
		deferredDefaults:            ii.DeferredDefaults,
>>>>>>> a4f4b079
	}

	var ed sql.EditOpenerCloser
	if replacer != nil {
		ed = replacer
	} else {
		ed = inserter
	}

	if ii.Ignore {
		return plan.NewCheckpointingTableEditorIter(insertIter, ed), nil
	} else {
		return plan.NewTableEditorIter(insertIter, ed), nil
	}
}

func (b *BaseBuilder) buildDeleteFrom(ctx *sql.Context, n *plan.DeleteFrom, row sql.Row) (sql.RowIter, error) {
	iter, err := b.buildNodeExec(ctx, n.Child, row)
	if err != nil {
		return nil, err
	}

	targets := n.GetDeleteTargets()
	schemaPositionDeleters := make([]schemaPositionDeleter, len(targets))
	schema := n.Child.Schema()

	for i, target := range targets {
		deletable, err := plan.GetDeletable(target)
		if err != nil {
			return nil, err
		}
		deleter := deletable.Deleter(ctx)

		// By default the sourceName in the schema is the table name, but if there is a
		// table alias applied, then use that instead.
		sourceName := deletable.Name()
		transform.Inspect(target, func(node sql.Node) bool {
			if tableAlias, ok := node.(*plan.TableAlias); ok {
				sourceName = tableAlias.Name()
				return false
			}
			return true
		})

		start, end, err := findSourcePosition(schema, sourceName)
		if err != nil {
			return nil, err
		}
		schemaPositionDeleters[i] = schemaPositionDeleter{deleter, int(start), int(end)}
	}
	return newDeleteIter(iter, schema, schemaPositionDeleters...), nil
}

func (b *BaseBuilder) buildForeignKeyHandler(ctx *sql.Context, n *plan.ForeignKeyHandler, row sql.Row) (sql.RowIter, error) {
	return b.buildNodeExec(ctx, n.OriginalNode, row)
}

func (b *BaseBuilder) buildUpdate(ctx *sql.Context, n *plan.Update, row sql.Row) (sql.RowIter, error) {
	updatable, err := plan.GetUpdatable(n.Child)
	if err != nil {
		return nil, err
	}
	updater := updatable.Updater(ctx)

	iter, err := b.buildNodeExec(ctx, n.Child, row)
	if err != nil {
		return nil, err
	}

	return newUpdateIter(iter, updatable.Schema(), updater, n.Checks(), n.Ignore), nil
}

func (b *BaseBuilder) buildDropForeignKey(ctx *sql.Context, n *plan.DropForeignKey, row sql.Row) (sql.RowIter, error) {
	db, err := n.DbProvider.Database(ctx, n.Database())
	if err != nil {
		return nil, err
	}
	tbl, ok, err := db.GetTableInsensitive(ctx, n.Table)
	if err != nil {
		return nil, err
	}
	if !ok {
		return nil, sql.ErrTableNotFound.New(n.Table)
	}
	fkTbl, ok := tbl.(sql.ForeignKeyTable)
	if !ok {
		return nil, sql.ErrNoForeignKeySupport.New(n.Name)
	}
	err = fkTbl.DropForeignKey(ctx, n.Name)
	if err != nil {
		return nil, err
	}

	return rowIterWithOkResultWithZeroRowsAffected(), nil
}

func (b *BaseBuilder) buildDropTable(ctx *sql.Context, n *plan.DropTable, _ sql.Row) (sql.RowIter, error) {
	var err error
	var curdb sql.Database

	sortedTables, err := sortTablesByFKDependencies(ctx, n.Tables)
	if err != nil {
		return nil, err
	}

	for _, table := range sortedTables {
		tbl := table.(*plan.ResolvedTable)
		curdb = tbl.SqlDatabase

		droppable := tbl.SqlDatabase.(sql.TableDropper)

		if fkTable, err := getForeignKeyTable(tbl); err == nil {
			fkChecks, err := ctx.GetSessionVariable(ctx, "foreign_key_checks")
			if err != nil {
				return nil, err
			}
			if fkChecks.(int8) == 1 {
				parentFks, err := fkTable.GetReferencedForeignKeys(ctx)
				if err != nil {
					return nil, err
				}
				for i, fk := range parentFks {
					// ignore self referential foreign keys
					if fk.Table != fk.ParentTable {
						return nil, sql.ErrForeignKeyDropTable.New(fkTable.Name(), parentFks[i].Name)
					}
				}
			}
			fks, err := fkTable.GetDeclaredForeignKeys(ctx)
			if err != nil {
				return nil, err
			}
			for _, fk := range fks {
				if err = fkTable.DropForeignKey(ctx, fk.Name); err != nil {
					return nil, err
				}
			}
		}

		if hasFullText(ctx, tbl) {
			if err = fulltext.DropAllIndexes(ctx, tbl.Table.(sql.IndexAddressableTable), droppable.(fulltext.Database)); err != nil {
				return nil, err
			}
		}

		err = droppable.DropTable(ctx, tbl.Name())
		if err != nil {
			return nil, err
		}
	}

	if len(n.TriggerNames) > 0 {
		triggerDb, ok := curdb.(sql.TriggerDatabase)
		if !ok {
			tblNames, _ := n.TableNames()
			return nil, fmt.Errorf(`tables %v are referenced in triggers %v, but database does not support triggers`, tblNames, n.TriggerNames)
		}
		//TODO: if dropping any triggers fail, then we'll be left in a state where triggers exist for a table that was dropped
		for _, trigger := range n.TriggerNames {
			err = triggerDb.DropTrigger(ctx, trigger)
			if err != nil {
				return nil, err
			}
		}
	}

	return rowIterWithOkResultWithZeroRowsAffected(), nil
}

// sortTablesByFKDependencies examines the specified |tableNodes| and returns a slice of sql.Table instances, sorted
// by their foreign key dependencies. Tables that have a foreign key reference to another table in the list will be
// sorted first in the list, so that foreign key constraints can be dropped in the correct order.
func sortTablesByFKDependencies(ctx *sql.Context, tableNodes []sql.Node) (sortedTables []sql.Table, err error) {
	for _, tableNode := range tableNodes {
		table, ok := tableNode.(sql.Table)
		if !ok {
			return nil, fmt.Errorf("encountered unexpected table type `%T` during DROP TABLE", table)
		}

		if fkTable, err := getForeignKeyTable(table); err == nil {
			foreignKeys, err := fkTable.GetDeclaredForeignKeys(ctx)
			if err != nil {
				return nil, err
			}

			parentTables := make(map[string]struct{})
			for _, foreignKey := range foreignKeys {
				qualifiedTableName := foreignKey.ParentTable
				parentTables[qualifiedTableName] = struct{}{}
			}

			inserted := false
			for i, sortedTable := range sortedTables {
				qualifiedTableName := sortedTable.Name()
				if _, ok := parentTables[qualifiedTableName]; ok {
					if i == 0 {
						sortedTables = append([]sql.Table{table}, sortedTables[i:]...)
					} else {
						sortedTables = append(sortedTables[:i-1], append([]sql.Table{table}, sortedTables[i:]...)...)
					}
					inserted = true
					break
				}
			}

			if !inserted {
				sortedTables = append(sortedTables, table)
			}
		} else {
			sortedTables = append(sortedTables, table)
		}
	}

	return sortedTables, nil
}

func (b *BaseBuilder) buildAlterIndex(ctx *sql.Context, n *plan.AlterIndex, row sql.Row) (sql.RowIter, error) {
	err := b.executeAlterIndex(ctx, n)
	if err != nil {
		return nil, err
	}

	return rowIterWithOkResultWithZeroRowsAffected(), nil
}

func (b *BaseBuilder) buildTriggerBeginEndBlock(ctx *sql.Context, n *plan.TriggerBeginEndBlock, row sql.Row) (sql.RowIter, error) {
	return &triggerBlockIter{
		statements: n.Children(),
		row:        row,
		once:       &sync.Once{},
		b:          b,
	}, nil
}

func (b *BaseBuilder) buildTriggerExecutor(ctx *sql.Context, n *plan.TriggerExecutor, row sql.Row) (sql.RowIter, error) {
	childIter, err := b.buildNodeExec(ctx, n.Left(), row)
	if err != nil {
		return nil, err
	}

	return &triggerIter{
		child:          childIter,
		triggerTime:    n.TriggerTime,
		triggerEvent:   n.TriggerEvent,
		executionLogic: n.Right(),
		ctx:            ctx,
		b:              b,
	}, nil
}

func (b *BaseBuilder) buildInsertDestination(ctx *sql.Context, n *plan.InsertDestination, row sql.Row) (sql.RowIter, error) {
	return b.buildNodeExec(ctx, n.Child, row)
}

func (b *BaseBuilder) buildTruncate(ctx *sql.Context, n *plan.Truncate, row sql.Row) (sql.RowIter, error) {
	truncatable, err := plan.GetTruncatable(n.Child)
	if err != nil {
		return nil, err
	}
	//TODO: when performance schema summary tables are added, reset the columns to 0/NULL rather than remove rows
	//TODO: close all handlers that were opened with "HANDLER OPEN"

	removed, err := truncatable.Truncate(ctx)
	if err != nil {
		return nil, err
	}
	for _, col := range truncatable.Schema() {
		if col.AutoIncrement {
			aiTable, ok := truncatable.(sql.AutoIncrementTable)
			if ok {
				setter := aiTable.AutoIncrementSetter(ctx)
				err = setter.SetAutoIncrementValue(ctx, uint64(1))
				if err != nil {
					return nil, err
				}
				err = setter.Close(ctx)
				if err != nil {
					return nil, err
				}
			}
			break
		}
	}
	// If we've got Full-Text indexes, then we also need to clear those tables
	if hasFullText(ctx, truncatable) {
		if err = rebuildFullText(ctx, truncatable.Name(), plan.GetDatabase(n.Child)); err != nil {
			return nil, err
		}
	}
	return sql.RowsToRowIter(sql.NewRow(types.NewOkResult(removed))), nil
}

func (b *BaseBuilder) buildUpdateSource(ctx *sql.Context, n *plan.UpdateSource, row sql.Row) (sql.RowIter, error) {
	rowIter, err := b.buildNodeExec(ctx, n.Child, row)
	if err != nil {
		return nil, err
	}

	schema, err := n.GetChildSchema()
	if err != nil {
		return nil, err
	}

	return &updateSourceIter{
		childIter:   rowIter,
		updateExprs: n.UpdateExprs,
		tableSchema: schema,
		ignore:      n.Ignore,
	}, nil
}

func (b *BaseBuilder) buildUpdateJoin(ctx *sql.Context, n *plan.UpdateJoin, row sql.Row) (sql.RowIter, error) {
	ji, err := b.buildNodeExec(ctx, n.Child, row)
	if err != nil {
		return nil, err
	}

	return &updateJoinIter{
		updateSourceIter: ji,
		joinSchema:       n.Child.(*plan.UpdateSource).Child.Schema(),
		updaters:         n.Updaters,
		caches:           make(map[string]sql.KeyValueCache),
		disposals:        make(map[string]sql.DisposeFunc),
		joinNode:         n.Child.(*plan.UpdateSource).Child,
	}, nil
}

func (b *BaseBuilder) buildRenameForeignKey(ctx *sql.Context, n *plan.RenameForeignKey, row sql.Row) (sql.RowIter, error) {
	db, err := n.DbProvider.Database(ctx, n.Database())
	if err != nil {
		return nil, err
	}
	tbl, ok, err := db.GetTableInsensitive(ctx, n.Table)
	if err != nil {
		return nil, err
	}
	if !ok {
		return nil, sql.ErrTableNotFound.New(n.Table)
	}
	fkTbl, ok := tbl.(sql.ForeignKeyTable)
	if !ok {
		return nil, sql.ErrNoForeignKeySupport.New(n.OldName)
	}

	fkcs, err := fkTbl.GetDeclaredForeignKeys(ctx)
	if err != nil {
		return nil, err
	}

	var existingFk sql.ForeignKeyConstraint
	for _, fkc := range fkcs {
		if strings.EqualFold(fkc.Name, n.OldName) {
			existingFk = fkc
			break
		}
	}

	err = fkTbl.DropForeignKey(ctx, n.OldName)
	if err != nil {
		return nil, err
	}

	existingFk.Name = n.NewName
	err = fkTbl.AddForeignKey(ctx, existingFk)
	if err != nil {
		return nil, err
	}
	return rowIterWithOkResultWithZeroRowsAffected(), nil
}<|MERGE_RESOLUTION|>--- conflicted
+++ resolved
@@ -90,12 +90,9 @@
 		ctx:                         ctx,
 		ignore:                      ii.Ignore,
 		firstGeneratedAutoIncRowIdx: ii.FirstGeneratedAutoIncRowIdx,
-<<<<<<< HEAD
 		returnExprs:                 ii.Returning,
 		returnSchema:                ii.Schema(),
-=======
 		deferredDefaults:            ii.DeferredDefaults,
->>>>>>> a4f4b079
 	}
 
 	var ed sql.EditOpenerCloser
