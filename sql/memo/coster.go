// Copyright 2022 Dolthub, Inc.
//
// Licensed under the Apache License, Version 2.0 (the "License");
// you may not use this file except in compliance with the License.
// You may obtain a copy of the License at
//
//     http://www.apache.org/licenses/LICENSE-2.0
//
// Unless required by applicable law or agreed to in writing, software
// distributed under the License is distributed on an "AS IS" BASIS,
// WITHOUT WARRANTIES OR CONDITIONS OF ANY KIND, either express or implied.
// See the License for the specific language governing permissions and
// limitations under the License.

package memo

import (
	"fmt"
	"math"

	"github.com/dolthub/go-mysql-server/sql"
	"github.com/dolthub/go-mysql-server/sql/plan"
)

const (
	// reference https://github.com/postgres/postgres/blob/master/src/include/optimizer/cost.h
	cpuCostFactor     = 0.01
	seqIOCostFactor   = 1
	randIOCostFactor  = 2
	memCostFactor     = 2
	concatCostFactor  = 0.75
	degeneratePenalty = 2.0
	optimisticJoinSel = .10
	biasFactor        = 1e5

	perKeyCostReductionFactor = 0.5
)

func NewDefaultCoster() Coster {
	return &coster{}
}

type coster struct{}

var _ Coster = (*coster)(nil)

func (c *coster) EstimateCost(ctx *sql.Context, n RelExpr, s sql.StatsReader) (float64, error) {
	return c.costRel(ctx, n, s)
}

// costRel returns the estimated compute cost for a given physical
// operator. Two physical operators in the same expression group will have
// the same input and output cardinalities, but different evaluation costs.
func (c *coster) costRel(ctx *sql.Context, n RelExpr, s sql.StatsReader) (float64, error) {
	switch n := n.(type) {
	case *TableScan:
		return c.costScan(ctx, n, s)
	case *TableAlias:
		return c.costTableAlias(ctx, n, s)
	case *Values:
		return c.costValues(ctx, n, s)
	case *RecursiveTable:
		return c.costRecursiveTable(ctx, n, s)
	case *InnerJoin:
		return c.costInnerJoin(ctx, n, s)
	case *CrossJoin:
		return c.costCrossJoin(ctx, n, s)
	case *LeftJoin:
		return c.costLeftJoin(ctx, n, s)
	case *HashJoin:
		return c.costHashJoin(ctx, n, s)
	case *MergeJoin:
		return c.costMergeJoin(ctx, n, s)
	case *LookupJoin:
		return c.costLookupJoin(ctx, n, s)
	case *RangeHeapJoin:
		return c.costRangeHeapJoin(ctx, n, s)
	case *LateralJoin:
		return c.costLateralJoin(ctx, n, s)
	case *SemiJoin:
		return c.costSemiJoin(ctx, n, s)
	case *AntiJoin:
		return c.costAntiJoin(ctx, n, s)
	case *SubqueryAlias:
		return c.costSubqueryAlias(ctx, n, s)
	case *Max1Row:
		return c.costMax1RowSubquery(ctx, n, s)
	case *TableFunc:
		return c.costTableFunc(ctx, n, s)
	case *FullOuterJoin:
		return c.costFullOuterJoin(ctx, n, s)
	case *ConcatJoin:
		return c.costConcatJoin(ctx, n, s)
	case *RecursiveCte:
		return c.costRecursiveCte(ctx, n, s)
	case *JSONTable:
		return c.costJSONTable(ctx, n, s)
	case *Project:
		return c.costProject(ctx, n, s)
	case *Distinct:
		return c.costDistinct(ctx, n, s)
	case *EmptyTable:
		return c.costEmptyTable(ctx, n, s)
	case *Filter:
		return c.costFilter(ctx, n, s)
	default:
		panic(fmt.Sprintf("coster does not support type: %T", n))
	}
}

func (c *coster) costTableAlias(ctx *sql.Context, n *TableAlias, s sql.StatsReader) (float64, error) {
	switch n := n.Table.Child.(type) {
	case *plan.ResolvedTable:
		return c.costRead(ctx, n.Table, s)
	default:
		return 1000, nil
	}
}

func (c *coster) costScan(ctx *sql.Context, t *TableScan, s sql.StatsReader) (float64, error) {
	return c.costRead(ctx, t.Table.UnderlyingTable(), s)
}

func (c *coster) costRead(ctx *sql.Context, t sql.Table, s sql.StatsReader) (float64, error) {
	db := ctx.GetCurrentDatabase()
	card, ok, err := s.RowCount(ctx, db, t.Name())
	if err != nil || !ok {
		// TODO: better estimates for derived tables
		return float64(1000), nil
	}
	return float64(card) * seqIOCostFactor, nil
}

func (c *coster) costValues(ctx *sql.Context, v *Values, _ sql.StatsReader) (float64, error) {
	return float64(len(v.Table.ExpressionTuples)) * cpuCostFactor, nil
}

func (c *coster) costRecursiveTable(ctx *sql.Context, t *RecursiveTable, _ sql.StatsReader) (float64, error) {
	return float64(100) * seqIOCostFactor, nil
}

func (c *coster) costInnerJoin(ctx *sql.Context, n *InnerJoin, _ sql.StatsReader) (float64, error) {
	l := n.Left.RelProps.card
	r := n.Right.RelProps.card
	return (l*r-1)*seqIOCostFactor + (l*r)*cpuCostFactor, nil
}

func (c *coster) costCrossJoin(ctx *sql.Context, n *CrossJoin, _ sql.StatsReader) (float64, error) {
	l := n.Left.RelProps.card
	r := n.Right.RelProps.card
	return ((l*r-1)*seqIOCostFactor + (l*r)*cpuCostFactor) * degeneratePenalty, nil
}

func (c *coster) costLeftJoin(ctx *sql.Context, n *LeftJoin, _ sql.StatsReader) (float64, error) {
	l := n.Left.RelProps.card
	r := n.Right.RelProps.card
	return (l*r-1)*seqIOCostFactor + (l*r)*cpuCostFactor, nil
}
func (c *coster) costFullOuterJoin(ctx *sql.Context, n *FullOuterJoin, _ sql.StatsReader) (float64, error) {
	l := n.Left.RelProps.card
	r := n.Right.RelProps.card
	return ((l*r-1)*seqIOCostFactor + (l*r)*cpuCostFactor) * degeneratePenalty, nil
}

func (c *coster) costHashJoin(ctx *sql.Context, n *HashJoin, _ sql.StatsReader) (float64, error) {
	if n.Op.IsPartial() {
		l, err := c.costPartial(n.Left, n.Right)
		return l * 0.5, err
	}
	l := n.Left.RelProps.card
	r := n.Right.RelProps.card
	return l*cpuCostFactor + r*(seqIOCostFactor+memCostFactor), nil
}

func (c *coster) costMergeJoin(_ *sql.Context, n *MergeJoin, _ sql.StatsReader) (float64, error) {

	l := n.Left.RelProps.card
	r := n.Right.RelProps.card

	comparer, ok := n.Filter[0].(*Equal)
	if !ok {
		return 0, sql.ErrMergeJoinExpectsComparerFilters.New(n.Filter[0])
	}

	var leftCompareExprs []*ExprGroup
	var rightCompareExprs []*ExprGroup

	leftTuple, isTuple := comparer.Left.Scalar.(*Tuple)
	if isTuple {
		rightTuple, _ := comparer.Right.Scalar.(*Tuple)
		leftCompareExprs = leftTuple.Values
		rightCompareExprs = rightTuple.Values
	} else {
		leftCompareExprs = []*ExprGroup{comparer.Left}
		rightCompareExprs = []*ExprGroup{comparer.Right}
	}

	if isInjectiveMerge(n, leftCompareExprs, rightCompareExprs) {
		// We're guarenteed that the execution will never need to iterate over multiple rows in memory.
		return (l + r) * cpuCostFactor, nil
	}

	// Each comparison reduces the expected number of collisions on the comparator.
	selectivity := math.Pow(perKeyCostReductionFactor, float64(len(leftCompareExprs)))
	return (l + r + l*r*selectivity) * cpuCostFactor, nil
}

// isInjectiveMerge determines whether either of a merge join's child indexes returns only unique values for the merge
// comparator.
func isInjectiveMerge(n *MergeJoin, leftCompareExprs, rightCompareExprs []*ExprGroup) bool {
	{
		keyExprs, nullmask := keyExprsForIndexFromTupleComparison(n.Left.Id, n.InnerScan.Idx.Cols(), leftCompareExprs, rightCompareExprs)
		if isInjectiveLookup(n.InnerScan.Idx, n.JoinBase, keyExprs, nullmask) {
			return true
		}
	}
	{
		keyExprs, nullmask := keyExprsForIndexFromTupleComparison(n.Right.Id, n.OuterScan.Idx.Cols(), leftCompareExprs, rightCompareExprs)
		if isInjectiveLookup(n.OuterScan.Idx, n.JoinBase, keyExprs, nullmask) {
			return true
		}
	}
	return false
}

func keyExprsForIndexFromTupleComparison(tableGrp GroupId, idxExprs []sql.ColumnId, leftExprs []*ExprGroup, rightExprs []*ExprGroup) ([]ScalarExpr, []bool) {
	var keyExprs []ScalarExpr
	var nullmask []bool
	for _, col := range idxExprs {
		key, nullable := keyForExprFromTupleComparison(col, tableGrp, leftExprs, rightExprs)
		if key == nil {
			break
		}
		keyExprs = append(keyExprs, key)
		nullmask = append(nullmask, nullable)
	}
	if len(keyExprs) == 0 {
		return nil, nil
	}
	return keyExprs, nullmask
}

// keyForExpr returns an equivalence or constant value to satisfy the
// lookup index expression.
func keyForExprFromTupleComparison(targetCol sql.ColumnId, tableGrp GroupId, leftExprs []*ExprGroup, rightExprs []*ExprGroup) (ScalarExpr, bool) {
	for i, leftExpr := range leftExprs {
		rightExpr := rightExprs[i]

		var key ScalarExpr
		if ref, ok := leftExpr.Scalar.(*ColRef); ok && ref.Col == targetCol {
			key = rightExpr.Scalar
		} else if ref, ok := rightExpr.Scalar.(*ColRef); ok && ref.Col == targetCol {
			key = leftExpr.Scalar
		} else {
			continue
		}
		// expression key can be arbitrarily complex (or simple), but cannot
		// reference the lookup table
		if !key.Group().ScalarProps().Tables.Contains(int(TableIdForSource(tableGrp))) {
			return key, false
		}
	}
	return nil, false
}

func (c *coster) costLookupJoin(_ *sql.Context, n *LookupJoin, _ sql.StatsReader) (float64, error) {
	l := n.Left.RelProps.card
	r := n.Right.RelProps.card
	sel := lookupJoinSelectivity(n.Lookup)
	if sel == 0 {
		return l*(cpuCostFactor+randIOCostFactor) - r*seqIOCostFactor, nil
	}
	return l*r*sel*(cpuCostFactor+randIOCostFactor) - r*seqIOCostFactor, nil
}

func (c *coster) costRangeHeapJoin(_ *sql.Context, n *RangeHeapJoin, _ sql.StatsReader) (float64, error) {
	l := n.Left.RelProps.card
	r := n.Right.RelProps.card

	// TODO: We can probably get a better estimate somehow.
	expectedNumberOfOverlappingJoins := r * perKeyCostReductionFactor

	return l * expectedNumberOfOverlappingJoins * (seqIOCostFactor), nil
}

func (c *coster) costLateralJoin(ctx *sql.Context, n *LateralJoin, _ sql.StatsReader) (float64, error) {
	l := n.Left.RelProps.card
	r := n.Right.RelProps.card
	return (l*r-1)*seqIOCostFactor + (l*r)*cpuCostFactor, nil
}

func (c *coster) costConcatJoin(_ *sql.Context, n *ConcatJoin, _ sql.StatsReader) (float64, error) {
	l := n.Left.RelProps.card
	var sel float64
	for _, l := range n.Concat {
		sel += lookupJoinSelectivity(l)
	}
	return l*sel*concatCostFactor*(randIOCostFactor+cpuCostFactor) - n.Right.RelProps.card*seqIOCostFactor, nil
}

func (c *coster) costRecursiveCte(_ *sql.Context, n *RecursiveCte, _ sql.StatsReader) (float64, error) {
	return 1000 * seqIOCostFactor, nil
}

func (c *coster) costJSONTable(_ *sql.Context, n *JSONTable, _ sql.StatsReader) (float64, error) {
	return 1000 * seqIOCostFactor, nil
}

func (c *coster) costProject(_ *sql.Context, n *Project, _ sql.StatsReader) (float64, error) {
	return n.Child.RelProps.card * cpuCostFactor, nil
}

func (c *coster) costDistinct(_ *sql.Context, n *Distinct, _ sql.StatsReader) (float64, error) {
	return n.Child.Cost * (cpuCostFactor + .75*memCostFactor), nil
}

// lookupJoinSelectivity estimates the selectivity of a join condition with n lhs rows and m rhs rows.
// A join with a selectivity of k will return k*(n*m) rows.
// Special case: A join with a selectivity of 0 will return n rows.
func lookupJoinSelectivity(l *Lookup) float64 {
<<<<<<< HEAD
	sel := math.Pow(0.5, float64(len(l.KeyExprs)))

	if !l.Index.SqlIdx().IsUnique() {
		return sel
=======
	if isInjectiveLookup(l.Index, l.Parent, l.KeyExprs, l.Nullmask) {
		return 0
	}
	return math.Pow(perKeyCostReductionFactor, float64(len(l.KeyExprs)))
}

// isInjectiveLookup returns whether every lookup with the given key expressions is guarenteed to return
// at most one row.
func isInjectiveLookup(idx *Index, joinBase *JoinBase, keyExprs []ScalarExpr, nullMask []bool) bool {
	if !idx.SqlIdx().IsUnique() {
		return false
>>>>>>> 3b603009
	}

	joinFds := joinBase.Group().RelProps.FuncDeps()

	var notNull sql.ColSet
	var constCols sql.ColSet
	for i, nullable := range nullMask {
		props := keyExprs[i].Group().ScalarProps()
		onCols := joinFds.EquivalenceClosure(props.Cols)
		if !nullable {
			if props.nullRejecting {
				// columns with nulls will be filtered out
				// TODO double-checking nullRejecting might be redundant
				notNull = notNull.Union(onCols)
			}
		}
		// from the perspective of the secondary table, lookup keys
		// will be constant
		constCols = constCols.Union(onCols)
	}

	fds := sql.NewLookupFDs(joinBase.Right.RelProps.FuncDeps(), idx.ColSet(), notNull, constCols, joinFds.Equiv())
	return fds.HasMax1Row()
}

func (c *coster) costAntiJoin(_ *sql.Context, n *AntiJoin, _ sql.StatsReader) (float64, error) {
	return c.costPartial(n.Left, n.Right)
}

func (c *coster) costSemiJoin(_ *sql.Context, n *SemiJoin, _ sql.StatsReader) (float64, error) {
	return c.costPartial(n.Left, n.Right)
}

func (c *coster) costPartial(left, Right *ExprGroup) (float64, error) {
	l := left.RelProps.card
	r := Right.RelProps.card
	return l * (r / 2.0) * (seqIOCostFactor + cpuCostFactor), nil
}

func (c *coster) costSubqueryAlias(_ *sql.Context, _ *SubqueryAlias, _ sql.StatsReader) (float64, error) {
	// TODO: if the whole plan was memo, we would have accurate costs for subqueries
	return 1000 * seqIOCostFactor, nil
}

func (c *coster) costMax1RowSubquery(_ *sql.Context, _ *Max1Row, _ sql.StatsReader) (float64, error) {
	return 1 * seqIOCostFactor, nil
}

func (c *coster) costTableFunc(_ *sql.Context, _ *TableFunc, _ sql.StatsReader) (float64, error) {
	// TODO: sql.TableFunction should expose RowCount()
	return 10 * seqIOCostFactor, nil
}

func (c *coster) costEmptyTable(_ *sql.Context, _ *EmptyTable, _ sql.StatsReader) (float64, error) {
	return 0, nil
}

func (c *coster) costFilter(_ *sql.Context, f *Filter, _ sql.StatsReader) (float64, error) {
	// 1 unit of compute for each input row
	return f.Child.RelProps.card * cpuCostFactor * float64(len(f.Filters)), nil
}
func NewDefaultCarder() Carder {
	return &carder{}
}

var _ Carder = (*carder)(nil)

type carder struct{}

func (c *carder) EstimateCard(ctx *sql.Context, n RelExpr, s sql.StatsReader) (float64, error) {
	return c.cardRel(ctx, n, s)
}

// cardRel provides estimates of operator cardinality. This
// value is approximate for joins or filtered table scans, and
// identical for all operators in the same expression group.
// TODO: this should intersect index statistic histograms to
// get more accurate values
func (c *carder) cardRel(ctx *sql.Context, n RelExpr, s sql.StatsReader) (float64, error) {
	switch n := n.(type) {
	case *TableScan:
		return c.statsScan(ctx, n, s)
	case *TableAlias:
		return c.statsTableAlias(ctx, n, s)
	case *Values:
		return c.statsValues(ctx, n, s)
	case *RecursiveTable:
		return c.statsRecursiveTable(ctx, n, s)
	case *JSONTable:
		return c.statsJSONTable(ctx, n, s)
	case *SubqueryAlias:
		return c.statsSubqueryAlias(ctx, n, s)
	case *RecursiveCte:
		return c.statsRecursiveCte(ctx, n, s)
	case *Max1Row:
		return c.statsMax1RowSubquery(ctx, n, s)
	case *TableFunc:
		return c.statsTableFunc(ctx, n, s)
	case *EmptyTable:
		return c.statsEmptyTable(ctx, n, s)
	case JoinRel:
		jp := n.JoinPrivate()
		switch n := n.(type) {
		case *LookupJoin:
			sel := lookupJoinSelectivity(n.Lookup) * optimisticJoinSel
			if sel == 0 {
				return n.Left.RelProps.card, nil
			}
			return n.Left.RelProps.card * n.Right.RelProps.card * sel, nil
		case *ConcatJoin:
			var sel float64
			for _, l := range n.Concat {
				sel += lookupJoinSelectivity(l)
			}
			return n.Left.RelProps.card * optimisticJoinSel * sel, nil
		case *LateralJoin:
			return n.Left.RelProps.card * n.Right.RelProps.card, nil
		default:
		}
		if jp.Op.IsPartial() {
			return optimisticJoinSel * jp.Left.RelProps.card, nil
		}
		if jp.Op.IsLeftOuter() {
			return math.Max(jp.Left.RelProps.card, optimisticJoinSel*jp.Left.RelProps.card*jp.Right.RelProps.card), nil
		}
		if jp.Op.IsRightOuter() {
			return math.Max(jp.Right.RelProps.card, optimisticJoinSel*jp.Left.RelProps.card*jp.Right.RelProps.card), nil
		}
		return optimisticJoinSel * jp.Left.RelProps.card * jp.Right.RelProps.card, nil
	case *Project:
		return n.Child.RelProps.card, nil
	case *Distinct:
		return n.Child.RelProps.card, nil
	case *Filter:
		return n.Child.RelProps.card * .75, nil
	default:
		panic(fmt.Sprintf("unknown type %T", n))
	}
}

func (c *carder) statsTableAlias(ctx *sql.Context, n *TableAlias, s sql.StatsReader) (float64, error) {
	switch n := n.Table.Child.(type) {
	case *plan.ResolvedTable:
		return c.statsRead(ctx, n.UnderlyingTable(), n.SqlDatabase.Name(), s)
	default:
		return 1000, nil
	}
}

func (c *carder) statsScan(ctx *sql.Context, t *TableScan, s sql.StatsReader) (float64, error) {
	return c.statsRead(ctx, t.Table.UnderlyingTable(), t.Table.Database().Name(), s)
}

func (c *carder) statsRead(ctx *sql.Context, t sql.Table, db string, s sql.StatsReader) (float64, error) {
	card, ok, err := s.RowCount(ctx, db, t.Name())
	if err != nil || !ok {
		// TODO: better estimates for derived tables
		return float64(1000), nil
	}
	return float64(card) * seqIOCostFactor, nil
}

func (c *carder) statsValues(_ *sql.Context, v *Values, _ sql.StatsReader) (float64, error) {
	return float64(len(v.Table.ExpressionTuples)) * cpuCostFactor, nil
}

func (c *carder) statsJSONTable(_ *sql.Context, v *JSONTable, _ sql.StatsReader) (float64, error) {
	return float64(100) * seqIOCostFactor, nil
}

func (c *carder) statsRecursiveTable(_ *sql.Context, t *RecursiveTable, _ sql.StatsReader) (float64, error) {
	return float64(100) * seqIOCostFactor, nil
}

func (c *carder) statsSubqueryAlias(_ *sql.Context, _ *SubqueryAlias, _ sql.StatsReader) (float64, error) {
	// TODO: if the whole plan was memo, we would have accurate costs for subqueries
	return 1000, nil
}

func (c *carder) statsRecursiveCte(_ *sql.Context, _ *RecursiveCte, _ sql.StatsReader) (float64, error) {
	// TODO: if the whole plan was memo, we would have accurate costs for subqueries
	return 1000, nil
}

func (c *carder) statsMax1RowSubquery(_ *sql.Context, _ *Max1Row, _ sql.StatsReader) (float64, error) {
	return 1, nil
}

func (c *carder) statsTableFunc(_ *sql.Context, _ *TableFunc, _ sql.StatsReader) (float64, error) {
	// TODO: sql.TableFunction should expose RowCount()
	return 10, nil
}

func (c *carder) statsEmptyTable(_ *sql.Context, _ *EmptyTable, _ sql.StatsReader) (float64, error) {
	return 0, nil
}

func NewInnerBiasedCoster() Coster {
	return &innerBiasedCoster{coster: &coster{}}
}

type innerBiasedCoster struct {
	*coster
}

func (c *innerBiasedCoster) EstimateCost(ctx *sql.Context, r RelExpr, s sql.StatsReader) (float64, error) {
	switch r.(type) {
	case *InnerJoin:
		return -biasFactor, nil
	default:
		return c.costRel(ctx, r, s)
	}
}

func NewHashBiasedCoster() Coster {
	return &hashBiasedCoster{coster: &coster{}}
}

type hashBiasedCoster struct {
	*coster
}

func (c *hashBiasedCoster) EstimateCost(ctx *sql.Context, r RelExpr, s sql.StatsReader) (float64, error) {
	switch r.(type) {
	case *HashJoin:
		return -biasFactor, nil
	default:
		return c.costRel(ctx, r, s)
	}
}

func NewLookupBiasedCoster() Coster {
	return &lookupBiasedCoster{coster: &coster{}}
}

type lookupBiasedCoster struct {
	*coster
}

func (c *lookupBiasedCoster) EstimateCost(ctx *sql.Context, r RelExpr, s sql.StatsReader) (float64, error) {
	switch r.(type) {
	case *LookupJoin, *ConcatJoin:
		return -biasFactor, nil
	default:
		return c.costRel(ctx, r, s)
	}
}

func NewMergeBiasedCoster() Coster {
	return &mergeBiasedCoster{coster: &coster{}}
}

type mergeBiasedCoster struct {
	*coster
}

func (c *mergeBiasedCoster) EstimateCost(ctx *sql.Context, r RelExpr, s sql.StatsReader) (float64, error) {
	switch r.(type) {
	case *MergeJoin:
		return -biasFactor, nil
	default:
		return c.costRel(ctx, r, s)
	}
}

type partialBiasedCoster struct {
	*coster
}

func NewPartialBiasedCoster() Coster {
	return &partialBiasedCoster{coster: &coster{}}
}

func (c *partialBiasedCoster) EstimateCost(ctx *sql.Context, r RelExpr, s sql.StatsReader) (float64, error) {
	switch r.(type) {
	case *AntiJoin, *SemiJoin:
		return -biasFactor, nil
	default:
		return c.costRel(ctx, r, s)
	}
}

type rangeHeapBiasedCoster struct {
	*coster
}

func NewRangeHeapBiasedCoster() Coster {
	return &rangeHeapBiasedCoster{coster: &coster{}}
}

func (c *rangeHeapBiasedCoster) EstimateCost(ctx *sql.Context, r RelExpr, s sql.StatsReader) (float64, error) {
	switch r.(type) {
	case *RangeHeapJoin:
		return -biasFactor, nil
	default:
		return c.costRel(ctx, r, s)
	}
}<|MERGE_RESOLUTION|>--- conflicted
+++ resolved
@@ -318,12 +318,6 @@
 // A join with a selectivity of k will return k*(n*m) rows.
 // Special case: A join with a selectivity of 0 will return n rows.
 func lookupJoinSelectivity(l *Lookup) float64 {
-<<<<<<< HEAD
-	sel := math.Pow(0.5, float64(len(l.KeyExprs)))
-
-	if !l.Index.SqlIdx().IsUnique() {
-		return sel
-=======
 	if isInjectiveLookup(l.Index, l.Parent, l.KeyExprs, l.Nullmask) {
 		return 0
 	}
@@ -335,7 +329,6 @@
 func isInjectiveLookup(idx *Index, joinBase *JoinBase, keyExprs []ScalarExpr, nullMask []bool) bool {
 	if !idx.SqlIdx().IsUnique() {
 		return false
->>>>>>> 3b603009
 	}
 
 	joinFds := joinBase.Group().RelProps.FuncDeps()
