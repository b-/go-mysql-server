// Copyright 2020-2021 Dolthub, Inc.
//
// Licensed under the Apache License, Version 2.0 (the "License");
// you may not use this file except in compliance with the License.
// You may obtain a copy of the License at
//
//     http://www.apache.org/licenses/LICENSE-2.0
//
// Unless required by applicable law or agreed to in writing, software
// distributed under the License is distributed on an "AS IS" BASIS,
// WITHOUT WARRANTIES OR CONDITIONS OF ANY KIND, either express or implied.
// See the License for the specific language governing permissions and
// limitations under the License.

package server

import (
	"encoding/base64"
	"io"
	"net"
	"regexp"
	"sync"
	"time"

	"github.com/dolthub/vitess/go/mysql"
	"github.com/dolthub/vitess/go/netutil"
	"github.com/dolthub/vitess/go/sqltypes"
	"github.com/dolthub/vitess/go/vt/log"
	"github.com/dolthub/vitess/go/vt/proto/query"
	"github.com/dolthub/vitess/go/vt/sqlparser"
	"github.com/go-kit/kit/metrics/discard"
	"github.com/sirupsen/logrus"
	"go.opentelemetry.io/otel/attribute"
	"go.opentelemetry.io/otel/trace"
	"gopkg.in/src-d/go-errors.v1"

	sqle "github.com/dolthub/go-mysql-server"
	"github.com/dolthub/go-mysql-server/internal/sockstate"
	"github.com/dolthub/go-mysql-server/sql"
	"github.com/dolthub/go-mysql-server/sql/analyzer"
	"github.com/dolthub/go-mysql-server/sql/plan"
	"github.com/dolthub/go-mysql-server/sql/planbuilder"
	"github.com/dolthub/go-mysql-server/sql/types"
)

var errConnectionNotFound = errors.NewKind("connection not found: %c")

// ErrRowTimeout will be returned if the wait for the row is longer than the connection timeout
var ErrRowTimeout = errors.NewKind("row read wait bigger than connection timeout")

// ErrConnectionWasClosed will be returned if we try to use a previously closed connection
var ErrConnectionWasClosed = errors.NewKind("connection was closed")

const rowsBatch = 128

var tcpCheckerSleepDuration time.Duration = 1 * time.Second

type MultiStmtMode int

const (
	MultiStmtModeOff MultiStmtMode = 0
	MultiStmtModeOn  MultiStmtMode = 1
)

func init() {
	// Set the log.Error and log.Errorf functions in Vitess so that any errors
	// logged by Vitess will appear in our logs. Without this, errors from Vitess
	// can be swallowed (e.g. any parse error for a ComPrepare event is silently
	// swallowed without this wired up), which makes debugging failures harder.
	log.Error = logrus.StandardLogger().Error
	log.Errorf = logrus.StandardLogger().Errorf
}

// Handler is a connection handler for a SQLe engine, implementing the Vitess mysql.Handler interface.
type Handler struct {
	e                 *sqle.Engine
	sm                *SessionManager
	readTimeout       time.Duration
	disableMultiStmts bool
	maxLoggedQueryLen int
	encodeLoggedQuery bool
	sel               ServerEventListener
}

var _ mysql.Handler = (*Handler)(nil)

// NewConnection reports that a new connection has been established.
func (h *Handler) NewConnection(c *mysql.Conn) {
	if h.sel != nil {
		h.sel.ClientConnected()
	}

	h.sm.AddConn(c)

	c.DisableClientMultiStatements = h.disableMultiStmts
	logrus.WithField(sql.ConnectionIdLogField, c.ConnectionID).WithField("DisableClientMultiStatements", c.DisableClientMultiStatements).Infof("NewConnection")
}

func (h *Handler) ComInitDB(c *mysql.Conn, schemaName string) error {
	return h.sm.SetDB(c, schemaName)
}

// ComPrepare parses, partially analyzes, and caches a prepared statement's plan
// with the given [c.ConnectionID].
func (h *Handler) ComPrepare(c *mysql.Conn, query string) ([]*query.Field, error) {
	ctx, err := h.sm.NewContextWithQuery(c, query)
	if err != nil {
		return nil, err
	}

	var analyzed sql.Node
	if analyzer.PreparedStmtDisabled {
		analyzed, err = h.e.AnalyzeQuery(ctx, query)
	} else {
		analyzed, err = h.e.PrepareQuery(ctx, query)
	}
	if err != nil {
		logrus.WithField("query", query).Errorf("unable to prepare query: %s", err.Error())
		err := sql.CastSQLError(err)
		return nil, err
	}

	if types.IsOkResultSchema(analyzed.Schema()) {
		return nil, nil
	}
	switch analyzed.(type) {
	case *plan.InsertInto, *plan.Update, *plan.UpdateJoin, *plan.DeleteFrom:
		return nil, nil
	}
	return schemaToFields(ctx, analyzed.Schema()), nil
}

func (h *Handler) ComStmtExecute(c *mysql.Conn, prepare *mysql.PrepareData, callback func(*sqltypes.Result) error) error {
	_, err := h.errorWrappedDoQuery(c, prepare.PrepareStmt, MultiStmtModeOff, prepare.BindVars, func(res *sqltypes.Result, more bool) error {
		return callback(res)
	})
	return err
}

func (h *Handler) ComResetConnection(c *mysql.Conn) {
	// TODO: handle reset logic
}

func (h *Handler) ParserOptionsForConnection(c *mysql.Conn) (sqlparser.ParserOptions, error) {
	ctx, err := h.sm.NewContext(c)
	if err != nil {
		return sqlparser.ParserOptions{}, err
	}
	return sql.LoadSqlMode(ctx).ParserOptions(), nil
}

// ConnectionClosed reports that a connection has been closed.
func (h *Handler) ConnectionClosed(c *mysql.Conn) {
	defer func() {
		if h.sel != nil {
			h.sel.ClientDisconnected()
		}
	}()

	defer h.sm.RemoveConn(c)
	defer h.e.CloseSession(c.ConnectionID)

	if ctx, err := h.sm.NewContextWithQuery(c, ""); err != nil {
		logrus.Errorf("unable to release all locks on session close: %s", err)
		logrus.Errorf("unable to unlock tables on session close: %s", err)
	} else {
		_, err = h.e.LS.ReleaseAll(ctx)
		if err != nil {
			logrus.Errorf("unable to release all locks on session close: %s", err)
		}
		if err = h.e.Analyzer.Catalog.UnlockTables(ctx, c.ConnectionID); err != nil {
			logrus.Errorf("unable to unlock tables on session close: %s", err)
		}
	}

	logrus.WithField(sql.ConnectionIdLogField, c.ConnectionID).Infof("ConnectionClosed")
}

func (h *Handler) ComMultiQuery(
	c *mysql.Conn,
	query string,
	callback func(*sqltypes.Result, bool) error,
) (string, error) {
	return h.errorWrappedDoQuery(c, query, MultiStmtModeOn, nil, callback)
}

// ComQuery executes a SQL query on the SQLe engine.
func (h *Handler) ComQuery(
	c *mysql.Conn,
	query string,
	callback func(*sqltypes.Result, bool) error,
) error {
	_, err := h.errorWrappedDoQuery(c, query, MultiStmtModeOff, nil, callback)
	return err
}

var queryLoggingRegex = regexp.MustCompile(`[\r\n\t ]+`)

func (h *Handler) doQuery(
	c *mysql.Conn,
	query string,
	mode MultiStmtMode,
	bindings map[string]*query.BindVariable,
	callback func(*sqltypes.Result, bool) error,
) (string, error) {
	ctx, err := h.sm.NewContext(c)
	if err != nil {
		return "", err
	}

	var remainder string
	var prequery string
	var parsed sqlparser.Statement
	if mode == MultiStmtModeOn {
		parsed, prequery, remainder, err = planbuilder.ParseOnly(ctx, query, true)
		if prequery != "" {
			query = prequery
		}
	}

	ctx = ctx.WithQuery(query)
	more := remainder != ""

	var queryStr string
	if h.encodeLoggedQuery {
		queryStr = base64.StdEncoding.EncodeToString([]byte(query))
	} else {
		queryStr = string(queryLoggingRegex.ReplaceAll([]byte(query), []byte(" ")))
		if h.maxLoggedQueryLen > 0 && len(queryStr) > h.maxLoggedQueryLen {
			queryStr = queryStr[:h.maxLoggedQueryLen] + "..."
		}
	}

	if h.encodeLoggedQuery || h.maxLoggedQueryLen >= 0 {
		ctx.SetLogger(ctx.GetLogger().WithField("query", queryStr))
	}
	ctx.GetLogger().Debugf("Starting query")

	finish := observeQuery(ctx, query)
	defer finish(err)

	start := time.Now()

	ctx.GetLogger().Tracef("beginning execution")

	oCtx := ctx
	eg, ctx := ctx.NewErrgroup()

	// TODO: it would be nice to put this logic in the engine, not the handler, but we don't want the process to be
	//  marked done until we're done spooling rows over the wire
	ctx, err = ctx.ProcessList.BeginQuery(ctx, query)
	defer func() {
		if err != nil && ctx != nil {
			ctx.ProcessList.EndQuery(ctx)
		}
	}()

<<<<<<< HEAD
	schema, rowIter, err := h.e.QueryWithBindings(ctx, query, bindings)
=======
	schema, rowIter, err := h.e.QueryNodeWithBindings(ctx, query, parsed, bindings)
>>>>>>> fbff632a
	if err != nil {
		ctx.GetLogger().WithError(err).Warn("error running query")
		return remainder, err
	}

	var rowChan chan sql.Row

	rowChan = make(chan sql.Row, 512)

	wg := sync.WaitGroup{}
	wg.Add(2)
	// Read rows off the row iterator and send them to the row channel.
	eg.Go(func() error {
		defer wg.Done()
		defer close(rowChan)
		for {
			select {
			case <-ctx.Done():
				return nil
			default:
				row, err := rowIter.Next(ctx)
				if err == io.EOF {
					return nil
				}
				if err != nil {
					return err
				}
				select {
				case rowChan <- row:
				case <-ctx.Done():
					return nil
				}
			}
		}

	})

	pollCtx, cancelF := ctx.NewSubContext()
	eg.Go(func() error {
		return h.pollForClosedConnection(pollCtx, c)
	})

	// Default waitTime is one minute if there is no timeout configured, in which case
	// it will loop to iterate again unless the socket died by the OS timeout or other problems.
	// If there is a timeout, it will be enforced to ensure that Vitess has a chance to
	// call Handler.CloseConnection()
	waitTime := 1 * time.Minute
	if h.readTimeout > 0 {
		waitTime = h.readTimeout
	}
	timer := time.NewTimer(waitTime)
	defer timer.Stop()

	var r *sqltypes.Result
	var processedAtLeastOneBatch bool

	// reads rows from the channel, converts them to wire format,
	// and calls |callback| to give them to vitess.
	eg.Go(func() error {
		defer cancelF()
		defer wg.Done()
		for {
			if r == nil {
				r = &sqltypes.Result{Fields: schemaToFields(ctx, schema)}
			}

			if r.RowsAffected == rowsBatch {
				if err := callback(r, more); err != nil {
					return err
				}
				r = nil
				processedAtLeastOneBatch = true
				continue
			}

			select {
			case <-ctx.Done():
				return nil
			case row, ok := <-rowChan:
				if !ok {
					return nil
				}
				if types.IsOkResult(row) {
					if len(r.Rows) > 0 {
						panic("Got OkResult mixed with RowResult")
					}
					r = resultFromOkResult(row[0].(types.OkResult))
					continue
				}

				outputRow, err := rowToSQL(ctx, schema, row)
				if err != nil {
					return err
				}

				ctx.GetLogger().Tracef("spooling result row %s", outputRow)
				r.Rows = append(r.Rows, outputRow)
				r.RowsAffected++
			case <-timer.C:
				if h.readTimeout != 0 {
					// Cancel and return so Vitess can call the CloseConnection callback
					ctx.GetLogger().Tracef("connection timeout")
					return ErrRowTimeout.New()
				}
			}
			if !timer.Stop() {
				<-timer.C
			}
			timer.Reset(waitTime)
		}
	})

	// Close() kills this PID in the process list,
	// wait until all rows have be sent over the wire
	eg.Go(func() error {
		wg.Wait()
		return rowIter.Close(ctx)
	})

	err = eg.Wait()
	if err != nil {
		ctx.GetLogger().WithError(err).Warn("error running query")
		return remainder, err
	}

	// errGroup context is now canceled
	ctx = oCtx

	if err = setConnStatusFlags(ctx, c); err != nil {
		return remainder, err
	}

	switch len(r.Rows) {
	case 0:
		if len(r.Info) > 0 {
			ctx.GetLogger().Tracef("returning result %s", r.Info)
		} else {
			ctx.GetLogger().Tracef("returning empty result")
		}
	case 1:
		ctx.GetLogger().Tracef("returning result %v", r)
	}

	ctx.GetLogger().Debugf("Query finished in %d ms", time.Since(start).Milliseconds())

	// processedAtLeastOneBatch means we already called callback() at least
	// once, so no need to call it if RowsAffected == 0.
	if r != nil && (r.RowsAffected == 0 && processedAtLeastOneBatch) {
		return remainder, nil
	}

	return remainder, callback(r, more)
}

// See https://dev.mysql.com/doc/internals/en/status-flags.html
func setConnStatusFlags(ctx *sql.Context, c *mysql.Conn) error {
	ok, err := isSessionAutocommit(ctx)
	if err != nil {
		return err
	}
	if ok {
		c.StatusFlags |= uint16(mysql.ServerStatusAutocommit)
	} else {
		c.StatusFlags &= ^uint16(mysql.ServerStatusAutocommit)
	}

	if t := ctx.GetTransaction(); t != nil {
		c.StatusFlags |= uint16(mysql.ServerInTransaction)
	} else {
		c.StatusFlags &= ^uint16(mysql.ServerInTransaction)
	}

	return nil
}

func isSessionAutocommit(ctx *sql.Context) (bool, error) {
	autoCommitSessionVar, err := ctx.GetSessionVariable(ctx, sql.AutoCommitSessionVar)
	if err != nil {
		return false, err
	}
	return types.ConvertToBool(autoCommitSessionVar)
}

// Call doQuery and cast known errors to SQLError
func (h *Handler) errorWrappedDoQuery(
	c *mysql.Conn,
	query string,
	mode MultiStmtMode,
	bindings map[string]*query.BindVariable,
	callback func(*sqltypes.Result, bool) error,
) (string, error) {
	start := time.Now()
	if h.sel != nil {
		h.sel.QueryStarted()
	}

	remainder, err := h.doQuery(c, query, mode, bindings, callback)
	if err != nil {
		err = sql.CastSQLError(err)
	}

	if h.sel != nil {
		h.sel.QueryCompleted(err == nil, time.Since(start))
	}

	return remainder, err
}

// Periodically polls the connection socket to determine if it is has been closed by the client, returning an error
// if it has been. Meant to be run in an errgroup from the query handler routine. Returns immediately with no error
// on platforms that can't support TCP socket checks.
func (h *Handler) pollForClosedConnection(ctx *sql.Context, c *mysql.Conn) error {
	tcpConn, ok := maybeGetTCPConn(c.Conn)
	if !ok {
		ctx.GetLogger().Trace("Connection checker exiting, connection isn't TCP")
		return nil
	}

	inode, err := sockstate.GetConnInode(tcpConn)
	if err != nil || inode == 0 {
		if !sockstate.ErrSocketCheckNotImplemented.Is(err) {
			ctx.GetLogger().Trace("Connection checker exiting, connection isn't TCP")
		}
		return nil
	}

	t, ok := tcpConn.LocalAddr().(*net.TCPAddr)
	if !ok {
		ctx.GetLogger().Trace("Connection checker exiting, could not get local port")
		return nil
	}

	timer := time.NewTimer(tcpCheckerSleepDuration)
	defer timer.Stop()

	for {
		select {
		case <-ctx.Done():
			return nil
		case <-timer.C:
		}

		st, err := sockstate.GetInodeSockState(t.Port, inode)
		switch st {
		case sockstate.Broken:
			ctx.GetLogger().Warn("socket state is broken, returning error")
			return ErrConnectionWasClosed.New()
		case sockstate.Error:
			ctx.GetLogger().WithError(err).Warn("Connection checker exiting, got err checking sockstate")
			return nil
		default: // Established
			// (juanjux) this check is not free, each iteration takes about 9 milliseconds to run on my machine
			// thus the small wait between checks
			timer.Reset(tcpCheckerSleepDuration)
		}
	}
}

func maybeGetTCPConn(conn net.Conn) (*net.TCPConn, bool) {
	wrap, ok := conn.(netutil.ConnWithTimeouts)
	if ok {
		conn = wrap.Conn
	}

	tcp, ok := conn.(*net.TCPConn)
	if ok {
		return tcp, true
	}

	return nil, false
}

func resultFromOkResult(result types.OkResult) *sqltypes.Result {
	infoStr := ""
	if result.Info != nil {
		infoStr = result.Info.String()
	}
	return &sqltypes.Result{
		RowsAffected: result.RowsAffected,
		InsertID:     result.InsertID,
		Info:         infoStr,
	}
}

// WarningCount is called at the end of each query to obtain
// the value to be returned to the client in the EOF packet.
// Note that this will be called either in the context of the
// ComQuery callback if the result does not contain any fields,
// or after the last ComQuery call completes.
func (h *Handler) WarningCount(c *mysql.Conn) uint16 {
	if sess := h.sm.session(c); sess != nil {
		return sess.WarningCount()
	}

	return 0
}

func rowToSQL(ctx *sql.Context, s sql.Schema, row sql.Row) ([]sqltypes.Value, error) {
	o := make([]sqltypes.Value, len(row))
	var err error
	for i, v := range row {
		if v == nil {
			o[i] = sqltypes.NULL
			continue
		}

		o[i], err = s[i].Type.SQL(ctx, nil, v)
		if err != nil {
			return nil, err
		}
	}

	return o, nil
}

func row2ToSQL(s sql.Schema, row sql.Row2) ([]sqltypes.Value, error) {
	o := make([]sqltypes.Value, len(row))
	var err error
	for i := 0; i < row.Len(); i++ {
		v := row.GetField(i)
		if v.IsNull() {
			o[i] = sqltypes.NULL
			continue
		}

		o[i], err = s[i].Type.(sql.Type2).SQL2(v)
		if err != nil {
			return nil, err
		}
	}

	return o, nil
}

func schemaToFields(ctx *sql.Context, s sql.Schema) []*query.Field {
	fields := make([]*query.Field, len(s))
	for i, c := range s {
		var charset uint32 = mysql.CharacterSetUtf8
		if types.IsBinaryType(c.Type) {
			charset = mysql.CharacterSetBinary
		}

		fields[i] = &query.Field{
			Name:         c.Name,
			Type:         c.Type.Type(),
			Charset:      charset,
			ColumnLength: c.Type.MaxTextResponseByteLength(ctx),
		}

		if types.IsDecimal(c.Type) {
			decimalType := c.Type.(sql.DecimalType)
			fields[i].Decimals = uint32(decimalType.Scale())
		}
	}

	return fields
}

var (
	// QueryCounter describes a metric that accumulates number of queries monotonically.
	QueryCounter = discard.NewCounter()

	// QueryErrorCounter describes a metric that accumulates number of failed queries monotonically.
	QueryErrorCounter = discard.NewCounter()

	// QueryHistogram describes a queries latency.
	QueryHistogram = discard.NewHistogram()
)

func observeQuery(ctx *sql.Context, query string) func(err error) {
	span, ctx := ctx.Span("query", trace.WithAttributes(attribute.String("query", query)))

	t := time.Now()
	return func(err error) {
		if err != nil {
			QueryErrorCounter.With("query", query, "error", err.Error()).Add(1)
		} else {
			QueryCounter.With("query", query).Add(1)
			QueryHistogram.With("query", query, "duration", "seconds").Observe(time.Since(t).Seconds())
		}

		span.End()
	}
}<|MERGE_RESOLUTION|>--- conflicted
+++ resolved
@@ -255,11 +255,7 @@
 		}
 	}()
 
-<<<<<<< HEAD
-	schema, rowIter, err := h.e.QueryWithBindings(ctx, query, bindings)
-=======
-	schema, rowIter, err := h.e.QueryNodeWithBindings(ctx, query, parsed, bindings)
->>>>>>> fbff632a
+	schema, rowIter, err := h.e.QueryWithBindings(ctx, query, parsed, bindings)
 	if err != nil {
 		ctx.GetLogger().WithError(err).Warn("error running query")
 		return remainder, err
