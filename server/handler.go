--- conflicted
+++ resolved
@@ -133,20 +133,7 @@
 }
 
 func (h *Handler) ParserOptionsForConnection(c *mysql.Conn) (sqlparser.ParserOptions, error) {
-<<<<<<< HEAD
-	ctx, err := h.sm.NewContext(c)
-	if err != nil {
-		return sqlparser.ParserOptions{}, err
-	}
-
-	options := sqlparser.ParserOptions{
-		AnsiQuotes: parse.UseAnsiQuotes(ctx),
-	}
-
-	return options, nil
-=======
 	return sqlparser.ParserOptions{}, nil
->>>>>>> b5891a70
 }
 
 // ConnectionClosed reports that a connection has been closed.
