--- conflicted
+++ resolved
@@ -64,17 +64,6 @@
 		sql.FunctionN{
 			Name: "version",
 			Fn:   function.NewVersion(versionPostfix),
-<<<<<<< HEAD
-		},
-		sql.Function0{
-			Name: "database",
-			Fn:   func() sql.Expression { return function.NewDatabase(c) },
-		},
-		sql.Function0{
-			Name: "schema",
-			Fn:   func() sql.Expression { return function.NewDatabase(c) },
-=======
->>>>>>> 42614db6
 		})
 	a.Catalog.RegisterFunction(function.GetLockingFuncs(ls)...)
 
